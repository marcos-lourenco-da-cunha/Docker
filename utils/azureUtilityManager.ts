--- conflicted
+++ resolved
@@ -3,9 +3,7 @@
  *  Licensed under the MIT License. See LICENSE.md in the project root for license information.
  *--------------------------------------------------------------------------------------------*/
 
-import * as assert from 'assert';
 import { ContainerRegistryManagementClient } from 'azure-arm-containerregistry';
-import { Registry } from 'azure-arm-containerregistry/lib/models';
 import * as ContainerModels from 'azure-arm-containerregistry/lib/models';
 import { ResourceManagementClient, SubscriptionClient, SubscriptionModels } from 'azure-arm-resource';
 import { ResourceGroup } from "azure-arm-resource/lib/resource/models";
@@ -141,12 +139,7 @@
 
             for (let sub of subs) {
                 subPool.addTask(async () => {
-<<<<<<< HEAD
-                    const client = this.getContainerRegistryManagementClient(sub);
-
-=======
                     const client = await this.getContainerRegistryManagementClient(sub);
->>>>>>> 22e45ec7
                     let subscriptionRegistries: ContainerModels.Registry[] = await client.registries.list();
                     registries = registries.concat(subscriptionRegistries);
                 });
@@ -169,22 +162,14 @@
             const resourceClient = await this.getResourceManagementClient(subscription);
             return await resourceClient.resourceGroups.list();
         }
-<<<<<<< HEAD
-        const subs: SubscriptionModels.Subscription[] = this.getFilteredSubscriptionList();
-=======
         const subs = await this.getFilteredSubscriptionList();
->>>>>>> 22e45ec7
         const subPool = new AsyncPool(MAX_CONCURRENT_SUBSCRIPTON_REQUESTS);
         let resourceGroups: ResourceGroup[] = [];
         //Acquire each subscription's data simultaneously
 
-        for (let tempSub of subs) {
+        for (let sub of subs) {
             subPool.addTask(async () => {
-<<<<<<< HEAD
-                const resourceClient = this.getResourceManagementClient(tempSub);
-=======
                 const resourceClient = await this.getResourceManagementClient(sub);
->>>>>>> 22e45ec7
                 const internalGroups = await resourceClient.resourceGroups.list();
                 resourceGroups = resourceGroups.concat(internalGroups);
             });
@@ -195,12 +180,8 @@
 
     public async getCredentialByTenantId(tenantIdOrSubscription: string | Subscription): Promise<ServiceClientCredentials> {
         let tenantId = typeof tenantIdOrSubscription === 'string' ? tenantIdOrSubscription : getTenantId(tenantIdOrSubscription);
-<<<<<<< HEAD
-        const session = this.getAccount().sessions.find((azureSession) => azureSession.tenantId.toLowerCase() === tenantId.toLowerCase());
-=======
         const session = (await this.requireAzureAccount()).sessions.find((azureSession) => azureSession.tenantId.toLowerCase() === tenantId.toLowerCase());
 
->>>>>>> 22e45ec7
         if (session) {
             return session.credentials;
         }
