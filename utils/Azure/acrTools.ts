--- conflicted
+++ resolved
@@ -3,29 +3,19 @@
  *  Licensed under the MIT License. See LICENSE.md in the project root for license information.
  *--------------------------------------------------------------------------------------------*/
 
-<<<<<<< HEAD
-import * as assert from 'assert';
-=======
 import { AuthenticationContext } from 'adal-node';
->>>>>>> 5db8e68f
 import ContainerRegistryManagementClient from 'azure-arm-containerregistry';
 import { Registry, Run, RunGetLogResult } from "azure-arm-containerregistry/lib/models";
 import { SubscriptionModels } from 'azure-arm-resource';
 import { ResourceGroup } from "azure-arm-resource/lib/resource/models";
 import { Subscription } from "azure-arm-resource/lib/subscription/models";
 import { BlobService, createBlobServiceWithSas } from "azure-storage";
-<<<<<<< HEAD
-import { IncomingMessage } from 'http';
-import { Request } from 'request';
-import * as vscode from "vscode";
-=======
 import { ServiceClientCredentials } from 'ms-rest';
 import { TokenResponse } from 'ms-rest-azure';
 import * as vscode from "vscode";
 import { parseError } from 'vscode-azureextensionui';
->>>>>>> 5db8e68f
 import { NULL_GUID } from "../../constants";
-import { getAssociatedTags, getCatalog, getTagAttributes, TagInfo } from "../../explorer/models/commonRegistryUtils";
+import { getAssociatedTags, getCatalog, getTagsAttributes, TagInfo } from "../../explorer/models/commonRegistryUtils";
 import { ext } from '../../extensionVariables';
 import { AzureSession } from "../../typings/azure-account.api";
 import { AzureUtilityManager } from '../azureUtilityManager';
@@ -34,13 +24,8 @@
 import { Repository } from "./models/repository";
 
 //General helpers
-<<<<<<< HEAD
-/**
- * @param registry gets the subscription for a given registry
-=======
 /** Gets the subscription for a given registry
  * @param registry gets the subscription for a given regsitry
->>>>>>> 5db8e68f
  * @returns a subscription object
  */
 export async function getSubscriptionFromRegistry(registry: Registry): Promise<SubscriptionModels.Subscription> {
@@ -58,10 +43,6 @@
     return subscription;
 }
 
-<<<<<<< HEAD
-export function getResourceGroupName(registry: Registry): any {
-    return registry.id.slice(registry.id.search('resourceGroups/') + 'resourceGroups/'.length, registry.id.search('/providers/'));
-=======
 export function getResourceGroupName(registry: Registry): string {
     let id = getId(registry);
     return id.slice(id.search('resourceGroups/') + 'resourceGroups/'.length, id.search('/providers/'));
@@ -72,14 +53,6 @@
     let resourceGroups: ResourceGroup[] = await AzureUtilityManager.getInstance().getResourceGroups(subscription);
     const resourceGroupName = getResourceGroupName(registry);
     return resourceGroups.find((res) => { return res.name === resourceGroupName });
->>>>>>> 5db8e68f
-}
-
-//Gets resource group object from registry and subscription
-export async function getResourceGroup(registry: Registry, subscription: Subscription): Promise<ResourceGroup> { ///to do: move to acr tools
-    let resourceGroups: ResourceGroup[] = await AzureUtilityManager.getInstance().getResourceGroups(subscription);
-    const resourceGroupName = getResourceGroupName(registry);
-    return resourceGroups.find((res) => { return res.name === resourceGroupName });
 }
 
 //Registry item management
@@ -87,12 +60,7 @@
 export async function getImagesByRepository(element: Repository): Promise<AzureImage[]> {
     let allImages: AzureImage[] = [];
     const { acrAccessToken } = await acquireACRAccessTokenFromRegistry(element.registry, 'repository:' + element.name + ':pull');
-<<<<<<< HEAD
-    const tags: TagInfo[] = await getTagAttributes('https://' + element.registry.loginServer, element.name, { bearer: acrAccessToken });
-=======
-
-    const tags: TagInfo[] = await getTags('https://' + element.registry.loginServer, element.name, { bearer: acrAccessToken });
->>>>>>> 5db8e68f
+    const tags: TagInfo[] = await getTagsAttributes('https://' + element.registry.loginServer, element.name, { bearer: acrAccessToken });
     for (let tag of tags) {
         allImages.push(new AzureImage(element, tag.tag, tag.created));
     }
@@ -106,12 +74,7 @@
 
     let allRepos: Repository[] = [];
     for (let tempRepo of repositories) {
-<<<<<<< HEAD
-        allRepos.push(new Repository(registry, tempRepo));
-=======
-        repo = await Repository.Create(registry, tempRepo);
-        allRepos.push(repo);
->>>>>>> 5db8e68f
+        allRepos.push(await Repository.Create(registry, tempRepo));
     }
     //Note these are ordered by default in alphabetical order
     return allRepos;
@@ -134,11 +97,7 @@
  * @param path : the URL path
  * @param accessToken : Bearer access token.
  */
-<<<<<<< HEAD
-export async function sendRequestToRegistry(http_method: string, login_server: string, path: string, accessToken: string): Promise<Request> {
-=======
-export async function sendRequestToRegistry(http_method: 'delete', login_server: string, path: string, bearerAccessToken: string): Promise<void> {
->>>>>>> 5db8e68f
+export async function sendRequestToRegistry(http_method: string, login_server: string, path: string, accessToken: string): Promise<void> {
     let url: string = `https://${login_server}${path}`;
     let opt = {
         headers: { 'Authorization': `Bearer ${accessToken}` },
@@ -159,31 +118,33 @@
  */
 export async function getImageDigest(image: AzureImage): Promise<string> {
     const { acrAccessToken } = await acquireACRAccessTokenFromRegistry(image.registry, `repository:${image.repository.name}:pull`);
-    let digest: string;
-    // tslint:disable-next-line:no-unsafe-any
-    await ext.request.get('https://' + image.registry.loginServer + `/v2/${image.repository.name}/manifests/${image.tag}`, {
+
+    return new Promise<string>((resolve, reject) => ext.request.get('https://' + image.registry.loginServer + `/v2/${image.repository.name}/manifests/${image.tag}`, {
         auth: {
             bearer: acrAccessToken
         },
         headers: {
-            accept: 'application/vnd.docker.distribution.manifest.v2+json; 0.5, application/vnd.docker.distribution.manifest.list.v2+json; 0.6, application/vnd.oci.image.manifest.v1+json; 0.7'
-        }
-    }, (_err, _httpResponse: IncomingMessage, _body) => {
-        digest = <string>_httpResponse.headers['docker-content-digest'];
-    });
-    return digest;
+            accept: 'application/vnd.docker.distribution.manifest.v2+json; 0.5, application/vnd.docker.distribution.manifest.list.v2+json; 0.6'
+        }
+    }, (_err, _httpResponse, _body) => {
+        if (_err) {
+            reject(_err);
+        } else {
+            const imageDigest = _httpResponse.headers['docker-content-digest'];
+            if (imageDigest instanceof Array) {
+                reject(new Error('docker-content-digest should be a string not an array.'))
+            } else {
+                resolve(imageDigest);
+            }
+        }
+    }));
 }
 
 //Credential management
 /** Obtains registry username and password compatible with docker login */
 export async function getLoginCredentials(registry: Registry): Promise<{ password: string, username: string }> {
-<<<<<<< HEAD
-    const subscription: Subscription = getSubscriptionFromRegistry(registry);
-    const session: AzureSession = AzureUtilityManager.getInstance().getSession(subscription)
-=======
     const subscription: Subscription = await getSubscriptionFromRegistry(registry);
     const session: AzureSession = await AzureUtilityManager.getInstance().getSession(subscription)
->>>>>>> 5db8e68f
     const { aadAccessToken, aadRefreshToken } = await acquireAADTokens(session);
     const acrRefreshToken = await acquireACRRefreshToken(getLoginServer(registry), session.tenantId, aadRefreshToken, aadAccessToken);
     return { 'password': acrRefreshToken, 'username': NULL_GUID };
@@ -257,18 +218,6 @@
     return acrAccessTokenResponse.access_token;
 }
 
-<<<<<<< HEAD
-/** Parses information into a readable format from a blob url */
-export function getBlobInfo(blobUrl: string): { accountName: string, endpointSuffix: string, containerName: string, blobName: string, sasToken: string, host: string } {
-    let items: string[] = blobUrl.slice(blobUrl.search('https://') + 'https://'.length).split('/');
-    let accountName: string = blobUrl.slice(blobUrl.search('https://') + 'https://'.length, blobUrl.search('.blob'));
-    let endpointSuffix: string = items[0].slice(items[0].search('.blob.') + '.blob.'.length);
-    let containerName: string = items[1];
-    let blobName: string = items[2] + '/' + items[3] + '/' + items[4].slice(0, items[4].search('[?]'));
-    let sasToken: string = items[4].slice(items[4].search('[?]') + 1);
-    let host: string = accountName + '.blob.' + endpointSuffix;
-    return { accountName, endpointSuffix, containerName, blobName, sasToken, host };
-=======
 export interface IBlobInfo {
     accountName: string;
     endpointSuffix: string;
@@ -295,7 +244,6 @@
         sasToken: sasToken,
         host: host
     };
->>>>>>> 5db8e68f
 }
 
 /** Stream logs from a blob into output channel.
@@ -305,18 +253,11 @@
  */
 export async function streamLogs(registry: Registry, run: Run, outputChannel: vscode.OutputChannel, providedClient?: ContainerRegistryManagementClient): Promise<void> {
     //Prefer passed in client to avoid initialization but if not added obtains own
-<<<<<<< HEAD
-    let client = providedClient ? providedClient : AzureUtilityManager.getInstance().getContainerRegistryManagementClient(getSubscriptionFromRegistry(registry));
-    let temp: RunGetLogResult = await client.runs.getLogSasUrl(getResourceGroupName(registry), registry.name, run.runId);
-    const link = temp.logLink;
-    let blobInfo = getBlobInfo(link);
-=======
     const subscription = await getSubscriptionFromRegistry(registry);
     let client = providedClient ? providedClient : await AzureUtilityManager.getInstance().getContainerRegistryManagementClient(subscription);
     let temp: RunGetLogResult = await client.runs.getLogSasUrl(getResourceGroupName(registry), registry.name, run.runId);
     const link = temp.logLink;
     let blobInfo: IBlobInfo = getBlobInfo(link);
->>>>>>> 5db8e68f
     let blob: BlobService = createBlobServiceWithSas(blobInfo.host, blobInfo.sasToken);
     let available = 0;
     let start = 0;
@@ -327,16 +268,10 @@
         try {
             props = await getBlobProperties(blobInfo, blob);
             metadata = props.metadata;
-<<<<<<< HEAD
-        } catch (error) {
-            //Not found happens when the properties havent yet been set, blob is not ready. Wait 1 second and try again
-            if (error.code === "NotFound") { return; } else { throw error; }
-=======
         } catch (err) {
             const error = parseError(err);
             //Not found happens when the properties havent yet been set, blob is not ready. Wait 1 second and try again
             if (error.errorType === "NotFound") { return; } else { throw error; }
->>>>>>> 5db8e68f
         }
         available = +props.contentLength;
         let text: string;
@@ -354,31 +289,18 @@
 }
 
 // Promisify getBlobToText for readability and error handling purposes
-<<<<<<< HEAD
-async function getBlobToText(blobInfo: any, blob: BlobService, rangeStart: number): Promise<string> {
-    return new Promise<any>((resolve, reject) => {
-        blob.getBlobToText(blobInfo.containerName, blobInfo.blobName, { rangeStart: rangeStart },
-            (error, result) => {
-                if (error) { reject() } else { resolve(result); }
-=======
 export async function getBlobToText(blobInfo: IBlobInfo, blob: BlobService, rangeStart: number): Promise<string> {
     return new Promise<string>((resolve, reject) => {
         blob.getBlobToText(blobInfo.containerName, blobInfo.blobName, { rangeStart: rangeStart },
             (error, result) => {
                 if (error) { reject(error) } else { resolve(result); }
->>>>>>> 5db8e68f
             });
     });
 }
 
 // Promisify getBlobProperties for readability and error handling purposes
-<<<<<<< HEAD
-async function getBlobProperties(blobInfo: any, blob: BlobService): Promise<BlobService.BlobResult> {
-    return new Promise<any>((resolve, reject) => {
-=======
 async function getBlobProperties(blobInfo: IBlobInfo, blob: BlobService): Promise<BlobService.BlobResult> {
     return new Promise<BlobService.BlobResult>((resolve, reject) => {
->>>>>>> 5db8e68f
         blob.getBlobProperties(blobInfo.containerName, blobInfo.blobName, (error, result) => {
             if (error) { reject(error) } else { resolve(result); }
         });
