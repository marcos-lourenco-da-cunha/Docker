import { Registry } from "azure-arm-containerregistry/lib/models";
import { SubscriptionModels } from 'azure-arm-resource';
import { Subscription } from "azure-arm-resource/lib/subscription/models";
import request = require('request-promise');
import { NULL_GUID } from "../../constants";
import { AzureSession } from "../../typings/azure-account.api";
import { AzureUtilityManager } from '../azureUtilityManager';
import { AzureImage } from "./models/image";
import { Repository } from "./models/repository";

//General helpers
/**
 * @param registry gets the subscription for a given registry
 * @returns a subscription object
 */
export function getSubscriptionFromRegistry(registry: Registry): SubscriptionModels.Subscription {
    let subscriptionId = registry.id.slice('/subscriptions/'.length, registry.id.search('/resourceGroups/'));
    const subs = AzureUtilityManager.getInstance().getFilteredSubscriptionList();
    let subscription = subs.find((sub): boolean => {
        return sub.subscriptionId === subscriptionId;
    });
    return subscription;
}
export function getResourceGroupName(registry: Registry): any {
    return registry.id.slice(registry.id.search('resourceGroups/') + 'resourceGroups/'.length, registry.id.search('/providers/'));
}

//Registry item management
/** List images under a specific Repository */
export async function getImagesByRepository(element: Repository): Promise<AzureImage[]> {
    let allImages: AzureImage[] = [];
    let image: AzureImage;
    let tags: string[];
    const { acrAccessToken } = await acquireACRAccessTokenFromRegistry(element.registry, 'repository:' + element.name + ':pull');
    await request.get('https://' + element.registry.loginServer + '/v2/' + element.name + '/tags/list', {
        auth: {
            bearer: acrAccessToken
        }
    }, (err, httpResponse, body) => {
        if (err) { throw (err) }
        if (body.length > 0) {
            tags = JSON.parse(body).tags;
        }
    });

    for (let tag of tags) {
        image = new AzureImage(element, tag);
        allImages.push(image);
    }
    return allImages;
}
/** List repositories on a given Registry. */
export async function getRepositoriesByRegistry(registry: Registry): Promise<Repository[]> {
    const allRepos: Repository[] = [];
    let repo: Repository;
    const { acrRefreshToken, acrAccessToken } = await acquireACRAccessTokenFromRegistry(registry, "registry:catalog:*");
    await request.get('https://' + registry.loginServer + '/v2/_catalog', {
        auth: {
            bearer: acrAccessToken
        }
    }, (err, httpResponse, body) => {
        if (body.length > 0) {
            const repositories = JSON.parse(body).repositories;
            for (let tempRepo of repositories) {
                repo = new Repository(registry, tempRepo, acrAccessToken, acrRefreshToken);
                allRepos.push(repo);
            }
        }
    });

    //Note these are ordered by default in alphabetical order
    return allRepos;
}
/** Sends a custon html request to a registry
 * @param http_method : the http method, this function currently only uses delete
 * @param login_server: the login server of the registry
 * @param path : the URL path
 * @param username : registry username, can be in generic form of 0's, used to generate authorization header
 * @param password : registry password, can be in form of accessToken, used to generate authorization header
 */
export async function sendRequestToRegistry(http_method: string, login_server: string, path: string, bearerAccessToken: string): Promise<any> {
    let url: string = `https://${login_server}${path}`;
    let header = 'Bearer ' + bearerAccessToken;
    let opt = {
        headers: { 'Authorization': header },
        http_method: http_method,
        url: url
    }
    if (http_method === 'delete') {
        await request.delete(opt);
    }
}

//Credential management
/** Obtains registry username and password compatible with docker login */
export async function loginCredentials(registry: Registry): Promise<{ password: string, username: string }> {
    const subscription: Subscription = getSubscriptionFromRegistry(registry);
    const session: AzureSession = AzureUtilityManager.getInstance().getSession(subscription)
    const { aadAccessToken, aadRefreshToken } = await acquireAADTokens(session);
    const acrRefreshToken = await acquireACRRefreshToken(registry.loginServer, session.tenantId, aadRefreshToken, aadAccessToken);
    return { 'password': acrRefreshToken, 'username': NULL_GUID };
}
/** Obtains tokens for using the Docker Registry v2 Api
 * @param registry The targeted Azure Container Registry
 * @param scope String determining the scope of the access token
 * @returns acrRefreshToken: For use as a Password for docker registry access , acrAccessToken: For use with docker API
 */
export async function acquireACRAccessTokenFromRegistry(registry: Registry, scope: string): Promise<{ acrRefreshToken: string, acrAccessToken: string }> {
    const subscription: Subscription = getSubscriptionFromRegistry(registry);
    const session: AzureSession = AzureUtilityManager.getInstance().getSession(subscription);
    const { aadAccessToken, aadRefreshToken } = await acquireAADTokens(session);
    const acrRefreshToken = await acquireACRRefreshToken(registry.loginServer, session.tenantId, aadRefreshToken, aadAccessToken);
    const acrAccessToken = await acquireACRAccessToken(registry.loginServer, scope, acrRefreshToken)
    return { acrRefreshToken, acrAccessToken };
}
/** Obtains refresh and access tokens for Azure Active Directory. */
export async function acquireAADTokens(session: AzureSession): Promise<{ aadAccessToken: string, aadRefreshToken: string }> {
    return new Promise<{ aadAccessToken: string, aadRefreshToken: string }>((resolve, reject) => {
        const credentials: any = session.credentials;
        const environment: any = session.environment;
        credentials.context.acquireToken(environment.activeDirectoryResourceId, credentials.username, credentials.clientId, (err: any, result: any) => {
            if (err) {
                reject(err);
            } else {
                resolve({
                    aadAccessToken: result.accessToken,
                    aadRefreshToken: result.refreshToken,
                });
            }
        });
    });
<<<<<<< HEAD
    return subscription;
}

export function getBlobInfo(blobUrl: string): { accountName: string, endpointSuffix: string, containerName: string, blobName: string, sasToken: string, host: string } {
    let items: string[] = blobUrl.slice(blobUrl.search('https://') + 'https://'.length).split('/');
    let accountName: string = blobUrl.slice(blobUrl.search('https://') + 'https://'.length, blobUrl.search('.blob'));
    let endpointSuffix: string = items[0].slice(items[0].search('.blob.') + '.blob.'.length);
    let containerName: string = items[1];
    let blobName: string = items[2] + '/' + items[3] + '/' + items[4].slice(0, items[4].search('[?]'));
    let sasToken: string = items[4].slice(items[4].search('[?]') + 1);
    let host: string = accountName + '.blob.' + endpointSuffix;
    return { accountName, endpointSuffix, containerName, blobName, sasToken, host };
=======
}
/** Obtains refresh tokens for Azure Container Registry. */
export async function acquireACRRefreshToken(registryUrl: string, tenantId: string, aadRefreshToken: string, aadAccessToken: string): Promise<string> {
    const acrRefreshTokenResponse = await request.post(`https://${registryUrl}/oauth2/exchange`, {
        form: {
            grant_type: "refresh_token",
            service: registryUrl,
            tenant: tenantId,
            refresh_token: aadRefreshToken,
            access_token: aadAccessToken,
        },
    });

    return JSON.parse(acrRefreshTokenResponse).refresh_token;

}
/** Gets an ACR accessToken by using an acrRefreshToken */
export async function acquireACRAccessToken(registryUrl: string, scope: string, acrRefreshToken: string): Promise<string> {
    const acrAccessTokenResponse = await request.post(`https://${registryUrl}/oauth2/token`, {
        form: {
            grant_type: "refresh_token",
            service: registryUrl,
            scope,
            refresh_token: acrRefreshToken,
        },
    });
    return JSON.parse(acrAccessTokenResponse).access_token;
>>>>>>> 341f0971
}<|MERGE_RESOLUTION|>--- conflicted
+++ resolved
@@ -129,20 +129,6 @@
             }
         });
     });
-<<<<<<< HEAD
-    return subscription;
-}
-
-export function getBlobInfo(blobUrl: string): { accountName: string, endpointSuffix: string, containerName: string, blobName: string, sasToken: string, host: string } {
-    let items: string[] = blobUrl.slice(blobUrl.search('https://') + 'https://'.length).split('/');
-    let accountName: string = blobUrl.slice(blobUrl.search('https://') + 'https://'.length, blobUrl.search('.blob'));
-    let endpointSuffix: string = items[0].slice(items[0].search('.blob.') + '.blob.'.length);
-    let containerName: string = items[1];
-    let blobName: string = items[2] + '/' + items[3] + '/' + items[4].slice(0, items[4].search('[?]'));
-    let sasToken: string = items[4].slice(items[4].search('[?]') + 1);
-    let host: string = accountName + '.blob.' + endpointSuffix;
-    return { accountName, endpointSuffix, containerName, blobName, sasToken, host };
-=======
 }
 /** Obtains refresh tokens for Azure Container Registry. */
 export async function acquireACRRefreshToken(registryUrl: string, tenantId: string, aadRefreshToken: string, aadAccessToken: string): Promise<string> {
@@ -170,5 +156,15 @@
         },
     });
     return JSON.parse(acrAccessTokenResponse).access_token;
->>>>>>> 341f0971
+}
+
+export function getBlobInfo(blobUrl: string): { accountName: string, endpointSuffix: string, containerName: string, blobName: string, sasToken: string, host: string } {
+    let items: string[] = blobUrl.slice(blobUrl.search('https://') + 'https://'.length).split('/');
+    let accountName: string = blobUrl.slice(blobUrl.search('https://') + 'https://'.length, blobUrl.search('.blob'));
+    let endpointSuffix: string = items[0].slice(items[0].search('.blob.') + '.blob.'.length);
+    let containerName: string = items[1];
+    let blobName: string = items[2] + '/' + items[3] + '/' + items[4].slice(0, items[4].search('[?]'));
+    let sasToken: string = items[4].slice(items[4].search('[?]') + 1);
+    let host: string = accountName + '.blob.' + endpointSuffix;
+    return { accountName, endpointSuffix, containerName, blobName, sasToken, host };
 }