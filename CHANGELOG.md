<<<<<<< HEAD
## 0.2.1 - 17 September 2018

### Added
* Adds experimental debugging support for .NET Core web applications running in Linux Docker containers, enabled via the `docker.debugging.enabled` configuration setting.
=======
## 0.3.0 - 21 September 2018

### Added

* Add Docker Files to Workspace
  - Support multiple versions of .NET Core (ASP .NET and Console apps)

### Fixed
* Some private registries returning 404 error [#471](https://github.com/Microsoft/vscode-docker/issues/471)
* You shouldn't have to reload vscode in order for changes to docker.attachShellCommand.{linux,windows}Container to take effect [#463](https://github.com/microsoft/vscode-docker/issues/463)
* Engineering improvements (lint, tests, work toward strict null checking, etc.)
>>>>>>> 61aa97ba

## 0.2.0 - 5 September 2018

### Added
* Add preview support for connecting to private registries
* Improved workflow for Tag Image:
  - User will be asked on the first usage of Tag Image with a registry to save it to the `docker.defaultRegistryPath` setting
  - User will be prompted to tag an image if attempting to push an image with no registry or username
  - New `Set as Default Registry Path` menu on registries
  - When default registry path is prefixed to the image name, it is selected for easy removal or editing
* Improved workflow for Build Image:
  - Previous image name will be remembered
* Azure container registries can now be browsed without having "Admin user" turned on. However, deploying to Azure app service currently still requires it, and you still need to log in to Azure in docker [#359](https://github.com/Microsoft/vscode-docker/issues/359)
* A new [API](docs\api.md) has been added for other extensions to be able to control the "Add Docker Files to Workspace" functionality.
* You can now create and delete Azure (ACR) registries and delete Azure repositories and images directly from the extension.

### Fixed
* Images list does not refresh after tagging an image [#371](https://github.com/Microsoft/vscode-docker/issues/371)
* Don't prompt for Dockerfile if only one in project (command palette->Build Image) [#377](https://github.com/Microsoft/vscode-docker/issues/377)
* Docker Hub repos are not alphabetized consistently [#410](https://github.com/Microsoft/vscode-docker/issues/410)
* Obsolete usage of `go-wrapper` removed from Go Dockerfile (thanks @korservick)
* Error when listing Azure Registries when some of the accounts do not have appropriate permissions (thanks @estebanreyl) [#336](https://github.com/Microsoft/vscode-docker/issues/336)
* UDP exposed ports not launching correctly [#284](https://github.com/Microsoft/vscode-docker/issues/284)
* Adopt version 0.0.19 of the language server (thanks @rcjsuen) [#392](https://github.com/Microsoft/vscode-docker/pull/392). This fix includes:
  - Folding support for comments
  - Fix for [#338 Multi-line LABEL directives highlight as errors](https://github.com/Microsoft/vscode-docker/issues/338)
  - Support for handling SCTP ports in EXPOSE instructions per Docker CE 18.03
  - Optional warning/error for WORKDIR instructions that are not absolute paths (to try to enforce good practices per the official guidelines and recommendations document for Dockerfiles
  - New `docker.languageserver.diagnostics.instructionWorkdirRelative` configuration setting
* Output title corrected [#428](https://github.com/Microsoft/vscode-docker/pull/428)

### Changed
* The `docker.defaultRegistry` setting is now obsolete. Instead of using a combination of `docker.defaultRegistry` and `docker.defaultRegistryPath`, now simply use `docker.defaultRegistryPath`. This will be suggested automatically the first time the extension is run.

## 0.1.0 - 26 July 2018
* Update .NET Core Dockerfile generation [#264](https://github.com/Microsoft/vscode-docker/issues/264). Per the .NET team, don't generate `docker-compose` files for .NET Core
* Update to version 0.0.18 of the language server (thanks @rcjsuen) [#291](https://github.com/Microsoft/vscode-docker/pull/291).  This includes fixes for:
  * Auto-complete/intellisense types too much - it repeats what's already written [#277](https://github.com/Microsoft/vscode-docker/issues/277)
  * Dockerfile linting error in FROM [#269](https://github.com/Microsoft/vscode-docker/issues/269), [#280](https://github.com/Microsoft/vscode-docker/issues/280), [#288](https://github.com/Microsoft/vscode-docker/issues/288), and others
  * Other linting fixes
* Update Linux post-install link in README.md (thanks @gregvanl) [#275](https://github.com/Microsoft/vscode-docker/pull/275)
* Add docker.host setting as alternative for setting DOCKER_HOST environment variable (thanks @tfenster) [#304](https://github.com/Microsoft/vscode-docker/pull/304)
* Basic Dockerfile for Ruby (thanks @MiguelSavignano) [#276](https://github.com/Microsoft/vscode-docker/pull/276)
* Azure container registries bugfixes and enhancements (thanks @estebanreyl, @julialieberman) [#299](https://github.com/Microsoft/vscode-docker/pull/299)
  * Fixes [#266](https://github.com/Microsoft/vscode-docker/issues/266) to fix error when expanding empty container registry
  * Improves Azure explorer expansion speed by parallelizing network calls
  * Alphabetically organized registries listed from azure and organized tags by date of creation
* Add "Docker: Compose Restart" command [#316](https://github.com/Microsoft/vscode-docker/pull/316)
* Add link to extension docs and Azure publish tutorial to readme
* Fix [#295](https://github.com/Microsoft/vscode-docker/issues/295) to provide proper error handling if project file can't be found adding Dockerfile to project
* Fix [#302](https://github.com/Microsoft/vscode-docker/issues/302) so that Compose Up/Down work correctly from the text editor context menu
* Clarify README documentation on DOCKER_HOST to note that DOCKER_CER_PATH may be required for TLS (thanks @mikepatrick) [#324](https://github.com/Microsoft/vscode-docker/pull/324)
* Engineering improvements (tests and lint fixes)

## 0.0.27 - 19 May 2018

* Fixes indentation problem with Python docker-compose.yml files (thanks @brettcannon) [#242](https://github.com/Microsoft/vscode-docker/pull/242)
* Adds support for showing the Docker explorer in a new Activity Bar view
* Adopt v0.0.17 of the language server (thanks @rcjsuen!) [#249](https://github.com/Microsoft/vscode-docker/pull/249)

## 0.0.26 - 30 Mar 2018

* Support generating Java Dockerfiles (thanks @testforstephen) [#235](https://github.com/Microsoft/vscode-docker/pull/235)
* Support generating Python Dockerfiles (thanks @brettcannon) [#219](https://github.com/Microsoft/vscode-docker/pull/219)

## 0.0.25 - 27 Feb 2018

* Fixes [#217](https://github.com/Microsoft/vscode-docker/issues/217) to adopt the usage of ASAR in VS Code
* Support for multi-select of `docker-compose` files and then issuing the `compose up` or `compose down` commands.
* Changed the default of `promptOnSystemPrune` setting to `true`, meaning you will get a confirmation when running the `System Prune` prune command by default. You can change this by setting `docker.promptOnSystemPrune: false` in your `settings.json`. Thanks to [@driskell](https://github.com/driskell) for [PR #213](https://github.com/Microsoft/vscode-docker/pull/213).
* Right click commands on `dockerfile` and `docker-compose.yml` files are now enabled based on a regular expression over the file name rather than being hard coded.

## 0.0.24 - 02 Feb 2018

* Fixes [#189](https://github.com/Microsoft/vscode-docker/issues/189) to provide friendly errors when Docker is not running
* Fixes [#200](https://github.com/Microsoft/vscode-docker/issues/200) to provide two new options `dockerComposeBuild` and `dockerComposeDetached` control how `docker-compose` is launched
* Fixes [#208](https://github.com/Microsoft/vscode-docker/issues/208) where an incorrect repository name was being passed to Azure App Services
* Update to `v0.0.13` of the Docker Language Server (thanks @rcjsuen) [#198](https://github.com/Microsoft/vscode-docker/pull/198)
* Activate on `onDebugInitialConfigurations` instead of `onDebug` to delay loading (thanks @gregvanl)
* Thank you to @DovydasNavickas for [PR #202](https://github.com/Microsoft/vscode-docker/pull/202) to fix grammatical errors

## 0.0.23 - 05 Jan 2018

* Do not show dangling images in explorer (thanks @johnpapa) [#175](https://github.com/Microsoft/vscode-docker/pull/175)
* Add configuration to prompt on System Prune, fixes [#183](https://github.com/Microsoft/vscode-docker/issues/183)
* Upgrade to new language server (thanks @rcjsuen) [#173](https://github.com/Microsoft/vscode-docker/pull/173)
* Adding show logs command to dead containers (thanks @FredrikFolkesson) [#178](https://github.com/Microsoft/vscode-docker/pull/178)
* Default to Node 8.9 when generating Dockerfile (thanks @johnpapa) [#174](https://github.com/Microsoft/vscode-docker/pull/174)
* Add `compose up` and `compose down` context menus for files explicitly named `docker-compose.yml` or `docker-compose.debug.yml`
* Browse to the Azure portal context menu, fixes [#151](https://github.com/Microsoft/vscode-docker/issues/151)
* Add `docker.truncateLongRegistryPaths` and `docker.truncateMaxLength` configuration options enable truncation of long image and container names in the Explorer, fixes [#180](https://github.com/Microsoft/vscode-docker/issues/180)
* Images in the Explorer now show age (e.g. '22 days ago')
* Update `Dockerfile` for `go` workspaces (thanks @vladbarosan) [#194](https://github.com/Microsoft/vscode-docker/pull/194)

## 0.0.22 - 13 Nov 2017

* Make shell commands configurable (thanks @FredrikFolkesson) [#160](https://github.com/Microsoft/vscode-docker/pull/160)
* Update usage of Azure Account API to speed up deployment to Azure App Services
* Set CD App Setting when deploying image from Azure Container Registry

## 0.0.21 - 08 Nov 2017

* Update `docker-compose.debug.yml` command to include full the URI to the debug port (fix for [vscode: 36192](https://github.com/Microsoft/vscode/issues/36192))
* Filter the subscriptions presented when deploying to Azure based on the Azure Account subscription filter
* Mark as multi-root ready
* Fix debug configuration generation [VSCode #37648](https://github.com/Microsoft/vscode/issues/37648)
* Add `restart` command for containers (thanks @orfevr) [#152](https://github.com/Microsoft/vscode-docker/pull/152)
* Less aggressive matching for `dockerfile` (thanks @dlech) [#155](https://github.com/Microsoft/vscode-docker/pull/155)
* Support workspace folders for language server settings (thanks @rcjsuen) [#156](https://github.com/Microsoft/vscode-docker/pull/156)
* Add config option for docker build path (thanks @nyamakawa) [#158](https://github.com/Microsoft/vscode-docker/pull/158)

## 0.0.20 - 18 Oct 2017

* No longer take a hard dependency on the [Azure Account](https://marketplace.visualstudio.com/items?itemName=ms-vscode.azure-account) extension.

## 0.0.19 - 14 Oct 2017

* Add an automatic refresh option for the explorer (`"docker.explorerRefreshInterval": 1000`)
* Add support for Multi-Root Workspaces
* Add support for browsing Docker Hub and Azure Container Registries
* Add support for deploying images from Docker Hub and Azure Container Registries to Azure App Service
* `docker-compose` now runs detached and always invokes a build (e.g. `docker-compose -f docker-compose.yml -d --build`)
* `docker system prune` command no longer prompts for confirmation
* `docker-compose.debuy.yml` no longer contains a volume mapping
* Adopt 0.0.9 release of the [Docker Language Server](https://github.com/rcjsuen/dockerfile-language-server-nodejs)

## 0.0.18 - 18 Sept 2017

* Add configuration option (`"docker.showExplorer": false`) to globally turn off or on the Explorer contribution
* Prompt for confirmation when running `docker system prune` command, improve icon

## 0.0.17 - 16 Sept 2017

* Add `docker inspect` command
* Gracefully handle when Docker is not running
* Add Explorer contribution, letting you view Images and Containers in the Explorer viewlet.
* Add `--rm` to `docker build` to remove intermediate images
* Thanks to @rcjsuen, moved to the [Dockerfile Language Server](https://github.com/rcjsuen/dockerfile-language-server-nodejs)
* Update thirdpartynotices.txt, README.md to reflect changes

## 0.0.16 - 09 June 2017

* Update snippet syntax to be in accordance with the [stricter snippet syntax](https://code.visualstudio.com/updates/v1_13#_strict-snippets)
* Moved source code to support async/await (important if you want to make PRs!)

## 0.0.15 - 25 May 2017

* Updated both the `Docker: Run` and `Docker: Run Interactive` commands to automatically publish the ports that the specified image exposes
* Updated the `Docker: Run` command to run the specified container in the background
* Updated the `Docker: Add docker files to workspace` command to generate a `.dockerignore` file
* Updated the `Docker: Azure CLI` command to fully support running `az acs` commands

## 0.0.14 - 08 May 2017

* Support for Docker multi stage build Dockerfiles (syntax, linting)
* Support different variations on naming of `dockerfile` such as `dockerfile-development`
* Bug fixing

## 0.0.13 - 14 March 2017

* Support for `.yaml` file extension on `docker-compose` files.
* Updated Azure CLI image name, map .azure folder from host file system, fix block running on Windows containers, fix Windows path issues (this didn't make it into `0.0.12`)
* Added telemetry to understand which commands developers find useful. This will help us refine which commands we add in the future. We track whether the following commands are executed:
  * `build image`
  * `compose up`, `compose down`
  * `open shell` on running container and whether or not it is a Windows or Linux based container
  * `push image` (we don't track the image name or the location)
  * `remove image`
  * `show logs`
  * `start container`, `start container interactive`
  * `start Azure CLI` container
  * `stop container`
  * `system prune`
  * `tag` (we don't track tag name)
  * Configure workspace along with the type (e.g. Node or Other)

> Please note, you can turn off telemetry reporting for VS Code and all extensions through the ["telemetry.enableTelemetry": false setting](https://code.visualstudio.com/docs/supporting/faq#_how-to-disable-telemetry-reporting).

## 0.0.12 - 11 February 2017

* Removed `MAINTAINER` from templates and linting warnings by upgrading the `dockerfile_lint` module (Docker has deprecated `MAINTAINER` in favor of `LABEL`).
* Added command to run `docker system prune`, note we use the `-f` (force) flag to ignore the confirmation prompt.
* `Docker: Attach Shell` command now supports Windows containers [#58](https://github.com/microsoft/vscode-docker/pull/58).

## 0.0.10 - 12 December 2016

* Added context menu support to run the Docker Build command on Dockerfile files from the editor or from the explorer.
* Docker logs now uses the -f flag ([follow](https://docs.docker.com/engine/reference/commandline/logs/)) to continue streaming the logs to terminal.

## 0.0.11 - 4 January 2017

* Fixed [Issue 51](https://github.com/microsoft/vscode-docker/issues/51), a path problem on Windows.<|MERGE_RESOLUTION|>--- conflicted
+++ resolved
@@ -1,9 +1,8 @@
-<<<<<<< HEAD
-## 0.2.1 - 17 September 2018
+## 0.3.1 - xx September 2018
 
 ### Added
 * Adds experimental debugging support for .NET Core web applications running in Linux Docker containers, enabled via the `docker.debugging.enabled` configuration setting.
-=======
+
 ## 0.3.0 - 21 September 2018
 
 ### Added
@@ -15,7 +14,6 @@
 * Some private registries returning 404 error [#471](https://github.com/Microsoft/vscode-docker/issues/471)
 * You shouldn't have to reload vscode in order for changes to docker.attachShellCommand.{linux,windows}Container to take effect [#463](https://github.com/microsoft/vscode-docker/issues/463)
 * Engineering improvements (lint, tests, work toward strict null checking, etc.)
->>>>>>> 61aa97ba
 
 ## 0.2.0 - 5 September 2018
 
