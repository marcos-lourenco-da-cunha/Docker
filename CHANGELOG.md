<<<<<<< HEAD
## 0.x.x - Unreleased

### Added
* Adds preview support for debugging .NET Core web applications running in Linux Docker containers.
=======
## 0.3.1 - 25 September 2018

### Fixed

* Error while generating Dockerfile for 'other' [#504](https://github.com/Microsoft/vscode-docker/issues/504)
>>>>>>> 8ff2693c

## 0.3.0 - 21 September 2018

### Added

* Add Docker Files to Workspace
  - Support multiple versions of .NET Core (ASP .NET and Console apps)

### Fixed
* Some private registries returning 404 error [#471](https://github.com/Microsoft/vscode-docker/issues/471)
* You shouldn't have to reload vscode in order for changes to docker.attachShellCommand.{linux,windows}Container to take effect [#463](https://github.com/microsoft/vscode-docker/issues/463)
* Engineering improvements (lint, tests, work toward strict null checking, etc.)

## 0.2.0 - 5 September 2018

### Added
* Add preview support for connecting to private registries
* Improved workflow for Tag Image:
  - User will be asked on the first usage of Tag Image with a registry to save it to the `docker.defaultRegistryPath` setting
  - User will be prompted to tag an image if attempting to push an image with no registry or username
  - New `Set as Default Registry Path` menu on registries
  - When default registry path is prefixed to the image name, it is selected for easy removal or editing
* Improved workflow for Build Image:
  - Previous image name will be remembered
* Azure container registries can now be browsed without having "Admin user" turned on. However, deploying to Azure app service currently still requires it, and you still need to log in to Azure in docker [#359](https://github.com/Microsoft/vscode-docker/issues/359)
* A new [API](docs\api.md) has been added for other extensions to be able to control the "Add Docker Files to Workspace" functionality.
* You can now create and delete Azure (ACR) registries and delete Azure repositories and images directly from the extension.

### Fixed
* Images list does not refresh after tagging an image [#371](https://github.com/Microsoft/vscode-docker/issues/371)
* Don't prompt for Dockerfile if only one in project (command palette->Build Image) [#377](https://github.com/Microsoft/vscode-docker/issues/377)
* Docker Hub repos are not alphabetized consistently [#410](https://github.com/Microsoft/vscode-docker/issues/410)
* Obsolete usage of `go-wrapper` removed from Go Dockerfile (thanks @korservick)
* Error when listing Azure Registries when some of the accounts do not have appropriate permissions (thanks @estebanreyl) [#336](https://github.com/Microsoft/vscode-docker/issues/336)
* UDP exposed ports not launching correctly [#284](https://github.com/Microsoft/vscode-docker/issues/284)
* Adopt version 0.0.19 of the language server (thanks @rcjsuen) [#392](https://github.com/Microsoft/vscode-docker/pull/392). This fix includes:
  - Folding support for comments
  - Fix for [#338 Multi-line LABEL directives highlight as errors](https://github.com/Microsoft/vscode-docker/issues/338)
  - Support for handling SCTP ports in EXPOSE instructions per Docker CE 18.03
  - Optional warning/error for WORKDIR instructions that are not absolute paths (to try to enforce good practices per the official guidelines and recommendations document for Dockerfiles
  - New `docker.languageserver.diagnostics.instructionWorkdirRelative` configuration setting
* Output title corrected [#428](https://github.com/Microsoft/vscode-docker/pull/428)

### Changed
* The `docker.defaultRegistry` setting is now obsolete. Instead of using a combination of `docker.defaultRegistry` and `docker.defaultRegistryPath`, now simply use `docker.defaultRegistryPath`. This will be suggested automatically the first time the extension is run.

## 0.1.0 - 26 July 2018
* Update .NET Core Dockerfile generation [#264](https://github.com/Microsoft/vscode-docker/issues/264). Per the .NET team, don't generate `docker-compose` files for .NET Core
* Update to version 0.0.18 of the language server (thanks @rcjsuen) [#291](https://github.com/Microsoft/vscode-docker/pull/291).  This includes fixes for:
  * Auto-complete/intellisense types too much - it repeats what's already written [#277](https://github.com/Microsoft/vscode-docker/issues/277)
  * Dockerfile linting error in FROM [#269](https://github.com/Microsoft/vscode-docker/issues/269), [#280](https://github.com/Microsoft/vscode-docker/issues/280), [#288](https://github.com/Microsoft/vscode-docker/issues/288), and others
  * Other linting fixes
* Update Linux post-install link in README.md (thanks @gregvanl) [#275](https://github.com/Microsoft/vscode-docker/pull/275)
* Add docker.host setting as alternative for setting DOCKER_HOST environment variable (thanks @tfenster) [#304](https://github.com/Microsoft/vscode-docker/pull/304)
* Basic Dockerfile for Ruby (thanks @MiguelSavignano) [#276](https://github.com/Microsoft/vscode-docker/pull/276)
* Azure container registries bugfixes and enhancements (thanks @estebanreyl, @julialieberman) [#299](https://github.com/Microsoft/vscode-docker/pull/299)
  * Fixes [#266](https://github.com/Microsoft/vscode-docker/issues/266) to fix error when expanding empty container registry
  * Improves Azure explorer expansion speed by parallelizing network calls
  * Alphabetically organized registries listed from azure and organized tags by date of creation
* Add "Docker: Compose Restart" command [#316](https://github.com/Microsoft/vscode-docker/pull/316)
* Add link to extension docs and Azure publish tutorial to readme
* Fix [#295](https://github.com/Microsoft/vscode-docker/issues/295) to provide proper error handling if project file can't be found adding Dockerfile to project
* Fix [#302](https://github.com/Microsoft/vscode-docker/issues/302) so that Compose Up/Down work correctly from the text editor context menu
* Clarify README documentation on DOCKER_HOST to note that DOCKER_CER_PATH may be required for TLS (thanks @mikepatrick) [#324](https://github.com/Microsoft/vscode-docker/pull/324)
* Engineering improvements (tests and lint fixes)

## 0.0.27 - 19 May 2018

* Fixes indentation problem with Python docker-compose.yml files (thanks @brettcannon) [#242](https://github.com/Microsoft/vscode-docker/pull/242)
* Adds support for showing the Docker explorer in a new Activity Bar view
* Adopt v0.0.17 of the language server (thanks @rcjsuen!) [#249](https://github.com/Microsoft/vscode-docker/pull/249)

## 0.0.26 - 30 Mar 2018

* Support generating Java Dockerfiles (thanks @testforstephen) [#235](https://github.com/Microsoft/vscode-docker/pull/235)
* Support generating Python Dockerfiles (thanks @brettcannon) [#219](https://github.com/Microsoft/vscode-docker/pull/219)

## 0.0.25 - 27 Feb 2018

* Fixes [#217](https://github.com/Microsoft/vscode-docker/issues/217) to adopt the usage of ASAR in VS Code
* Support for multi-select of `docker-compose` files and then issuing the `compose up` or `compose down` commands.
* Changed the default of `promptOnSystemPrune` setting to `true`, meaning you will get a confirmation when running the `System Prune` prune command by default. You can change this by setting `docker.promptOnSystemPrune: false` in your `settings.json`. Thanks to [@driskell](https://github.com/driskell) for [PR #213](https://github.com/Microsoft/vscode-docker/pull/213).
* Right click commands on `dockerfile` and `docker-compose.yml` files are now enabled based on a regular expression over the file name rather than being hard coded.

## 0.0.24 - 02 Feb 2018

* Fixes [#189](https://github.com/Microsoft/vscode-docker/issues/189) to provide friendly errors when Docker is not running
* Fixes [#200](https://github.com/Microsoft/vscode-docker/issues/200) to provide two new options `dockerComposeBuild` and `dockerComposeDetached` control how `docker-compose` is launched
* Fixes [#208](https://github.com/Microsoft/vscode-docker/issues/208) where an incorrect repository name was being passed to Azure App Services
* Update to `v0.0.13` of the Docker Language Server (thanks @rcjsuen) [#198](https://github.com/Microsoft/vscode-docker/pull/198)
* Activate on `onDebugInitialConfigurations` instead of `onDebug` to delay loading (thanks @gregvanl)
* Thank you to @DovydasNavickas for [PR #202](https://github.com/Microsoft/vscode-docker/pull/202) to fix grammatical errors

## 0.0.23 - 05 Jan 2018

* Do not show dangling images in explorer (thanks @johnpapa) [#175](https://github.com/Microsoft/vscode-docker/pull/175)
* Add configuration to prompt on System Prune, fixes [#183](https://github.com/Microsoft/vscode-docker/issues/183)
* Upgrade to new language server (thanks @rcjsuen) [#173](https://github.com/Microsoft/vscode-docker/pull/173)
* Adding show logs command to dead containers (thanks @FredrikFolkesson) [#178](https://github.com/Microsoft/vscode-docker/pull/178)
* Default to Node 8.9 when generating Dockerfile (thanks @johnpapa) [#174](https://github.com/Microsoft/vscode-docker/pull/174)
* Add `compose up` and `compose down` context menus for files explicitly named `docker-compose.yml` or `docker-compose.debug.yml`
* Browse to the Azure portal context menu, fixes [#151](https://github.com/Microsoft/vscode-docker/issues/151)
* Add `docker.truncateLongRegistryPaths` and `docker.truncateMaxLength` configuration options enable truncation of long image and container names in the Explorer, fixes [#180](https://github.com/Microsoft/vscode-docker/issues/180)
* Images in the Explorer now show age (e.g. '22 days ago')
* Update `Dockerfile` for `go` workspaces (thanks @vladbarosan) [#194](https://github.com/Microsoft/vscode-docker/pull/194)

## 0.0.22 - 13 Nov 2017

* Make shell commands configurable (thanks @FredrikFolkesson) [#160](https://github.com/Microsoft/vscode-docker/pull/160)
* Update usage of Azure Account API to speed up deployment to Azure App Services
* Set CD App Setting when deploying image from Azure Container Registry

## 0.0.21 - 08 Nov 2017

* Update `docker-compose.debug.yml` command to include full the URI to the debug port (fix for [vscode: 36192](https://github.com/Microsoft/vscode/issues/36192))
* Filter the subscriptions presented when deploying to Azure based on the Azure Account subscription filter
* Mark as multi-root ready
* Fix debug configuration generation [VSCode #37648](https://github.com/Microsoft/vscode/issues/37648)
* Add `restart` command for containers (thanks @orfevr) [#152](https://github.com/Microsoft/vscode-docker/pull/152)
* Less aggressive matching for `dockerfile` (thanks @dlech) [#155](https://github.com/Microsoft/vscode-docker/pull/155)
* Support workspace folders for language server settings (thanks @rcjsuen) [#156](https://github.com/Microsoft/vscode-docker/pull/156)
* Add config option for docker build path (thanks @nyamakawa) [#158](https://github.com/Microsoft/vscode-docker/pull/158)

## 0.0.20 - 18 Oct 2017

* No longer take a hard dependency on the [Azure Account](https://marketplace.visualstudio.com/items?itemName=ms-vscode.azure-account) extension.

## 0.0.19 - 14 Oct 2017

* Add an automatic refresh option for the explorer (`"docker.explorerRefreshInterval": 1000`)
* Add support for Multi-Root Workspaces
* Add support for browsing Docker Hub and Azure Container Registries
* Add support for deploying images from Docker Hub and Azure Container Registries to Azure App Service
* `docker-compose` now runs detached and always invokes a build (e.g. `docker-compose -f docker-compose.yml -d --build`)
* `docker system prune` command no longer prompts for confirmation
* `docker-compose.debuy.yml` no longer contains a volume mapping
* Adopt 0.0.9 release of the [Docker Language Server](https://github.com/rcjsuen/dockerfile-language-server-nodejs)

## 0.0.18 - 18 Sept 2017

* Add configuration option (`"docker.showExplorer": false`) to globally turn off or on the Explorer contribution
* Prompt for confirmation when running `docker system prune` command, improve icon

## 0.0.17 - 16 Sept 2017

* Add `docker inspect` command
* Gracefully handle when Docker is not running
* Add Explorer contribution, letting you view Images and Containers in the Explorer viewlet.
* Add `--rm` to `docker build` to remove intermediate images
* Thanks to @rcjsuen, moved to the [Dockerfile Language Server](https://github.com/rcjsuen/dockerfile-language-server-nodejs)
* Update thirdpartynotices.txt, README.md to reflect changes

## 0.0.16 - 09 June 2017

* Update snippet syntax to be in accordance with the [stricter snippet syntax](https://code.visualstudio.com/updates/v1_13#_strict-snippets)
* Moved source code to support async/await (important if you want to make PRs!)

## 0.0.15 - 25 May 2017

* Updated both the `Docker: Run` and `Docker: Run Interactive` commands to automatically publish the ports that the specified image exposes
* Updated the `Docker: Run` command to run the specified container in the background
* Updated the `Docker: Add docker files to workspace` command to generate a `.dockerignore` file
* Updated the `Docker: Azure CLI` command to fully support running `az acs` commands

## 0.0.14 - 08 May 2017

* Support for Docker multi stage build Dockerfiles (syntax, linting)
* Support different variations on naming of `dockerfile` such as `dockerfile-development`
* Bug fixing

## 0.0.13 - 14 March 2017

* Support for `.yaml` file extension on `docker-compose` files.
* Updated Azure CLI image name, map .azure folder from host file system, fix block running on Windows containers, fix Windows path issues (this didn't make it into `0.0.12`)
* Added telemetry to understand which commands developers find useful. This will help us refine which commands we add in the future. We track whether the following commands are executed:
  * `build image`
  * `compose up`, `compose down`
  * `open shell` on running container and whether or not it is a Windows or Linux based container
  * `push image` (we don't track the image name or the location)
  * `remove image`
  * `show logs`
  * `start container`, `start container interactive`
  * `start Azure CLI` container
  * `stop container`
  * `system prune`
  * `tag` (we don't track tag name)
  * Configure workspace along with the type (e.g. Node or Other)

> Please note, you can turn off telemetry reporting for VS Code and all extensions through the ["telemetry.enableTelemetry": false setting](https://code.visualstudio.com/docs/supporting/faq#_how-to-disable-telemetry-reporting).

## 0.0.12 - 11 February 2017

* Removed `MAINTAINER` from templates and linting warnings by upgrading the `dockerfile_lint` module (Docker has deprecated `MAINTAINER` in favor of `LABEL`).
* Added command to run `docker system prune`, note we use the `-f` (force) flag to ignore the confirmation prompt.
* `Docker: Attach Shell` command now supports Windows containers [#58](https://github.com/microsoft/vscode-docker/pull/58).

## 0.0.10 - 12 December 2016

* Added context menu support to run the Docker Build command on Dockerfile files from the editor or from the explorer.
* Docker logs now uses the -f flag ([follow](https://docs.docker.com/engine/reference/commandline/logs/)) to continue streaming the logs to terminal.

## 0.0.11 - 4 January 2017

* Fixed [Issue 51](https://github.com/microsoft/vscode-docker/issues/51), a path problem on Windows.<|MERGE_RESOLUTION|>--- conflicted
+++ resolved
@@ -1,15 +1,13 @@
-<<<<<<< HEAD
 ## 0.x.x - Unreleased
 
 ### Added
 * Adds preview support for debugging .NET Core web applications running in Linux Docker containers.
-=======
+
 ## 0.3.1 - 25 September 2018
 
 ### Fixed
 
 * Error while generating Dockerfile for 'other' [#504](https://github.com/Microsoft/vscode-docker/issues/504)
->>>>>>> 8ff2693c
 
 ## 0.3.0 - 21 September 2018
 
