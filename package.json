{
    "name": "vscode-docker",
    "version": "1.13.0",
    "publisher": "ms-azuretools",
    "displayName": "Docker",
    "description": "Makes it easy to create, manage, and debug containerized applications.",
    "license": "SEE LICENSE IN LICENSE.md",
    "icon": "resources/docker_blue.png",
    "aiKey": "AIF-d9b70cd4-b9f9-4d70-929b-a071c400b217",
    "galleryBanner": {
        "color": "#1e1e1e",
        "theme": "dark"
    },
    "categories": [
        "Programming Languages",
        "Linters",
        "Azure"
    ],
    "keywords": [
        "docker",
        "compose",
        "container",
        "multi-root ready"
    ],
    "repository": {
        "type": "git",
        "url": "https://github.com/microsoft/vscode-docker"
    },
    "homepage": "https://github.com/Microsoft/vscode-docker/blob/main/README.md",
    "activationEvents": [
        "onCommand:vscode-docker.compose.down",
        "onCommand:vscode-docker.compose.restart",
        "onCommand:vscode-docker.compose.up",
        "onCommand:vscode-docker.compose.up.subset",
        "onCommand:vscode-docker.configure",
        "onCommand:vscode-docker.configureCompose",
        "onCommand:vscode-docker.containers.attachShell",
        "onCommand:vscode-docker.containers.browse",
        "onCommand:vscode-docker.containers.configureExplorer",
        "onCommand:vscode-docker.containers.downloadFile",
        "onCommand:vscode-docker.containers.inspect",
        "onCommand:vscode-docker.containers.openFile",
        "onCommand:vscode-docker.containers.prune",
        "onCommand:vscode-docker.containers.refresh",
        "onCommand:vscode-docker.containers.remove",
        "onCommand:vscode-docker.containers.restart",
        "onCommand:vscode-docker.containers.select",
        "onCommand:vscode-docker.containers.start",
        "onCommand:vscode-docker.containers.stop",
        "onCommand:vscode-docker.containers.viewLogs",
        "onCommand:vscode-docker.containers.composeGroup.logs",
        "onCommand:vscode-docker.containers.composeGroup.restart",
        "onCommand:vscode-docker.containers.composeGroup.down",
        "onCommand:vscode-docker.debugging.initializeForDebugging",
        "onCommand:vscode-docker.help",
        "onCommand:vscode-docker.help.reportIssue",
        "onCommand:vscode-docker.help.openStartPage",
        "onCommand:vscode-docker.images.build",
        "onCommand:vscode-docker.images.configureExplorer",
        "onCommand:vscode-docker.images.inspect",
        "onCommand:vscode-docker.images.prune",
        "onCommand:vscode-docker.images.pull",
        "onCommand:vscode-docker.images.push",
        "onCommand:vscode-docker.images.refresh",
        "onCommand:vscode-docker.images.remove",
        "onCommand:vscode-docker.images.run",
        "onCommand:vscode-docker.images.runAzureCli",
        "onCommand:vscode-docker.images.runInteractive",
        "onCommand:vscode-docker.images.tag",
        "onCommand:vscode-docker.images.copyFullTag",
        "onCommand:vscode-docker.installDocker",
        "onCommand:vscode-docker.networks.configureExplorer",
        "onCommand:vscode-docker.networks.create",
        "onCommand:vscode-docker.networks.inspect",
        "onCommand:vscode-docker.networks.prune",
        "onCommand:vscode-docker.networks.refresh",
        "onCommand:vscode-docker.networks.remove",
        "onCommand:vscode-docker.pruneSystem",
        "onCommand:vscode-docker.registries.azure.buildImage",
        "onCommand:vscode-docker.registries.azure.createRegistry",
        "onCommand:vscode-docker.registries.azure.deleteRegistry",
        "onCommand:vscode-docker.registries.azure.deleteRepository",
        "onCommand:vscode-docker.registries.azure.openInPortal",
        "onCommand:vscode-docker.registries.azure.runFileAsTask",
        "onCommand:vscode-docker.registries.azure.runTask",
        "onCommand:vscode-docker.registries.azure.untagImage",
        "onCommand:vscode-docker.registries.azure.viewProperties",
        "onCommand:vscode-docker.registries.azure.viewTaskLogs",
        "onCommand:vscode-docker.registries.connectRegistry",
        "onCommand:vscode-docker.registries.copyImageDigest",
        "onCommand:vscode-docker.registries.deleteImage",
        "onCommand:vscode-docker.registries.deployImageToAzure",
        "onCommand:vscode-docker.registries.deployImageToAci",
        "onCommand:vscode-docker.registries.disconnectRegistry",
        "onCommand:vscode-docker.registries.dockerHub.openInBrowser",
        "onCommand:vscode-docker.registries.help",
        "onCommand:vscode-docker.registries.logInToDockerCli",
        "onCommand:vscode-docker.registries.logOutOfDockerCli",
        "onCommand:vscode-docker.registries.pullImage",
        "onCommand:vscode-docker.registries.pullRepository",
        "onCommand:vscode-docker.registries.reconnectRegistry",
        "onCommand:vscode-docker.registries.refresh",
        "onCommand:vscode-docker.volumes.configureExplorer",
        "onCommand:vscode-docker.volumes.inspect",
        "onCommand:vscode-docker.volumes.prune",
        "onCommand:vscode-docker.volumes.refresh",
        "onCommand:vscode-docker.volumes.remove",
        "onCommand:vscode-docker.contexts.use",
        "onCommand:vscode-docker.contexts.remove",
        "onCommand:vscode-docker.contexts.inspect",
        "onCommand:vscode-docker.contexts.configureExplorer",
        "onCommand:vscode-docker.contexts.refresh",
        "onCommand:vscode-docker.contexts.help",
        "onCommand:vscode-docker.contexts.create.aci",
        "onCommand:workbench.action.tasks.runTask",
        "onDebugInitialConfigurations",
        "onDebugResolve:docker",
        "onFileSystem:docker",
        "onLanguage:dockerfile",
        "onLanguage:dockercompose",
        "onView:dockerContainers",
        "onView:dockerImages",
        "onView:dockerNetworks",
        "onView:dockerRegistries",
        "onView:dockerVolumes",
        "onView:vscode-docker.views.dockerContexts",
        "onView:vscode-docker.views.help"
    ],
    "main": "main",
    "contributes": {
        "menus": {
            "commandPalette": [
                {
                    "command": "vscode-docker.containers.downloadFile",
                    "when": "never"
                },
                {
                    "command": "vscode-docker.containers.openFile",
                    "when": "never"
                },
                {
                    "command": "vscode-docker.containers.select",
                    "when": "never"
                },
                {
                    "command": "vscode-docker.registries.azure.selectSubscriptions",
                    "when": "never"
                },
                {
                    "command": "vscode-docker.registries.reconnectRegistry",
                    "when": "never"
                },
                {
                    "command": "vscode-docker.contexts.create.aci",
                    "when": "vscode-docker:newCliPresent"
                },
                {
                    "command": "vscode-docker.registries.deployImageToAci",
                    "when": "vscode-docker:newCliPresent"
                },
                {
                    "command": "vscode-docker.containers.composeGroup.logs",
                    "when": "config.docker.containers.groupBy == 'Compose Project Name'"
                },
                {
                    "command": "vscode-docker.containers.composeGroup.restart",
                    "when": "never"
                },
                {
                    "command": "vscode-docker.containers.composeGroup.down",
                    "when": "never"
                },
                {
                    "command": "vscode-docker.contexts.use",
                    "when": "!vscode-docker:contextLocked"
                }
            ],
            "editor/context": [
                {
                    "when": "editorLangId == dockerfile && isAzureAccountInstalled",
                    "command": "vscode-docker.registries.azure.buildImage",
                    "group": "docker"
                },
                {
                    "when": "editorLangId == yaml && isAzureAccountInstalled",
                    "command": "vscode-docker.registries.azure.runFileAsTask",
                    "group": "docker"
                },
                {
                    "when": "editorLangId == dockercompose",
                    "command": "vscode-docker.compose.down",
                    "group": "docker"
                },
                {
                    "when": "editorLangId == dockercompose",
                    "command": "vscode-docker.compose.restart",
                    "group": "docker"
                },
                {
                    "when": "editorLangId == dockercompose",
                    "command": "vscode-docker.compose.up",
                    "group": "docker"
                },
                {
                    "when": "editorLangId == dockercompose",
                    "command": "vscode-docker.compose.up.subset",
                    "group": "docker"
                },
                {
                    "when": "editorLangId == dockerfile",
                    "command": "vscode-docker.images.build",
                    "group": "docker"
                }
            ],
            "explorer/context": [
                {
                    "when": "resourceFilename =~ /dockerfile/i && isAzureAccountInstalled",
                    "command": "vscode-docker.registries.azure.buildImage",
                    "group": "docker"
                },
                {
                    "when": "resourceLangId == yaml && isAzureAccountInstalled",
                    "command": "vscode-docker.registries.azure.runFileAsTask",
                    "group": "docker"
                },
                {
                    "when": "resourceLangId == dockercompose",
                    "command": "vscode-docker.compose.down",
                    "group": "docker"
                },
                {
                    "when": "resourceLangId == dockercompose",
                    "command": "vscode-docker.compose.restart",
                    "group": "docker"
                },
                {
                    "when": "resourceLangId == dockercompose",
                    "command": "vscode-docker.compose.up",
                    "group": "docker"
                },
                {
                    "when": "resourceLangId == dockercompose",
                    "command": "vscode-docker.compose.up.subset",
                    "group": "docker"
                },
                {
                    "when": "resourceFilename =~ /dockerfile/i",
                    "command": "vscode-docker.images.build",
                    "group": "docker"
                }
            ],
            "view/title": [
                {
                    "command": "vscode-docker.containers.prune",
                    "when": "view == dockerContainers && !vscode-docker:newSdkContext",
                    "group": "navigation@1"
                },
                {
                    "command": "vscode-docker.containers.configureExplorer",
                    "when": "view == dockerContainers",
                    "group": "navigation@8"
                },
                {
                    "command": "vscode-docker.networks.configureExplorer",
                    "when": "view == dockerNetworks",
                    "group": "navigation@8"
                },
                {
                    "command": "vscode-docker.containers.refresh",
                    "when": "view == dockerContainers",
                    "group": "navigation@9"
                },
                {
                    "command": "vscode-docker.networks.create",
                    "when": "view == dockerNetworks && !vscode-docker:newSdkContext",
                    "group": "navigation@1"
                },
                {
                    "command": "vscode-docker.networks.prune",
                    "when": "view == dockerNetworks && !vscode-docker:newSdkContext",
                    "group": "navigation@2"
                },
                {
                    "command": "vscode-docker.networks.refresh",
                    "when": "view == dockerNetworks",
                    "group": "navigation@9"
                },
                {
                    "command": "vscode-docker.images.prune",
                    "when": "view == dockerImages && !vscode-docker:newSdkContext",
                    "group": "navigation@2"
                },
                {
                    "command": "vscode-docker.images.configureExplorer",
                    "when": "view == dockerImages",
                    "group": "navigation@8"
                },
                {
                    "command": "vscode-docker.images.refresh",
                    "when": "view == dockerImages",
                    "group": "navigation@9"
                },
                {
                    "command": "vscode-docker.registries.refresh",
                    "when": "view == dockerRegistries",
                    "group": "navigation@9"
                },
                {
                    "command": "vscode-docker.registries.connectRegistry",
                    "when": "view == dockerRegistries",
                    "group": "navigation@1"
                },
                {
                    "command": "vscode-docker.registries.help",
                    "when": "view == dockerRegistries",
                    "group": "navigation@10"
                },
                {
                    "command": "vscode-docker.volumes.prune",
                    "when": "view == dockerVolumes && !vscode-docker:newSdkContext",
                    "group": "navigation@1"
                },
                {
                    "command": "vscode-docker.volumes.configureExplorer",
                    "when": "view == dockerVolumes",
                    "group": "navigation@8"
                },
                {
                    "command": "vscode-docker.volumes.refresh",
                    "when": "view == dockerVolumes",
                    "group": "navigation@9"
                },
                {
                    "command": "vscode-docker.contexts.create.aci",
                    "when": "view == vscode-docker.views.dockerContexts && vscode-docker:newCliPresent && isAzureAccountInstalled",
                    "group": "navigation@1"
                },
                {
                    "command": "vscode-docker.contexts.configureExplorer",
                    "when": "view == vscode-docker.views.dockerContexts",
                    "group": "navigation@8"
                },
                {
                    "command": "vscode-docker.contexts.refresh",
                    "when": "view == vscode-docker.views.dockerContexts",
                    "group": "navigation@9"
                },
                {
                    "command": "vscode-docker.contexts.help",
                    "when": "view == vscode-docker.views.dockerContexts",
                    "group": "navigation@10"
                },
                {
                    "command": "vscode-docker.help",
                    "when": "view == dockerContainers || view == dockerImages || view == dockerVolumes || view == dockerNetworks",
                    "group": "navigation@10"
                }
            ],
            "view/item/context": [
                {
                    "command": "vscode-docker.containers.viewLogs",
                    "when": "view == dockerContainers && viewItem =~ /container$/i",
                    "group": "containers_1_general@1"
                },
                {
                    "command": "vscode-docker.containers.attachShell",
                    "when": "view == dockerContainers && viewItem =~ /^runningContainer$/i",
                    "group": "containers_1_general@2"
                },
                {
                    "command": "vscode-docker.containers.inspect",
                    "when": "view == dockerContainers && viewItem =~ /container$/i",
                    "group": "containers_1_general@3"
                },
                {
                    "command": "vscode-docker.containers.browse",
                    "when": "view == dockerContainers && viewItem =~ /runningContainer$/i",
                    "group": "containers_1_general@4"
                },
                {
                    "command": "vscode-docker.containers.start",
                    "when": "view == dockerContainers && viewItem =~ /^(created|dead|exited|paused|terminated)Container$/i",
                    "group": "containers_1_general@5"
                },
                {
                    "command": "vscode-docker.containers.downloadFile",
                    "when": "view == dockerContainers && viewItem == containerFile",
                    "group": "files_1@2"
                },
                {
                    "command": "vscode-docker.containers.openFile",
                    "when": "view == dockerContainers && viewItem == containerFile",
                    "group": "files_1@1"
                },
                {
                    "command": "vscode-docker.containers.stop",
                    "when": "view == dockerContainers && viewItem =~ /^(paused|restarting|running)Container$/i",
                    "group": "containers_1_general@6"
                },
                {
                    "command": "vscode-docker.containers.restart",
                    "when": "view == dockerContainers && viewItem =~ /^runningContainer$/i",
                    "group": "containers_1_general@7"
                },
                {
                    "command": "vscode-docker.containers.remove",
                    "when": "view == dockerContainers && viewItem =~ /container$/i",
                    "group": "containers_2_destructive@1"
                },
                {
                    "command": "vscode-docker.containers.composeGroup.logs",
                    "when": "view == dockerContainers && viewItem =~ /composeGroup$/i && !vscode-docker:aciContext",
                    "group": "composeGroup_1_general@1"
                },
                {
                    "command": "vscode-docker.containers.composeGroup.restart",
                    "when": "view == dockerContainers && viewItem =~ /composeGroup$/i && !vscode-docker:aciContext",
                    "group": "composeGroup_2_destructive@1"
                },
                {
                    "command": "vscode-docker.containers.composeGroup.down",
                    "when": "view == dockerContainers && viewItem =~ /composeGroup$/i && !vscode-docker:aciContext",
                    "group": "composeGroup_2_destructive@2"
                },
                {
                    "command": "vscode-docker.images.run",
                    "when": "view == dockerImages && viewItem == image",
                    "group": "images_1_run@1"
                },
                {
                    "command": "vscode-docker.images.runInteractive",
                    "when": "view == dockerImages && viewItem == image",
                    "group": "images_1_run@2"
                },
                {
                    "command": "vscode-docker.images.inspect",
                    "when": "view == dockerImages && viewItem == image",
                    "group": "images_2_general@1"
                },
                {
                    "command": "vscode-docker.images.pull",
                    "when": "view == dockerImages && viewItem == image",
                    "group": "images_2_general@2"
                },
                {
                    "command": "vscode-docker.images.push",
                    "when": "view == dockerImages && viewItem == image",
                    "group": "images_2_general@3"
                },
                {
                    "command": "vscode-docker.images.tag",
                    "when": "view == dockerImages && viewItem == image",
                    "group": "images_2_general@4"
                },
                {
                    "command": "vscode-docker.images.copyFullTag",
                    "when": "view == dockerImages && viewItem == image",
                    "group": "images_2_general@5"
                },
                {
                    "command": "vscode-docker.images.remove",
                    "when": "view == dockerImages && viewItem == image",
                    "group": "images_3_destructive@1"
                },
                {
                    "command": "vscode-docker.registries.azure.selectSubscriptions",
                    "when": "view == dockerRegistries && viewItem == azure;DockerV2;RegistryProvider;",
                    "group": "inline"
                },
                {
                    "command": "vscode-docker.registries.azure.viewTaskLogs",
                    "when": "view == dockerRegistries && viewItem == azureTaskRun",
                    "group": "inline"
                },
                {
                    "command": "vscode-docker.networks.inspect",
                    "when": "view == dockerNetworks && viewItem =~ /network$/i",
                    "group": "networks_1_general@1"
                },
                {
                    "command": "vscode-docker.networks.remove",
                    "when": "view == dockerNetworks && viewItem =~ /^customNetwork$/i",
                    "group": "networks_2_destructive@1"
                },
                {
                    "command": "vscode-docker.registries.azure.createRegistry",
                    "when": "view == dockerRegistries && viewItem == azureextensionui.azureSubscription",
                    "group": "regs_1_general@1"
                },
                {
                    "command": "vscode-docker.registries.azure.deleteRegistry",
                    "when": "view == dockerRegistries && viewItem == azure;DockerV2;Registry;",
                    "group": "regs_reg_2_destructive@1"
                },
                {
                    "command": "vscode-docker.registries.pullRepository",
                    "when": "view == dockerRegistries && viewItem =~ /Repository;/",
                    "group": "regs_repo_1_general@1"
                },
                {
                    "command": "vscode-docker.registries.azure.deleteRepository",
                    "when": "view == dockerRegistries && viewItem == azure;DockerV2;Repository;",
                    "group": "regs_repo_2_destructive@1"
                },
                {
                    "command": "vscode-docker.registries.pullImage",
                    "when": "view == dockerRegistries && viewItem =~ /Tag;/",
                    "group": "regs_tag_1_general@1"
                },
                {
                    "command": "vscode-docker.registries.copyImageDigest",
                    "when": "view == dockerRegistries && viewItem =~ /DockerV2;Tag;/",
                    "group": "regs_tag_1_general@2"
                },
                {
                    "command": "vscode-docker.registries.deployImageToAzure",
                    "when": "view == dockerRegistries && viewItem =~ /(DockerV2|DockerHubV2);Tag;/ && isAzureAccountInstalled",
                    "group": "regs_tag_1_general@3"
                },
                {
                    "command": "vscode-docker.registries.deployImageToAci",
                    "when": "view == dockerRegistries && viewItem =~ /(DockerV2|DockerHubV2);Tag;/ && vscode-docker:newCliPresent && isAzureAccountInstalled",
                    "group": "regs_tag_1_general@4"
                },
                {
                    "command": "vscode-docker.registries.azure.untagImage",
                    "when": "view == dockerRegistries && viewItem == azure;DockerV2;Tag;",
                    "group": "regs_tag_2_destructive@1"
                },
                {
                    "command": "vscode-docker.registries.deleteImage",
                    "when": "view == dockerRegistries && viewItem =~ /DockerV2;Tag;/",
                    "group": "regs_tag_2_destructive@2"
                },
                {
                    "command": "vscode-docker.registries.azure.runTask",
                    "when": "view == dockerRegistries && viewItem == azureTask",
                    "group": "regs_task_1_general@1"
                },
                {
                    "command": "vscode-docker.registries.copyImageDigest",
                    "when": "view == dockerRegistries && viewItem == azureTaskRun",
                    "group": "regs_taskRun_1_general@1"
                },
                {
                    "command": "vscode-docker.registries.azure.viewTaskLogs",
                    "when": "view == dockerRegistries && viewItem == azureTaskRun",
                    "group": "regs_taskRun_1_general@2"
                },
                {
                    "command": "vscode-docker.registries.disconnectRegistry",
                    "when": "view == dockerRegistries && viewItem =~ /RegistryProvider;/",
                    "group": "regs_yyy_destructive@1"
                },
                {
                    "command": "vscode-docker.registries.disconnectRegistry",
                    "when": "view == dockerRegistries && viewItem == invalidRegistryProvider",
                    "group": "regs_yyy_destructive@1"
                },
                {
                    "command": "vscode-docker.registries.azure.openInPortal",
                    "when": "view == dockerRegistries && viewItem =~ /azure(Subscription|;DockerV2;Registry;)/",
                    "group": "regs_zzz_common@1"
                },
                {
                    "command": "vscode-docker.registries.dockerHub.openInBrowser",
                    "when": "view == dockerRegistries && viewItem =~ /dockerHub;DockerHubV2;(Tag|Repository|Registry);/",
                    "group": "regs_zzz_common@1"
                },
                {
                    "command": "vscode-docker.registries.azure.viewProperties",
                    "when": "view == dockerRegistries && viewItem =~ /azure(TaskRun|;DockerV2;Registry;)/",
                    "group": "regs_zzz_common@2"
                },
                {
                    "command": "vscode-docker.registries.reconnectRegistry",
                    "when": "view == dockerRegistries && viewItem == registryConnectError",
                    "group": "regs_zzz_common@8"
                },
                {
                    "command": "vscode-docker.registries.refresh",
                    "when": "view == dockerRegistries && viewItem == connectedRegistries",
                    "group": "regs_zzz_common@9"
                },
                {
                    "command": "vscode-docker.registries.refresh",
                    "when": "view == dockerRegistries && viewItem =~ /.*;.*;(Repository|Registry|RegistryProvider);/",
                    "group": "regs_zzz_common@9"
                },
                {
                    "command": "vscode-docker.registries.refresh",
                    "when": "view == dockerRegistries && viewItem =~ /azure(Subscription|Tasks|Task|RunsWithoutTask)$/",
                    "group": "regs_zzz_common@9"
                },
                {
                    "command": "vscode-docker.volumes.inspect",
                    "when": "view == dockerVolumes && viewItem == volume && !vscode-docker:newSdkContext",
                    "group": "volumes_1_general@1"
                },
                {
                    "command": "vscode-docker.volumes.remove",
                    "when": "view == dockerVolumes && viewItem == volume",
                    "group": "volumes_2_destructive@1"
                },
                {
                    "command": "vscode-docker.contexts.inspect",
                    "when": "view == vscode-docker.views.dockerContexts && viewItem =~ /Context/i",
                    "group": "contexts_1_general@1"
                },
                {
                    "command": "vscode-docker.contexts.use",
                    "when": "view == vscode-docker.views.dockerContexts && viewItem =~ /Context/i && !vscode-docker:contextLocked",
                    "group": "contexts_1_general@2"
                },
                {
                    "command": "vscode-docker.contexts.use",
                    "when": "view == vscode-docker.views.dockerContexts && viewItem =~ /Context/i && !vscode-docker:contextLocked",
                    "group": "inline"
                },
                {
                    "command": "vscode-docker.contexts.remove",
                    "when": "view == vscode-docker.views.dockerContexts && viewItem =~ /^customContext/i",
                    "group": "contexts_2_destructive@1"
                },
                {
                    "command": "vscode-docker.containers.downloadFile",
                    "when": "view == dockerContainers && viewItem == containerFile",
                    "group": "inline@2"
                },
                {
                    "command": "vscode-docker.containers.openFile",
                    "when": "view == dockerContainers && viewItem == containerFile",
                    "group": "inline@1"
                }
            ]
        },
        "debuggers": [
            {
                "type": "docker",
                "label": "Docker: Debug in Container",
                "configurationAttributes": {
                    "launch": {
                        "properties": {
                            "containerName": {
                                "type": "string",
                                "description": "%vscode-docker.debug.containerName%"
                            },
                            "dockerServerReadyAction": {
                                "description": "%vscode-docker.debug.dockerServerReadyAction.description%",
                                "properties": {
                                    "action": {
                                        "type": "string",
                                        "description": "%vscode-docker.debug.dockerServerReadyAction.action%",
                                        "enum": [
                                            "debugWithChrome",
                                            "openExternally"
                                        ]
                                    },
                                    "containerName": {
                                        "type": "string",
                                        "description": "%vscode-docker.debug.dockerServerReadyAction.containerName%"
                                    },
                                    "pattern": {
                                        "type": "string",
                                        "description": "%vscode-docker.debug.dockerServerReadyAction.pattern%",
                                        "default": "(https?://\\S+|[0-9]+)"
                                    },
                                    "uriFormat": {
                                        "type": "string",
                                        "description": "%vscode-docker.debug.dockerServerReadyAction.uriFormat%",
                                        "default": "http://localhost:%s"
                                    },
                                    "webRoot": {
                                        "type": "string",
                                        "description": "%vscode-docker.debug.dockerServerReadyAction.webRoot%"
                                    }
                                }
                            },
                            "removeContainerAfterDebug": {
                                "type": "boolean",
                                "description": "%vscode-docker.debug.removeContainerAfterDebug%",
                                "default": true
                            },
                            "platform": {
                                "type": "string",
                                "description": "%vscode-docker.debug.platform%",
                                "enum": [
                                    "netCore",
                                    "node",
                                    "python"
                                ]
                            },
                            "netCore": {
                                "description": "%vscode-docker.debug.netCore.description%",
                                "properties": {
                                    "appProject": {
                                        "type": "string",
                                        "description": "%vscode-docker.debug.netCore.appProject%"
                                    }
                                },
                                "required": [
                                    "appProject"
                                ]
                            },
                            "node": {
                                "description": "%vscode-docker.debug.node.description%",
                                "properties": {
                                    "port": {
                                        "type": "integer",
                                        "description": "%vscode-docker.debug.node.port%"
                                    },
                                    "address": {
                                        "type": "string",
                                        "description": "%vscode-docker.debug.node.address%"
                                    },
                                    "sourceMaps": {
                                        "type": "boolean",
                                        "description": "%vscode-docker.debug.node.sourceMaps%"
                                    },
                                    "outFiles": {
                                        "type": "array",
                                        "description": "%vscode-docker.debug.node.outFiles%",
                                        "items": {
                                            "type": "string"
                                        }
                                    },
                                    "autoAttachChildProcesses": {
                                        "type": "boolean",
                                        "description": "%vscode-docker.debug.node.autoAttachChildProcesses%"
                                    },
                                    "timeout": {
                                        "type": "integer",
                                        "description": "%vscode-docker.debug.node.timeout%"
                                    },
                                    "stopOnEntry": {
                                        "type": "boolean",
                                        "description": "%vscode-docker.debug.node.stopOnEntry%"
                                    },
                                    "localRoot": {
                                        "type": "string",
                                        "description": "%vscode-docker.debug.node.localRoot%"
                                    },
                                    "package": {
                                        "type": "string",
                                        "description": "%vscode-docker.debug.node.package%"
                                    },
                                    "remoteRoot": {
                                        "type": "string",
                                        "description": "%vscode-docker.debug.node.remoteRoot%"
                                    },
                                    "smartStep": {
                                        "type": "boolean",
                                        "description": "%vscode-docker.debug.node.smartStep%"
                                    },
                                    "skipFiles": {
                                        "type": "array",
                                        "description": "%vscode-docker.debug.node.skipFiles%",
                                        "items": {
                                            "type": "string"
                                        }
                                    },
                                    "trace": {
                                        "type": [
                                            "boolean",
                                            "string"
                                        ],
                                        "description": "%vscode-docker.debug.node.trace%",
                                        "enum": [
                                            "verbose",
                                            true
                                        ]
                                    }
                                }
                            },
                            "python": {
                                "description": "%vscode-docker.debug.python.description%",
                                "properties": {
                                    "host": {
                                        "type": "string",
                                        "description": "%vscode-docker.debug.python.host%",
                                        "default": "localhost"
                                    },
                                    "port": {
                                        "type": "number",
                                        "description": "%vscode-docker.debug.python.port%",
                                        "default": 5678
                                    },
                                    "pathMappings": {
                                        "type": "array",
                                        "items": {
                                            "type": "object",
                                            "properties": {
                                                "localRoot": {
                                                    "type": "string",
                                                    "description": "%vscode-docker.debug.python.pathMappings.localRoot%"
                                                },
                                                "remoteRoot": {
                                                    "type": "string",
                                                    "description": "%vscode-docker.debug.python.pathMappings.remoteRoot%"
                                                }
                                            }
                                        }
                                    },
                                    "justMyCode": {
                                        "type": "boolean",
                                        "description": "%vscode-docker.debug.python.justMyCode%"
                                    },
                                    "django": {
                                        "type": "boolean",
                                        "description": "%vscode-docker.debug.python.django%",
                                        "default": false
                                    },
                                    "fastapi": {
                                        "type": "boolean",
                                        "description": "%vscode-docker.debug.python.fastapi%",
                                        "default": false
                                    },
                                    "jinja": {
                                        "type": "boolean",
                                        "description": "%vscode-docker.debug.python.jinja%",
                                        "default": false
                                    },
                                    "projectType": {
                                        "type": "string",
                                        "description": "%vscode-docker.debug.python.projectType%",
                                        "enum": [
                                            "django",
                                            "fastapi",
                                            "flask",
                                            "general"
                                        ]
                                    },
                                    "args": {
                                        "type": "array",
                                        "description": "%vscode-docker.debug.python.args%",
                                        "items": {
                                            "type": "string"
                                        }
                                    }
                                }
                            }
                        }
                    },
                    "attach": {
                        "properties": {
                            "containerName": {
                                "type": "string",
                                "description": "%vscode-docker.debug.attach.containerName%"
                            },
                            "processName": {
                                "type": "string",
                                "description": "%vscode-docker.debug.attach.processName%"
                            },
                            "processId": {
                                "anyOf": [
                                    {
                                        "type": "string",
                                        "description": "%vscode-docker.debug.attach.processIdString%",
                                        "default": "${command:pickProcess}"
                                    },
                                    {
                                        "type": "integer",
                                        "description": "%vscode-docker.debug.attach.processIdInteger%",
                                        "default": 0
                                    }
                                ]
                            },
                            "platform": {
                                "type": "string",
                                "description": "%vscode-docker.debug.attach.platform%",
                                "enum": [
                                    "netCore"
                                ]
                            },
                            "sourceFileMap": {
                                "type": "object",
                                "description": "%vscode-docker.debug.attach.sourceFileMap%",
                                "additionalProperties": {
                                    "type": "string"
                                },
                                "default": {
                                    "<insert-source-path-here>": "<insert-target-path-here>"
                                }
                            },
                            "netCore": {
                                "description": "%vscode-docker.debug.attach.netCore.description%",
                                "properties": {
                                    "debuggerPath": {
                                        "type": "string",
                                        "description": "%vscode-docker.debug.attach.netCore.debuggerPath%"
                                    }
                                }
                            }
                        }
                    }
                },
                "configurationSnippets": [
                    {
                        "label": "Docker: Attach to Node",
                        "description": "Docker: Attach to Node",
                        "body": {
                            "type": "node",
                            "request": "attach",
                            "name": "Docker: Attach to Node",
                            "remoteRoot": "/usr/src/app"
                        }
                    },
                    {
                        "label": "Docker: .NET Core Attach (Preview)",
                        "description": "Docker: Attach to a .NET Core process in a container",
                        "body": {
                            "name": "Docker .NET Core Attach (Preview)",
                            "type": "docker",
                            "request": "attach",
                            "platform": "netCore",
                            "sourceFileMap": {
                                "/src": "^\"\\${workspaceFolder}\""
                            }
                        }
                    }
                ]
            }
        ],
        "taskDefinitions": [
            {
                "type": "docker-build",
                "properties": {
                    "dockerBuild": {
                        "description": "%vscode-docker.tasks.docker-build.dockerBuild.description%",
                        "properties": {
                            "buildArgs": {
                                "type": "object",
                                "description": "%vscode-docker.tasks.docker-build.dockerBuild.buildArgs%",
                                "additionalProperties": {
                                    "type": "string"
                                }
                            },
                            "context": {
                                "type": "string",
                                "description": "%vscode-docker.tasks.docker-build.dockerBuild.context%"
                            },
                            "dockerfile": {
                                "type": "string",
                                "description": "%vscode-docker.tasks.docker-build.dockerBuild.dockerfile%"
                            },
                            "labels": {
                                "type": "object",
                                "description": "%vscode-docker.tasks.docker-build.dockerBuild.labels.description%",
                                "properties": {
                                    "includeDefaults": {
                                        "type": "boolean",
                                        "description": "%vscode-docker.tasks.docker-build.dockerBuild.labels.includeDefaults%",
                                        "default": true
                                    }
                                },
                                "additionalProperties": {
                                    "type": "string"
                                }
                            },
                            "tag": {
                                "type": "string",
                                "description": "%vscode-docker.tasks.docker-build.dockerBuild.tag%"
                            },
                            "target": {
                                "type": "string",
                                "description": "%vscode-docker.tasks.docker-build.dockerBuild.target%"
                            },
                            "pull": {
                                "type": "boolean",
                                "description": "%vscode-docker.tasks.docker-build.dockerBuild.pull%"
                            },
                            "customOptions": {
                                "type": "string",
                                "description": "%vscode-docker.tasks.docker-build.dockerBuild.customOptions%"
                            }
                        }
                    },
                    "platform": {
                        "type": "string",
                        "description": "%vscode-docker.tasks.docker-build.platform%",
                        "enum": [
                            "netCore",
                            "node",
                            "python"
                        ]
                    },
                    "netCore": {
                        "description": "%vscode-docker.tasks.docker-build.netCore.description%",
                        "properties": {
                            "appProject": {
                                "type": "string",
                                "description": "%vscode-docker.tasks.docker-build.netCore.appProject%"
                            }
                        },
                        "required": [
                            "appProject"
                        ]
                    },
                    "node": {
                        "description": "%vscode-docker.tasks.docker-build.node.description%",
                        "properties": {
                            "package": {
                                "type": "string",
                                "description": "%vscode-docker.tasks.docker-build.node.package%"
                            }
                        }
                    },
                    "python": {
                        "description": "%vscode-docker.tasks.docker-build.python.description%",
                        "type": "object"
                    }
                }
            },
            {
                "type": "docker-run",
                "properties": {
                    "dockerRun": {
                        "description": "%vscode-docker.tasks.docker-run.dockerRun.description%",
                        "properties": {
                            "command": {
                                "type": "string",
                                "description": "%vscode-docker.tasks.docker-run.dockerRun.command%"
                            },
                            "containerName": {
                                "type": "string",
                                "description": "%vscode-docker.tasks.docker-run.dockerRun.containerName%"
                            },
                            "env": {
                                "type": "object",
                                "description": "%vscode-docker.tasks.docker-run.dockerRun.env%",
                                "additionalProperties": {
                                    "type": "string"
                                }
                            },
                            "envFiles": {
                                "type": "array",
                                "description": "%vscode-docker.tasks.docker-run.dockerRun.envFiles%",
                                "items": {
                                    "type": "string"
                                }
                            },
                            "image": {
                                "type": "string",
                                "description": "%vscode-docker.tasks.docker-run.dockerRun.image%"
                            },
                            "labels": {
                                "type": "object",
                                "description": "%vscode-docker.tasks.docker-run.dockerRun.labels.description%",
                                "properties": {
                                    "includeDefaults": {
                                        "type": "boolean",
                                        "description": "%vscode-docker.tasks.docker-run.dockerRun.labels.includeDefaults%",
                                        "default": true
                                    }
                                },
                                "additionalProperties": {
                                    "type": "string"
                                }
                            },
                            "network": {
                                "type": "string",
                                "description": "%vscode-docker.tasks.docker-run.dockerRun.network%"
                            },
                            "networkAlias": {
                                "type": "string",
                                "description": "%vscode-docker.tasks.docker-run.dockerRun.networkAlias%"
                            },
                            "os": {
                                "type": "string",
                                "description": "%vscode-docker.tasks.docker-run.dockerRun.os%",
                                "default": "Linux",
                                "enum": [
                                    "Linux",
                                    "Windows"
                                ]
                            },
                            "ports": {
                                "type": "array",
                                "description": "%vscode-docker.tasks.docker-run.dockerRun.ports.description%",
                                "items": {
                                    "type": "object",
                                    "properties": {
                                        "hostPort": {
                                            "type": "integer",
                                            "description": "%vscode-docker.tasks.docker-run.dockerRun.ports.hostPort%"
                                        },
                                        "containerPort": {
                                            "type": "integer",
                                            "description": "%vscode-docker.tasks.docker-run.dockerRun.ports.containerPort%"
                                        },
                                        "protocol": {
                                            "type": "string",
                                            "description": "%vscode-docker.tasks.docker-run.dockerRun.ports.protocol%",
                                            "enum": [
                                                "tcp",
                                                "udp"
                                            ]
                                        }
                                    },
                                    "required": [
                                        "containerPort"
                                    ]
                                }
                            },
                            "portsPublishAll": {
                                "type": "boolean",
                                "description": "%vscode-docker.tasks.docker-run.dockerRun.portsPublishAll%",
                                "default": true
                            },
                            "extraHosts": {
                                "type": "array",
                                "description": "%vscode-docker.tasks.docker-run.dockerRun.extraHosts.description%",
                                "items": {
                                    "type": "object",
                                    "properties": {
                                        "hostname": {
                                            "type": "string",
                                            "description": "%vscode-docker.tasks.docker-run.dockerRun.extraHosts.hostname%"
                                        },
                                        "ip": {
                                            "type": "string",
                                            "description": "%vscode-docker.tasks.docker-run.dockerRun.extraHosts.ip%"
                                        }
                                    },
                                    "required": [
                                        "hostname",
                                        "ip"
                                    ]
                                }
                            },
                            "volumes": {
                                "type": "array",
                                "description": "%vscode-docker.tasks.docker-run.dockerRun.volumes.description%",
                                "items": {
                                    "type": "object",
                                    "properties": {
                                        "localPath": {
                                            "type": "string",
                                            "description": "%vscode-docker.tasks.docker-run.dockerRun.volumes.localPath%"
                                        },
                                        "containerPath": {
                                            "type": "string",
                                            "description": "%vscode-docker.tasks.docker-run.dockerRun.volumes.containerPath%"
                                        },
                                        "permissions": {
                                            "type": "string",
                                            "description": "%vscode-docker.tasks.docker-run.dockerRun.volumes.permissions%",
                                            "enum": [
                                                "rw",
                                                "ro"
                                            ]
                                        }
                                    },
                                    "required": [
                                        "localPath",
                                        "containerPath"
                                    ]
                                }
                            },
                            "remove": {
                                "type": "boolean",
                                "description": "%vscode-docker.tasks.docker-run.dockerRun.remove%",
                                "default": false
                            },
                            "customOptions": {
                                "type": "string",
                                "description": "%vscode-docker.tasks.docker-run.dockerRun.customOptions%"
                            }
                        }
                    },
                    "platform": {
                        "type": "string",
                        "description": "%vscode-docker.tasks.docker-run.platform%",
                        "enum": [
                            "netCore",
                            "node",
                            "python"
                        ]
                    },
                    "netCore": {
                        "description": "%vscode-docker.tasks.docker-run.netCore.description%",
                        "properties": {
                            "appProject": {
                                "type": "string",
                                "description": "%vscode-docker.tasks.docker-run.netCore.appProject%"
                            },
                            "enableDebugging": {
                                "type": "boolean",
                                "description": "%vscode-docker.tasks.docker-run.netCore.enableDebugging%"
                            },
                            "configureSsl": {
                                "type": "boolean",
                                "description": "%vscode-docker.tasks.docker-run.netCore.configureSsl%"
                            }
                        },
                        "required": [
                            "appProject"
                        ]
                    },
                    "node": {
                        "description": "%vscode-docker.tasks.docker-run.node.description%",
                        "properties": {
                            "enableDebugging": {
                                "type": "boolean",
                                "description": "%vscode-docker.tasks.docker-run.node.enableDebugging%"
                            },
                            "inspectMode": {
                                "type": "string",
                                "description": "%vscode-docker.tasks.docker-run.node.inspectMode%"
                            },
                            "inspectPort": {
                                "type": "integer",
                                "description": "%vscode-docker.tasks.docker-run.node.inspectPort%"
                            },
                            "package": {
                                "type": "string",
                                "description": "%vscode-docker.tasks.docker-run.node.package%"
                            }
                        }
                    },
                    "python": {
                        "type": "object",
                        "additionalProperties": false,
                        "description": "%vscode-docker.tasks.docker-run.python.description%",
                        "properties": {
                            "file": {
                                "type": "string",
                                "description": "%vscode-docker.tasks.docker-run.python.file%",
                                "default": "${file}"
                            },
                            "module": {
                                "type": "string",
                                "description": "%vscode-docker.tasks.docker-run.python.module%"
                            },
                            "args": {
                                "type": "array",
                                "description": "%vscode-docker.tasks.docker-run.python.args%",
                                "items": {
                                    "type": "string"
                                }
                            },
                            "wait": {
                                "type": "boolean",
                                "description": "%vscode-docker.tasks.docker-run.python.wait%",
                                "default": true
                            },
                            "debugPort": {
                                "type": "number",
                                "description": "%vscode-docker.tasks.docker-run.python.debugPort%",
                                "default": 5678
                            }
                        },
                        "oneOf": [
                            {
                                "required": [
                                    "file"
                                ],
                                "not": {
                                    "enum": [
                                        "module"
                                    ]
                                }
                            },
                            {
                                "required": [
                                    "module"
                                ],
                                "not": {
                                    "enum": [
                                        "file"
                                    ]
                                }
                            }
                        ]
                    }
                }
            },
            {
                "type": "docker-compose",
                "properties": {
                    "dockerCompose": {
                        "description": "%vscode-docker.tasks.docker-compose.dockerCompose.description%",
                        "properties": {
                            "up": {
                                "description": "%vscode-docker.tasks.docker-compose.dockerCompose.up.description%",
                                "properties": {
                                    "detached": {
                                        "type": "boolean",
                                        "description": "%vscode-docker.tasks.docker-compose.dockerCompose.up.detached%",
                                        "default": true
                                    },
                                    "build": {
                                        "type": "boolean",
                                        "description": "%vscode-docker.tasks.docker-compose.dockerCompose.up.build%",
                                        "default": true
                                    },
                                    "scale": {
                                        "type": "object",
                                        "description": "%vscode-docker.tasks.docker-compose.dockerCompose.up.scale%",
                                        "additionalProperties": {
                                            "type": "number"
                                        }
                                    },
                                    "services": {
                                        "type": "array",
                                        "description": "%vscode-docker.tasks.docker-compose.dockerCompose.up.services%",
                                        "items": {
                                            "type": "string"
                                        }
                                    },
                                    "customOptions": {
                                        "type": "string",
                                        "description": "%vscode-docker.tasks.docker-compose.dockerCompose.up.customOptions%"
                                    }
                                }
                            },
                            "down": {
                                "description": "%vscode-docker.tasks.docker-compose.dockerCompose.down.description%",
                                "properties": {
                                    "removeImages": {
                                        "type": "string",
                                        "description": "%vscode-docker.tasks.docker-compose.dockerCompose.down.removeImages%",
                                        "enum": [
                                            "all",
                                            "local"
                                        ]
                                    },
                                    "removeVolumes": {
                                        "type": "boolean",
                                        "description": "%vscode-docker.tasks.docker-compose.dockerCompose.down.removeVolumes%",
                                        "default": false
                                    },
                                    "customOptions": {
                                        "type": "string",
                                        "description": "%vscode-docker.tasks.docker-compose.dockerCompose.down.customOptions%"
                                    }
                                }
                            },
                            "envFiles": {
                                "type": "array",
                                "description": "%vscode-docker.tasks.docker-compose.dockerCompose.envFiles.description%",
                                "items": {
                                    "type": "string"
                                }
                            },
                            "files": {
                                "type": "array",
                                "description": "%vscode-docker.tasks.docker-compose.dockerCompose.files.description%",
                                "items": {
                                    "type": "string"
                                }
                            }
                        },
                        "oneOf": [
                            {
                                "required": [
                                    "up"
                                ],
                                "not": {
                                    "enum": [
                                        "down"
                                    ]
                                }
                            },
                            {
                                "required": [
                                    "down"
                                ],
                                "not": {
                                    "enum": [
                                        "up"
                                    ]
                                }
                            }
                        ],
                        "default": {
                            "up": {
                                "detached": true,
                                "build": true
                            },
                            "files": [
                                "${workspaceFolder}/docker-compose.yml"
                            ]
                        }
                    }
                },
                "required": [
                    "dockerCompose"
                ]
            }
        ],
        "languages": [
            {
                "id": "dockerfile",
                "aliases": [
                    "Dockerfile"
                ],
                "filenamePatterns": [
                    "*.dockerfile",
                    "Dockerfile",
                    "Dockerfile.*"
                ]
            },
            {
                "id": "ignore",
                "filenames": [
                    ".dockerignore"
                ]
            }
        ],
        "configuration": {
            "title": "Docker",
            "properties": {
                "docker.promptForRegistryWhenPushingImages": {
                    "type": "boolean",
                    "default": true,
                    "description": "%vscode-docker.config.docker.promptForRegistryWhenPushingImages%"
                },
                "docker.explorerRefreshInterval": {
                    "type": "number",
                    "default": 2000,
                    "description": "%vscode-docker.config.docker.explorerRefreshInterval%"
                },
                "docker.commands.build": {
                    "oneOf": [
                        {
                            "type": "array",
                            "items": {
                                "properties": {
                                    "template": {
                                        "type": "string",
                                        "description": "%vscode-docker.config.template.build.template%"
                                    },
                                    "label": {
                                        "type": "string",
                                        "description": "%vscode-docker.config.template.build.label%"
                                    },
                                    "match": {
                                        "type": "string",
                                        "description": "%vscode-docker.config.template.build.match%"
                                    },
                                    "contextTypes": {
                                        "type": "array",
                                        "items": {
                                            "type": "string",
                                            "enum": [
                                                "moby",
                                                "aci"
                                            ]
                                        },
                                        "description": "%vscode-docker.config.template.contextTypes.description%"
                                    }
                                },
                                "required": [
                                    "label",
                                    "template"
                                ]
                            }
                        },
                        {
                            "type": "string"
                        }
                    ],
                    "default": "docker build --pull --rm -f \"${dockerfile}\" -t ${tag} \"${context}\"",
                    "description": "%vscode-docker.config.template.build.description%"
                },
                "docker.commands.run": {
                    "oneOf": [
                        {
                            "type": "array",
                            "items": {
                                "properties": {
                                    "template": {
                                        "type": "string",
                                        "description": "%vscode-docker.config.template.run.template%"
                                    },
                                    "label": {
                                        "type": "string",
                                        "description": "%vscode-docker.config.template.run.label%"
                                    },
                                    "match": {
                                        "type": "string",
                                        "description": "%vscode-docker.config.template.run.match%"
                                    },
                                    "contextTypes": {
                                        "type": "array",
                                        "items": {
                                            "type": "string",
                                            "enum": [
                                                "moby",
                                                "aci"
                                            ]
                                        },
                                        "description": "%vscode-docker.config.template.contextTypes.description%"
                                    }
                                },
                                "required": [
                                    "label",
                                    "template"
                                ]
                            }
                        },
                        {
                            "type": "string"
                        }
                    ],
                    "default": "docker run --rm -d ${exposedPorts} ${tag}",
                    "description": "%vscode-docker.config.template.run.description%"
                },
                "docker.commands.runInteractive": {
                    "oneOf": [
                        {
                            "type": "array",
                            "items": {
                                "properties": {
                                    "template": {
                                        "type": "string",
                                        "description": "%vscode-docker.config.template.runInteractive.template%"
                                    },
                                    "label": {
                                        "type": "string",
                                        "description": "%vscode-docker.config.template.runInteractive.label%"
                                    },
                                    "match": {
                                        "type": "string",
                                        "description": "%vscode-docker.config.template.runInteractive.match%"
                                    },
                                    "contextTypes": {
                                        "type": "array",
                                        "items": {
                                            "type": "string",
                                            "enum": [
                                                "moby",
                                                "aci"
                                            ]
                                        },
                                        "description": "%vscode-docker.config.template.contextTypes.description%"
                                    }
                                },
                                "required": [
                                    "label",
                                    "template"
                                ]
                            }
                        },
                        {
                            "type": "string"
                        }
                    ],
                    "default": "docker run --rm -it ${exposedPorts} ${tag}",
                    "description": "%vscode-docker.config.template.runInteractive.description%"
                },
                "docker.commands.attach": {
                    "oneOf": [
                        {
                            "type": "array",
                            "items": {
                                "properties": {
                                    "template": {
                                        "type": "string",
                                        "description": "%vscode-docker.config.template.attach.template%"
                                    },
                                    "label": {
                                        "type": "string",
                                        "description": "%vscode-docker.config.template.attach.label%"
                                    },
                                    "match": {
                                        "type": "string",
                                        "description": "%vscode-docker.config.template.attach.match%"
                                    },
                                    "contextTypes": {
                                        "type": "array",
                                        "items": {
                                            "type": "string",
                                            "enum": [
                                                "moby",
                                                "aci"
                                            ]
                                        },
                                        "description": "%vscode-docker.config.template.contextTypes.description%"
                                    }
                                },
                                "required": [
                                    "label",
                                    "template"
                                ]
                            }
                        },
                        {
                            "type": "string"
                        }
                    ],
                    "default": "docker exec -it ${containerId} ${shellCommand}",
                    "description": "%vscode-docker.config.template.attach.description%"
                },
                "docker.commands.logs": {
                    "oneOf": [
                        {
                            "type": "array",
                            "items": {
                                "properties": {
                                    "template": {
                                        "type": "string",
                                        "description": "%vscode-docker.config.template.logs.template%"
                                    },
                                    "label": {
                                        "type": "string",
                                        "description": "%vscode-docker.config.template.logs.label%"
                                    },
                                    "match": {
                                        "type": "string",
                                        "description": "%vscode-docker.config.template.logs.match%"
                                    },
                                    "contextTypes": {
                                        "type": "array",
                                        "items": {
                                            "type": "string",
                                            "enum": [
                                                "moby",
                                                "aci"
                                            ]
                                        },
                                        "description": "%vscode-docker.config.template.contextTypes.description%"
                                    }
                                },
                                "required": [
                                    "label",
                                    "template"
                                ]
                            }
                        },
                        {
                            "type": "string"
                        }
                    ],
                    "default": "docker logs --tail 1000 -f ${containerId}",
                    "description": "%vscode-docker.config.template.logs.description%"
                },
                "docker.commands.composeUp": {
                    "oneOf": [
                        {
                            "type": "array",
                            "items": {
                                "properties": {
                                    "template": {
                                        "type": "string",
                                        "description": "%vscode-docker.config.template.composeUp.template%"
                                    },
                                    "label": {
                                        "type": "string",
                                        "description": "%vscode-docker.config.template.composeUp.label%"
                                    },
                                    "match": {
                                        "type": "string",
                                        "description": "%vscode-docker.config.template.composeUp.match%"
                                    },
                                    "contextTypes": {
                                        "type": "array",
                                        "items": {
                                            "type": "string",
                                            "enum": [
                                                "moby",
                                                "aci"
                                            ]
                                        },
                                        "description": "%vscode-docker.config.template.contextTypes.description%"
                                    }
                                },
                                "required": [
                                    "label",
                                    "template"
                                ]
                            }
                        },
                        {
                            "type": "string"
                        }
                    ],
                    "default": [
                        {
                            "label": "Compose Up",
                            "template": "docker-compose ${configurationFile} up ${detached} ${build}",
                            "contextTypes": [
                                "moby"
                            ]
                        },
                        {
                            "label": "Compose Up",
                            "template": "docker compose ${configurationFile} up ${detached}"
                        }
                    ],
                    "description": "%vscode-docker.config.template.composeUp.description%"
                },
                "docker.commands.composeDown": {
                    "oneOf": [
                        {
                            "type": "array",
                            "items": {
                                "properties": {
                                    "template": {
                                        "type": "string",
                                        "description": "%vscode-docker.config.template.composeDown.template%"
                                    },
                                    "label": {
                                        "type": "string",
                                        "description": "%vscode-docker.config.template.composeDown.label%"
                                    },
                                    "match": {
                                        "type": "string",
                                        "description": "%vscode-docker.config.template.composeDown.match%"
                                    },
                                    "contextTypes": {
                                        "type": "array",
                                        "items": {
                                            "type": "string",
                                            "enum": [
                                                "moby",
                                                "aci"
                                            ]
                                        },
                                        "description": "%vscode-docker.config.template.contextTypes.description%"
                                    }
                                },
                                "required": [
                                    "label",
                                    "template"
                                ]
                            }
                        },
                        {
                            "type": "string"
                        }
                    ],
                    "default": [
                        {
                            "label": "Compose Down",
                            "template": "docker-compose ${configurationFile} down",
                            "contextTypes": [
                                "moby"
                            ]
                        },
                        {
                            "label": "Compose Down",
                            "template": "docker compose ${configurationFile} down"
                        }
                    ],
                    "description": "%vscode-docker.config.template.composeDown.description%"
                },
                "docker.containers.groupBy": {
                    "type": "string",
                    "default": "Compose Project Name",
                    "description": "%vscode-docker.config.docker.containers.groupBy%",
                    "enum": [
                        "Compose Project Name",
                        "ContainerId",
                        "ContainerName",
                        "CreatedTime",
                        "FullTag",
                        "ImageId",
                        "Networks",
                        "None",
                        "Ports",
                        "Registry",
                        "Repository",
                        "RepositoryName",
                        "RepositoryNameAndTag",
                        "State",
                        "Status",
                        "Tag"
                    ]
                },
                "docker.containers.description": {
                    "type": "array",
                    "default": [
                        "ContainerName",
                        "Status"
                    ],
                    "description": "%vscode-docker.config.docker.containers.description%",
                    "items": {
                        "type": "string",
                        "enum": [
                            "Compose Project Name",
                            "ContainerId",
                            "ContainerName",
                            "CreatedTime",
                            "FullTag",
                            "ImageId",
                            "Networks",
                            "Ports",
                            "Registry",
                            "Repository",
                            "RepositoryName",
                            "RepositoryNameAndTag",
                            "State",
                            "Status",
                            "Tag"
                        ]
                    }
                },
                "docker.containers.label": {
                    "type": "string",
                    "default": "FullTag",
                    "description": "%vscode-docker.config.docker.containers.label%",
                    "enum": [
                        "Compose Project Name",
                        "ContainerId",
                        "ContainerName",
                        "CreatedTime",
                        "FullTag",
                        "ImageId",
                        "Networks",
                        "Ports",
                        "Registry",
                        "Repository",
                        "RepositoryName",
                        "RepositoryNameAndTag",
                        "State",
                        "Status",
                        "Tag"
                    ]
                },
                "docker.containers.sortBy": {
                    "type": "string",
                    "default": "CreatedTime",
                    "description": "%vscode-docker.config.docker.containers.sortBy%",
                    "enum": [
                        "CreatedTime",
                        "Label"
                    ]
                },
                "docker.contexts.description": {
                    "type": "array",
                    "default": [
                        "Description"
                    ],
                    "description": "%vscode-docker.config.docker.contexts.description%",
                    "items": {
                        "type": "string",
                        "enum": [
                            "Name",
                            "Description",
                            "DockerEndpoint"
                        ]
                    }
                },
                "docker.contexts.label": {
                    "type": "string",
                    "default": "Name",
                    "description": "%vscode-docker.config.docker.contexts.label%",
                    "enum": [
                        "Name",
                        "Description",
                        "DockerEndpoint"
                    ]
                },
                "docker.images.groupBy": {
                    "type": "string",
                    "default": "Repository",
                    "description": "%vscode-docker.config.docker.images.groupBy%",
                    "enum": [
                        "CreatedTime",
                        "FullTag",
                        "ImageId",
                        "None",
                        "Registry",
                        "Repository",
                        "RepositoryName",
                        "RepositoryNameAndTag",
                        "Tag"
                    ]
                },
                "docker.images.description": {
                    "type": "array",
                    "default": [
                        "CreatedTime"
                    ],
                    "description": "%vscode-docker.config.docker.images.description%",
                    "items": {
                        "type": "string",
                        "enum": [
                            "CreatedTime",
                            "FullTag",
                            "ImageId",
                            "Registry",
                            "Repository",
                            "RepositoryName",
                            "RepositoryNameAndTag",
                            "Tag",
                            "Size"
                        ]
                    }
                },
                "docker.images.label": {
                    "type": "string",
                    "default": "Tag",
                    "description": "%vscode-docker.config.docker.images.label%",
                    "enum": [
                        "CreatedTime",
                        "FullTag",
                        "ImageId",
                        "Registry",
                        "Repository",
                        "RepositoryName",
                        "RepositoryNameAndTag",
                        "Tag",
                        "Size"
                    ]
                },
                "docker.images.sortBy": {
                    "type": "string",
                    "default": "CreatedTime",
                    "description": "%vscode-docker.config.docker.images.sortBy%",
                    "enum": [
                        "CreatedTime",
                        "Label",
                        "Size"
                    ]
                },
                "docker.images.checkForOutdatedImages": {
                    "type": "boolean",
                    "default": true,
                    "description": "%vscode-docker.config.docker.images.checkForOutdatedImages%"
                },
                "docker.networks.groupBy": {
                    "type": "string",
                    "default": "None",
                    "description": "%vscode-docker.config.docker.networks.groupBy%",
                    "enum": [
                        "CreatedTime",
                        "NetworkDriver",
                        "NetworkId",
                        "NetworkName",
                        "None"
                    ]
                },
                "docker.networks.description": {
                    "type": "array",
                    "default": [
                        "NetworkDriver",
                        "CreatedTime"
                    ],
                    "description": "%vscode-docker.config.docker.networks.description%",
                    "items": {
                        "type": "string",
                        "enum": [
                            "CreatedTime",
                            "NetworkDriver",
                            "NetworkId",
                            "NetworkName"
                        ]
                    }
                },
                "docker.networks.showBuiltInNetworks": {
                    "type": "boolean",
                    "default": true,
                    "description": "%vscode-docker.config.docker.networks.showBuiltIn%"
                },
                "docker.networks.label": {
                    "type": "string",
                    "default": "NetworkName",
                    "description": "%vscode-docker.config.docker.networks.label%",
                    "enum": [
                        "CreatedTime",
                        "NetworkDriver",
                        "NetworkId",
                        "NetworkName"
                    ]
                },
                "docker.networks.sortBy": {
                    "type": "string",
                    "default": "CreatedTime",
                    "description": "%vscode-docker.config.docker.networks.sortBy%",
                    "enum": [
                        "CreatedTime",
                        "Label"
                    ]
                },
                "docker.volumes.groupBy": {
                    "type": "string",
                    "default": "None",
                    "description": "%vscode-docker.config.docker.volumes.groupBy%",
                    "enum": [
                        "CreatedTime",
                        "VolumeName",
                        "None"
                    ]
                },
                "docker.volumes.description": {
                    "type": "array",
                    "default": [
                        "CreatedTime"
                    ],
                    "description": "%vscode-docker.config.docker.volumes.description%",
                    "items": {
                        "type": "string",
                        "enum": [
                            "CreatedTime",
                            "VolumeName"
                        ]
                    }
                },
                "docker.volumes.label": {
                    "type": "string",
                    "default": "VolumeName",
                    "description": "%vscode-docker.config.docker.volumes.label%",
                    "enum": [
                        "CreatedTime",
                        "VolumeName"
                    ]
                },
                "docker.volumes.sortBy": {
                    "type": "string",
                    "default": "CreatedTime",
                    "description": "%vscode-docker.config.docker.volumes.sortBy%",
                    "enum": [
                        "CreatedTime",
                        "Label"
                    ]
                },
                "docker.imageBuildContextPath": {
                    "type": "string",
                    "default": "",
                    "description": "%vscode-docker.config.docker.imageBuildContextPath%",
                    "scope": "machine-overridable"
                },
                "docker.truncateLongRegistryPaths": {
                    "type": "boolean",
                    "default": false,
                    "description": "%vscode-docker.config.docker.truncateLongRegistryPaths%"
                },
                "docker.truncateMaxLength": {
                    "type": "number",
                    "default": 10,
                    "description": "%vscode-docker.config.docker.truncateMaxLength%"
                },
                "docker.dockerodeOptions": {
                    "type": "object",
                    "description": "%vscode-docker.config.docker.dockerodeOptions%"
                },
                "docker.host": {
                    "type": "string",
                    "default": "",
                    "description": "%vscode-docker.config.docker.host%",
                    "scope": "machine-overridable"
                },
                "docker.context": {
                    "type": "string",
                    "default": "",
                    "description": "%vscode-docker.config.docker.context%",
                    "scope": "machine-overridable"
                },
                "docker.certPath": {
                    "type": "string",
                    "default": "",
                    "description": "%vscode-docker.config.docker.certPath%",
                    "scope": "machine-overridable"
                },
                "docker.tlsVerify": {
                    "type": "string",
                    "default": "",
                    "description": "%vscode-docker.config.docker.tlsVerify%",
                    "scope": "machine-overridable"
                },
                "docker.machineName": {
                    "type": "string",
                    "default": "",
                    "description": "%vscode-docker.config.docker.machineName%",
                    "scope": "machine-overridable"
                },
                "docker.languageserver.diagnostics.deprecatedMaintainer": {
                    "scope": "resource",
                    "type": "string",
                    "default": "warning",
                    "enum": [
                        "ignore",
                        "warning",
                        "error"
                    ],
                    "description": "%vscode-docker.config.docker.languageserver.diagnostics.deprecatedMaintainer%"
                },
                "docker.languageserver.diagnostics.emptyContinuationLine": {
                    "scope": "resource",
                    "type": "string",
                    "default": "warning",
                    "enum": [
                        "ignore",
                        "warning",
                        "error"
                    ],
                    "description": "%vscode-docker.config.docker.languageserver.diagnostics.emptyContinuationLine%"
                },
                "docker.languageserver.diagnostics.directiveCasing": {
                    "scope": "resource",
                    "type": "string",
                    "default": "warning",
                    "enum": [
                        "ignore",
                        "warning",
                        "error"
                    ],
                    "description": "%vscode-docker.config.docker.languageserver.diagnostics.directiveCasing%"
                },
                "docker.languageserver.diagnostics.instructionCasing": {
                    "scope": "resource",
                    "type": "string",
                    "default": "warning",
                    "enum": [
                        "ignore",
                        "warning",
                        "error"
                    ],
                    "description": "%vscode-docker.config.docker.languageserver.diagnostics.instructionCasing%"
                },
                "docker.languageserver.diagnostics.instructionCmdMultiple": {
                    "scope": "resource",
                    "type": "string",
                    "default": "warning",
                    "enum": [
                        "ignore",
                        "warning",
                        "error"
                    ],
                    "description": "%vscode-docker.config.docker.languageserver.diagnostics.instructionCmdMultiple%"
                },
                "docker.languageserver.diagnostics.instructionEntrypointMultiple": {
                    "scope": "resource",
                    "type": "string",
                    "default": "warning",
                    "enum": [
                        "ignore",
                        "warning",
                        "error"
                    ],
                    "description": "%vscode-docker.config.docker.languageserver.diagnostics.instructionEntrypointMultiple%"
                },
                "docker.languageserver.diagnostics.instructionHealthcheckMultiple": {
                    "scope": "resource",
                    "type": "string",
                    "default": "warning",
                    "enum": [
                        "ignore",
                        "warning",
                        "error"
                    ],
                    "description": "%vscode-docker.config.docker.languageserver.diagnostics.instructionHealthcheckMultiple%"
                },
                "docker.languageserver.diagnostics.instructionJSONInSingleQuotes": {
                    "scope": "resource",
                    "type": "string",
                    "default": "warning",
                    "enum": [
                        "ignore",
                        "warning",
                        "error"
                    ],
                    "description": "%vscode-docker.config.docker.languageserver.diagnostics.instructionJsonInSingleQuotes%"
                },
                "docker.languageserver.diagnostics.instructionWorkdirRelative": {
                    "scope": "resource",
                    "type": "string",
                    "default": "warning",
                    "enum": [
                        "ignore",
                        "warning",
                        "error"
                    ],
                    "description": "%vscode-docker.config.docker.languageserver.diagnostics.instructionWorkdirRelative%"
                },
                "docker.dockerComposeBuild": {
                    "type": "boolean",
                    "default": true,
                    "description": "%vscode-docker.config.docker.dockerComposeBuild%"
                },
                "docker.dockerComposeDetached": {
                    "type": "boolean",
                    "default": true,
                    "description": "%vscode-docker.config.docker.dockerComposeDetached%"
                },
                "docker.showRemoteWorkspaceWarning": {
                    "type": "boolean",
                    "default": true,
                    "description": "%vscode-docker.config.docker.showRemoteWorkspaceWarning%"
                },
                "docker.scaffolding.templatePath": {
                    "type": "string",
                    "description": "%vscode-docker.config.docker.scaffolding.templatePath%"
                },
                "docker.showStartPage": {
                    "type": "boolean",
                    "default": true,
                    "description": "%vscode-docker.config.docker.showStartPage%"
                }
            }
        },
        "configurationDefaults": {
            "[dockercompose]": {
                "editor.quickSuggestions": {
                    "other": true,
                    "comments": false,
                    "strings": true
                }
            }
        },
        "commands": [
            {
                "command": "vscode-docker.compose.down",
                "title": "%vscode-docker.commands.compose.down%",
                "category": "%vscode-docker.commands.category.docker%"
            },
            {
                "command": "vscode-docker.compose.restart",
                "title": "%vscode-docker.commands.compose.restart%",
                "category": "%vscode-docker.commands.category.docker%"
            },
            {
                "command": "vscode-docker.compose.up",
                "title": "%vscode-docker.commands.compose.up%",
                "category": "%vscode-docker.commands.category.docker%"
            },
            {
                "command": "vscode-docker.compose.up.subset",
                "title": "%vscode-docker.commands.compose.up.subset%",
                "category": "%vscode-docker.commands.category.docker%"
            },
            {
                "command": "vscode-docker.configure",
                "title": "%vscode-docker.commands.configure%",
                "category": "%vscode-docker.commands.category.docker%"
            },
            {
                "command": "vscode-docker.configureCompose",
                "title": "%vscode-docker.commands.configureCompose%",
                "category": "%vscode-docker.commands.category.docker%"
            },
            {
                "command": "vscode-docker.installDocker",
                "title": "%vscode-docker.commands.installDocker%",
                "category": "%vscode-docker.commands.category.docker%"
            },
            {
                "command": "vscode-docker.containers.attachShell",
                "title": "%vscode-docker.commands.containers.attachShell%",
                "category": "%vscode-docker.commands.category.dockerContainers%"
            },
            {
                "command": "vscode-docker.containers.browse",
                "title": "%vscode-docker.commands.containers.browse%",
                "category": "%vscode-docker.commands.category.dockerContainers%"
            },
            {
                "command": "vscode-docker.containers.configureExplorer",
                "title": "%vscode-docker.commands.containers.configureExplorer%",
                "category": "%vscode-docker.commands.category.dockerContainers%",
                "icon": "$(settings-gear)"
            },
            {
                "command": "vscode-docker.containers.downloadFile",
                "title": "%vscode-docker.commands.containers.downloadFile%",
                "category": "%vscode-docker.commands.category.dockerContainers%",
                "icon": "$(desktop-download)"
            },
            {
                "command": "vscode-docker.containers.inspect",
                "title": "%vscode-docker.commands.containers.inspect%",
                "category": "%vscode-docker.commands.category.dockerContainers%"
            },
            {
                "command": "vscode-docker.containers.openFile",
                "title": "%vscode-docker.commands.containers.openFile%",
                "category": "%vscode-docker.commands.category.dockerContainers%",
                "icon": "$(go-to-file)"
            },
            {
                "command": "vscode-docker.containers.prune",
                "title": "%vscode-docker.commands.containers.prune%",
                "category": "%vscode-docker.commands.category.dockerContainers%",
                "icon": "$(clear-all)"
            },
            {
                "command": "vscode-docker.containers.refresh",
                "title": "%vscode-docker.commands.containers.refresh%",
                "category": "%vscode-docker.commands.category.dockerContainers%",
                "icon": "$(refresh)"
            },
            {
                "command": "vscode-docker.containers.remove",
                "title": "%vscode-docker.commands.containers.remove%",
                "category": "%vscode-docker.commands.category.dockerContainers%"
            },
            {
                "command": "vscode-docker.containers.restart",
                "title": "%vscode-docker.commands.containers.restart%",
                "category": "%vscode-docker.commands.category.dockerContainers%"
            },
            {
                "command": "vscode-docker.containers.select",
                "title": "%vscode-docker.commands.containers.select%",
                "category": "%vscode-docker.commands.category.dockerContainers%"
            },
            {
                "command": "vscode-docker.containers.start",
                "title": "%vscode-docker.commands.containers.start%",
                "category": "%vscode-docker.commands.category.dockerContainers%"
            },
            {
                "command": "vscode-docker.containers.stop",
                "title": "%vscode-docker.commands.containers.stop%",
                "category": "%vscode-docker.commands.category.dockerContainers%"
            },
            {
                "command": "vscode-docker.containers.viewLogs",
                "title": "%vscode-docker.commands.containers.viewLogs%",
                "category": "%vscode-docker.commands.category.dockerContainers%"
            },
            {
                "command": "vscode-docker.containers.composeGroup.logs",
                "title": "%vscode-docker.commands.containers.composeGroup.logs%",
                "category": "%vscode-docker.commands.category.dockerContainers%"
            },
            {
                "command": "vscode-docker.containers.composeGroup.restart",
                "title": "%vscode-docker.commands.containers.composeGroup.restart%",
                "category": "%vscode-docker.commands.category.dockerContainers%"
            },
            {
                "command": "vscode-docker.containers.composeGroup.down",
                "title": "%vscode-docker.commands.containers.composeGroup.down%",
                "category": "%vscode-docker.commands.category.dockerContainers%"
            },
            {
                "command": "vscode-docker.debugging.initializeForDebugging",
                "title": "%vscode-docker.commands.debugging.initializeForDebugging%",
                "category": "%vscode-docker.commands.category.docker%"
            },
            {
                "command": "vscode-docker.images.build",
                "title": "%vscode-docker.commands.images.build%",
                "category": "%vscode-docker.commands.category.dockerImages%"
            },
            {
                "command": "vscode-docker.images.configureExplorer",
                "title": "%vscode-docker.commands.images.configureExplorer%",
                "category": "%vscode-docker.commands.category.dockerImages%",
                "icon": "$(settings-gear)"
            },
            {
                "command": "vscode-docker.images.inspect",
                "title": "%vscode-docker.commands.images.inspect%",
                "category": "%vscode-docker.commands.category.dockerImages%"
            },
            {
                "command": "vscode-docker.images.prune",
                "title": "%vscode-docker.commands.images.prune%",
                "category": "%vscode-docker.commands.category.dockerImages%",
                "icon": "$(clear-all)"
            },
            {
                "command": "vscode-docker.images.pull",
                "title": "%vscode-docker.commands.images.pull%",
                "category": "%vscode-docker.commands.category.dockerImages%"
            },
            {
                "command": "vscode-docker.images.push",
                "title": "%vscode-docker.commands.images.push%",
                "category": "%vscode-docker.commands.category.dockerImages%"
            },
            {
                "command": "vscode-docker.images.refresh",
                "title": "%vscode-docker.commands.images.refresh%",
                "category": "%vscode-docker.commands.category.dockerImages%",
                "icon": "$(refresh)"
            },
            {
                "command": "vscode-docker.images.remove",
                "title": "%vscode-docker.commands.images.remove%",
                "category": "%vscode-docker.commands.category.dockerImages%"
            },
            {
                "command": "vscode-docker.images.run",
                "title": "%vscode-docker.commands.images.run%",
                "category": "%vscode-docker.commands.category.dockerImages%"
            },
            {
                "command": "vscode-docker.images.runAzureCli",
                "title": "%vscode-docker.commands.images.runAzureCli%",
                "category": "%vscode-docker.commands.category.dockerImages%"
            },
            {
                "command": "vscode-docker.images.runInteractive",
                "title": "%vscode-docker.commands.images.runInteractive%",
                "category": "%vscode-docker.commands.category.dockerImages%"
            },
            {
                "command": "vscode-docker.images.tag",
                "title": "%vscode-docker.commands.images.tag%",
                "category": "%vscode-docker.commands.category.dockerImages%"
            },
            {
                "command": "vscode-docker.images.copyFullTag",
                "title": "%vscode-docker.commands.images.copyFullTag%",
                "category": "%vscode-docker.commands.category.dockerImages%"
            },
            {
                "command": "vscode-docker.networks.configureExplorer",
                "title": "%vscode-docker.commands.networks.configureExplorer%",
                "category": "%vscode-docker.commands.category.dockerNetworks%",
                "icon": "$(settings-gear)"
            },
            {
                "command": "vscode-docker.networks.create",
                "title": "%vscode-docker.commands.networks.create%",
                "category": "%vscode-docker.commands.category.dockerNetworks%",
                "icon": "$(add)"
            },
            {
                "command": "vscode-docker.networks.inspect",
                "title": "%vscode-docker.commands.networks.inspect%",
                "category": "%vscode-docker.commands.category.dockerNetworks%"
            },
            {
                "command": "vscode-docker.networks.prune",
                "title": "%vscode-docker.commands.networks.prune%",
                "category": "%vscode-docker.commands.category.dockerNetworks%",
                "icon": "$(clear-all)"
            },
            {
                "command": "vscode-docker.networks.refresh",
                "title": "%vscode-docker.commands.networks.refresh%",
                "category": "%vscode-docker.commands.category.dockerNetworks%",
                "icon": "$(refresh)"
            },
            {
                "command": "vscode-docker.networks.remove",
                "title": "%vscode-docker.commands.networks.remove%",
                "category": "%vscode-docker.commands.category.dockerNetworks%"
            },
            {
                "command": "vscode-docker.pruneSystem",
                "title": "%vscode-docker.commands.pruneSystem%",
                "category": "%vscode-docker.commands.category.docker%"
            },
            {
                "command": "vscode-docker.registries.azure.buildImage",
                "title": "%vscode-docker.commands.registries.azure.buildImage%",
                "category": "%vscode-docker.commands.category.azureContainerRegistry%"
            },
            {
                "command": "vscode-docker.registries.azure.createRegistry",
                "title": "%vscode-docker.commands.registries.azure.createRegistry%",
                "category": "%vscode-docker.commands.category.azureContainerRegistry%"
            },
            {
                "command": "vscode-docker.registries.azure.deleteRegistry",
                "title": "%vscode-docker.commands.registries.azure.deleteRegistry%",
                "category": "%vscode-docker.commands.category.azureContainerRegistry%"
            },
            {
                "command": "vscode-docker.registries.azure.deleteRepository",
                "title": "%vscode-docker.commands.registries.azure.deleteRepository%",
                "category": "%vscode-docker.commands.category.azureContainerRegistry%"
            },
            {
                "command": "vscode-docker.registries.azure.openInPortal",
                "title": "%vscode-docker.commands.registries.azure.openInPortal%",
                "category": "%vscode-docker.commands.category.azureContainerRegistry%"
            },
            {
                "command": "vscode-docker.registries.azure.runFileAsTask",
                "title": "%vscode-docker.commands.registries.azure.runFileAsTask%",
                "category": "%vscode-docker.commands.category.azureContainerRegistry%"
            },
            {
                "command": "vscode-docker.registries.azure.runTask",
                "title": "%vscode-docker.commands.registries.azure.runTask%",
                "category": "%vscode-docker.commands.category.azureContainerRegistry%"
            },
            {
                "command": "vscode-docker.registries.azure.selectSubscriptions",
                "title": "%vscode-docker.commands.registries.azure.selectSubscriptions%",
                "icon": "$(filter)"
            },
            {
                "command": "vscode-docker.registries.azure.untagImage",
                "title": "%vscode-docker.commands.registries.azure.untagImage%",
                "category": "%vscode-docker.commands.category.azureContainerRegistry%"
            },
            {
                "command": "vscode-docker.registries.azure.viewProperties",
                "title": "%vscode-docker.commands.registries.azure.viewProperties%",
                "category": "%vscode-docker.commands.category.azureContainerRegistry%"
            },
            {
                "command": "vscode-docker.registries.azure.viewTaskLogs",
                "title": "%vscode-docker.commands.registries.azure.viewLogs%",
                "category": "%vscode-docker.commands.category.azureContainerRegistry%",
                "icon": "$(output)"
            },
            {
                "command": "vscode-docker.registries.connectRegistry",
                "title": "%vscode-docker.commands.registries.connect%",
                "category": "%vscode-docker.commands.category.dockerRegistries%",
                "icon": "$(plug)"
            },
            {
                "command": "vscode-docker.registries.copyImageDigest",
                "title": "%vscode-docker.commands.registries.copyImageDigest%",
                "category": "%vscode-docker.commands.category.dockerRegistries%"
            },
            {
                "command": "vscode-docker.registries.deleteImage",
                "title": "%vscode-docker.commands.registries.deleteImage%",
                "category": "%vscode-docker.commands.category.dockerRegistries%"
            },
            {
                "command": "vscode-docker.registries.deployImageToAzure",
                "title": "%vscode-docker.commands.registries.deployImageToAzure%",
                "category": "%vscode-docker.commands.category.dockerRegistries%"
            },
            {
                "command": "vscode-docker.registries.deployImageToAci",
                "title": "%vscode-docker.commands.registries.deployImageToAci%",
                "category": "%vscode-docker.commands.category.dockerRegistries%"
            },
            {
                "command": "vscode-docker.registries.disconnectRegistry",
                "title": "%vscode-docker.commands.registries.disconnectRegistry%",
                "category": "%vscode-docker.commands.category.dockerRegistries%"
            },
            {
                "command": "vscode-docker.registries.dockerHub.openInBrowser",
                "title": "%vscode-docker.commands.registries.dockerHub.openInBrowser%",
                "category": "%vscode-docker.commands.category.dockerHub%"
            },
            {
                "command": "vscode-docker.registries.help",
                "title": "%vscode-docker.commands.registries.help%",
                "category": "%vscode-docker.commands.category.dockerRegistries%",
                "icon": "$(question)"
            },
            {
                "command": "vscode-docker.registries.logInToDockerCli",
                "title": "%vscode-docker.commands.registries.logInToDockerCli%",
                "category": "%vscode-docker.commands.category.dockerRegistries%"
            },
            {
                "command": "vscode-docker.registries.logOutOfDockerCli",
                "title": "%vscode-docker.commands.registries.logOutOfDockerCli%",
                "category": "%vscode-docker.commands.category.dockerRegistries%"
            },
            {
                "command": "vscode-docker.registries.pullImage",
                "title": "%vscode-docker.commands.registries.pullImage%",
                "category": "%vscode-docker.commands.category.dockerRegistries%"
            },
            {
                "command": "vscode-docker.registries.pullRepository",
                "title": "%vscode-docker.commands.registries.pullRepository%",
                "category": "%vscode-docker.commands.category.dockerRegistries%"
            },
            {
                "command": "vscode-docker.registries.reconnectRegistry",
                "title": "%vscode-docker.commands.registries.reconnectRegistry%",
                "category": "%vscode-docker.commands.category.dockerRegistries%"
            },
            {
                "command": "vscode-docker.registries.refresh",
                "title": "%vscode-docker.commands.registries.refresh%",
                "category": "%vscode-docker.commands.category.dockerRegistries%",
                "icon": "$(refresh)"
            },
            {
                "command": "vscode-docker.volumes.configureExplorer",
                "title": "%vscode-docker.commands.volumes.configureExplorer%",
                "category": "%vscode-docker.commands.category.dockerVolumes%",
                "icon": "$(settings-gear)"
            },
            {
                "command": "vscode-docker.volumes.inspect",
                "title": "%vscode-docker.commands.volumes.inspect%",
                "category": "%vscode-docker.commands.category.dockerVolumes%"
            },
            {
                "command": "vscode-docker.volumes.prune",
                "title": "%vscode-docker.commands.volumes.prune%",
                "category": "%vscode-docker.commands.category.dockerVolumes%",
                "icon": "$(clear-all)"
            },
            {
                "command": "vscode-docker.volumes.refresh",
                "title": "%vscode-docker.commands.volumes.refresh%",
                "category": "%vscode-docker.commands.category.dockerVolumes%",
                "icon": "$(refresh)"
            },
            {
                "command": "vscode-docker.volumes.remove",
                "title": "%vscode-docker.commands.volumes.remove%",
                "category": "%vscode-docker.commands.category.dockerVolumes%"
            },
            {
                "command": "vscode-docker.help",
                "title": "%vscode-docker.commands.help%",
                "category": "%vscode-docker.commands.category.docker%",
                "icon": "$(question)"
            },
            {
                "command": "vscode-docker.help.reportIssue",
                "title": "%vscode-docker.commands.help.reportIssue%",
                "category": "%vscode-docker.commands.category.docker%"
            },
            {
                "command": "vscode-docker.help.openStartPage",
                "title": "%vscode-docker.commands.help.openStartPage%",
                "category": "%vscode-docker.commands.category.docker%"
            },
            {
                "command": "vscode-docker.contexts.use",
                "title": "%vscode-docker.commands.contexts.use%",
                "category": "%vscode-docker.commands.category.contexts%",
                "icon": "$(check)"
            },
            {
                "command": "vscode-docker.contexts.remove",
                "title": "%vscode-docker.commands.contexts.remove%",
                "category": "%vscode-docker.commands.category.contexts%"
            },
            {
                "command": "vscode-docker.contexts.inspect",
                "title": "%vscode-docker.commands.contexts.inspect%",
                "category": "%vscode-docker.commands.category.contexts%"
            },
            {
                "command": "vscode-docker.contexts.configureExplorer",
                "title": "%vscode-docker.commands.contexts.configureExplorer%",
                "category": "%vscode-docker.commands.category.contexts%",
                "icon": "$(settings-gear)"
            },
            {
                "command": "vscode-docker.contexts.refresh",
                "title": "%vscode-docker.commands.contexts.refresh%",
                "category": "%vscode-docker.commands.category.contexts%",
                "icon": "$(refresh)"
            },
            {
                "command": "vscode-docker.contexts.help",
                "title": "%vscode-docker.commands.contexts.help%",
                "category": "%vscode-docker.commands.category.contexts%",
                "icon": "$(question)"
            },
            {
                "command": "vscode-docker.contexts.create.aci",
                "title": "%vscode-docker.commands.contexts.create.aci%",
                "category": "%vscode-docker.commands.category.contexts%",
                "icon": "$(add)"
            }
        ],
        "views": {
            "dockerView": [
                {
                    "id": "dockerContainers",
                    "name": "%vscode-docker.views.dockerContainers%"
                },
                {
                    "id": "dockerImages",
                    "name": "%vscode-docker.views.dockerImages%"
                },
                {
                    "id": "dockerRegistries",
                    "name": "%vscode-docker.views.dockerRegistries%"
                },
                {
                    "id": "dockerNetworks",
                    "name": "%vscode-docker.views.dockerNetworks%",
                    "visibility": "collapsed"
                },
                {
                    "id": "dockerVolumes",
                    "name": "%vscode-docker.views.dockerVolumes%",
                    "visibility": "collapsed"
                },
                {
                    "id": "vscode-docker.views.dockerContexts",
                    "name": "%vscode-docker.views.dockerContexts%",
                    "visibility": "collapsed"
                },
                {
                    "id": "vscode-docker.views.help",
                    "name": "%vscode-docker.views.help%"
                }
            ]
        },
        "viewsContainers": {
            "activitybar": [
                {
                    "icon": "resources/docker.svg",
                    "id": "dockerView",
                    "title": "%vscode-docker.views.activityBar%"
                }
            ]
        }
    },
    "engines": {
        "vscode": "^1.55.0"
    },
    "scripts": {
        "watch": "tsc -watch -p ./",
        "build": "tsc -p ./",
        "ci-build": "npm run test",
        "package": "npm run webpack-prod && vsce package",
        "ci-package": "npm run test && vsce package",
        "lint": "eslint src --ext ts",
        "test": "node ./out/test/runTest.js",
        "webpack-dev": "webpack --mode development --devtool hidden-source-map",
        "webpack-prod": "webpack --mode production --devtool hidden-source-map",
        "pretest": "npm run build && npm run lint && npm run webpack-prod"
    },
    "extensionDependencies": [
        "vscode.docker",
        "vscode.yaml"
    ],
    "devDependencies": {
        "@types/dockerode": "^3.2.3",
        "@types/fs-extra": "^9.0.11",
        "@types/glob": "^7.1.3",
        "@types/mocha": "^8.2.0",
        "@types/node": "^12.20.7",
        "@types/node-fetch": "^2.5.10",
        "@types/semver": "^7.3.4",
        "@types/tar-stream": "^2.2.0",
        "@types/uuid": "^8.3.0",
        "@types/vscode": "1.55.0",
        "@types/xml2js": "^0.4.8",
        "@typescript-eslint/eslint-plugin": "^4.21.0",
        "@typescript-eslint/parser": "^4.21.0",
        "copy-webpack-plugin": "^8.1.1",
        "eslint": "^7.24.0",
        "mocha": "^8.2.1",
        "ts-loader": "^8.0.14",
        "typescript": "^4.2.4",
        "umd-compat-loader": "^2.1.2",
        "vsce": "^1.88.0",
        "vscode-codicons": "^0.0.16",
        "vscode-nls-dev": "^3.3.2",
        "vscode-test": "^1.5.2",
        "webpack": "^5.31.2",
        "webpack-bundle-analyzer": "^4.4.1",
        "webpack-cli": "^4.6.0"
    },
    "dependencies": {
        "@azure/arm-appservice": "^6.1.0",
        "@azure/arm-authorization": "^8.3.3",
        "@azure/arm-containerregistry": "^8.0.0",
        "@azure/storage-blob": "^12.4.1",
        "@docker/sdk": "^1.0.3",
        "@grpc/grpc-js": "^1.2.12",
        "dayjs": "^1.10.4",
        "dockerfile-language-server-nodejs": "^0.4.1",
        "dockerode": "^3.2.1",
        "fs-extra": "^9.1.0",
        "glob": "^7.1.6",
        "gradle-to-js": "^2.0.0",
        "handlebars": "^4.7.6",
        "node-fetch": "^2.6.1",
        "semver": "^7.3.5",
        "tar": "^6.1.0",
        "tar-stream": "^2.2.0",
        "uuid": "^8.3.2",
<<<<<<< HEAD
        "vscode-azureappservice": "^0.80.2",
        "vscode-azureextensionui": "^0.43.4",
=======
        "vscode-azureappservice": "^0.80.0",
        "vscode-azureextensionui": "^0.43.6",
>>>>>>> 40527931
        "vscode-languageclient": "^7.0.0",
        "vscode-nls": "^5.0.0",
        "vscode-tas-client": "^0.1.22",
        "xml2js": "^0.4.23"
    }
}<|MERGE_RESOLUTION|>--- conflicted
+++ resolved
@@ -2764,13 +2764,8 @@
         "tar": "^6.1.0",
         "tar-stream": "^2.2.0",
         "uuid": "^8.3.2",
-<<<<<<< HEAD
         "vscode-azureappservice": "^0.80.2",
-        "vscode-azureextensionui": "^0.43.4",
-=======
-        "vscode-azureappservice": "^0.80.0",
         "vscode-azureextensionui": "^0.43.6",
->>>>>>> 40527931
         "vscode-languageclient": "^7.0.0",
         "vscode-nls": "^5.0.0",
         "vscode-tas-client": "^0.1.22",
