--- conflicted
+++ resolved
@@ -97,11 +97,7 @@
         "onCommand:vscode-docker.registries.copyRemoteFullTag",
         "onCommand:vscode-docker.registries.deleteImage",
         "onCommand:vscode-docker.registries.deployImageToAzure",
-<<<<<<< HEAD
-        "onCommand:vscode-docker.registries.deployImageToAci",
         "onCommand:vscode-docker.registries.deployImageToAca",
-=======
->>>>>>> 24fd906a
         "onCommand:vscode-docker.registries.disconnectRegistry",
         "onCommand:vscode-docker.registries.dockerHub.openInBrowser",
         "onCommand:vscode-docker.registries.help",
@@ -590,19 +586,11 @@
                     "group": "regs_tag_1_general@4"
                 },
                 {
-<<<<<<< HEAD
-                    "command": "vscode-docker.registries.deployImageToAci",
-                    "when": "view == dockerRegistries && viewItem =~ /(DockerV2|DockerHubV2);Tag;/ && vscode-docker:newCliPresent && isAzureAccountInstalled",
-                    "group": "regs_tag_1_general@5"
-                },
-                {
                     "command": "vscode-docker.registries.deployImageToAca",
                     "when": "view == dockerRegistries && viewItem =~ /(DockerV2|DockerHubV2);Tag;/ && isAzureAccountInstalled",
                     "group": "regs_tag_1_general@6"
                 },
                 {
-=======
->>>>>>> 24fd906a
                     "command": "vscode-docker.registries.azure.untagImage",
                     "when": "view == dockerRegistries && viewItem == azure;DockerV2;Tag;",
                     "group": "regs_tag_2_destructive@1"
@@ -2618,19 +2606,11 @@
                 "category": "%vscode-docker.commands.category.dockerRegistries%"
             },
             {
-<<<<<<< HEAD
-                "command": "vscode-docker.registries.deployImageToAci",
-                "title": "%vscode-docker.commands.registries.deployImageToAci%",
-                "category": "%vscode-docker.commands.category.dockerRegistries%"
-            },
-            {
                 "command": "vscode-docker.registries.deployImageToAca",
                 "title": "%vscode-docker.commands.registries.deployImageToAca%",
                 "category": "%vscode-docker.commands.category.dockerRegistries%"
             },
             {
-=======
->>>>>>> 24fd906a
                 "command": "vscode-docker.registries.disconnectRegistry",
                 "title": "%vscode-docker.commands.registries.disconnectRegistry%",
                 "category": "%vscode-docker.commands.category.dockerRegistries%"
@@ -2905,13 +2885,8 @@
                         "id": "azDeploy",
                         "title": "%vscode-docker.walkthrough.dockerStart.azDeploy.title%",
                         "completionEvents": [
-<<<<<<< HEAD
                             "onCommand:vscode-docker.registries.deployImageToAzure",
-                            "onCommand:vscode-docker.registries.deployImageToAci",
                             "onCommand:vscode-docker.registries.deployImageToAca"
-=======
-                            "onCommand:vscode-docker.registries.deployImageToAzure"
->>>>>>> 24fd906a
                         ],
                         "description": "%vscode-docker.walkthrough.dockerStart.azDeploy.description%",
                         "when": "isAzureAccountInstalled",
