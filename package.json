{
    "name": "vscode-docker",
    "version": "1.3.1-alpha",
    "publisher": "ms-azuretools",
    "displayName": "Docker",
    "description": "Makes it easy to create, manage, and debug containerized applications.",
    "license": "SEE LICENSE IN LICENSE.md",
    "icon": "resources/docker.png",
    "aiKey": "AIF-d9b70cd4-b9f9-4d70-929b-a071c400b217",
    "extensionKind": [
        "workspace",
        "ui"
    ],
    "galleryBanner": {
        "color": "#1289B9",
        "theme": "dark"
    },
    "categories": [
        "Programming Languages",
        "Linters",
        "Azure"
    ],
    "keywords": [
        "docker",
        "compose",
        "container",
        "multi-root ready"
    ],
    "repository": {
        "type": "git",
        "url": "https://github.com/microsoft/vscode-docker"
    },
    "homepage": "https://github.com/Microsoft/vscode-docker/blob/master/README.md",
    "activationEvents": [
        "onCommand:vscode-docker.api.configure",
        "onCommand:vscode-docker.compose.down",
        "onCommand:vscode-docker.compose.restart",
        "onCommand:vscode-docker.compose.up",
        "onCommand:vscode-docker.configure",
        "onCommand:vscode-docker.configureCompose",
        "onCommand:vscode-docker.containers.attachShell",
        "onCommand:vscode-docker.containers.browse",
        "onCommand:vscode-docker.containers.configureExplorer",
        "onCommand:vscode-docker.containers.inspect",
        "onCommand:vscode-docker.containers.prune",
        "onCommand:vscode-docker.containers.refresh",
        "onCommand:vscode-docker.containers.remove",
        "onCommand:vscode-docker.containers.restart",
        "onCommand:vscode-docker.containers.select",
        "onCommand:vscode-docker.containers.start",
        "onCommand:vscode-docker.containers.stop",
        "onCommand:vscode-docker.containers.viewLogs",
        "onCommand:vscode-docker.debugging.initializeForDebugging",
        "onCommand:vscode-docker.help.reportIssue",
        "onCommand:vscode-docker.images.build",
        "onCommand:vscode-docker.images.configureExplorer",
        "onCommand:vscode-docker.images.inspect",
        "onCommand:vscode-docker.images.prune",
        "onCommand:vscode-docker.images.pull",
        "onCommand:vscode-docker.images.push",
        "onCommand:vscode-docker.images.refresh",
        "onCommand:vscode-docker.images.remove",
        "onCommand:vscode-docker.images.run",
        "onCommand:vscode-docker.images.runAzureCli",
        "onCommand:vscode-docker.images.runInteractive",
        "onCommand:vscode-docker.images.tag",
        "onCommand:vscode-docker.images.copyFullTag",
        "onCommand:vscode-docker.installDocker",
        "onCommand:vscode-docker.networks.configureExplorer",
        "onCommand:vscode-docker.networks.create",
        "onCommand:vscode-docker.networks.inspect",
        "onCommand:vscode-docker.networks.prune",
        "onCommand:vscode-docker.networks.refresh",
        "onCommand:vscode-docker.networks.remove",
        "onCommand:vscode-docker.pruneSystem",
        "onCommand:vscode-docker.registries.azure.buildImage",
        "onCommand:vscode-docker.registries.azure.createRegistry",
        "onCommand:vscode-docker.registries.azure.deleteRegistry",
        "onCommand:vscode-docker.registries.azure.deleteRepository",
        "onCommand:vscode-docker.registries.azure.openInPortal",
        "onCommand:vscode-docker.registries.azure.runFileAsTask",
        "onCommand:vscode-docker.registries.azure.runTask",
        "onCommand:vscode-docker.registries.azure.untagImage",
        "onCommand:vscode-docker.registries.azure.viewProperties",
        "onCommand:vscode-docker.registries.azure.viewTaskLogs",
        "onCommand:vscode-docker.registries.connectRegistry",
        "onCommand:vscode-docker.registries.copyImageDigest",
        "onCommand:vscode-docker.registries.deleteImage",
        "onCommand:vscode-docker.registries.deployImageToAzure",
        "onCommand:vscode-docker.registries.disconnectRegistry",
        "onCommand:vscode-docker.registries.dockerHub.openInBrowser",
        "onCommand:vscode-docker.registries.help",
        "onCommand:vscode-docker.registries.logInToDockerCli",
        "onCommand:vscode-docker.registries.logOutOfDockerCli",
        "onCommand:vscode-docker.registries.pullImage",
        "onCommand:vscode-docker.registries.pullRepository",
        "onCommand:vscode-docker.registries.reconnectRegistry",
        "onCommand:vscode-docker.registries.refresh",
        "onCommand:vscode-docker.volumes.configureExplorer",
        "onCommand:vscode-docker.volumes.inspect",
        "onCommand:vscode-docker.volumes.prune",
        "onCommand:vscode-docker.volumes.refresh",
        "onCommand:vscode-docker.volumes.remove",
        "onCommand:vscode-docker.contexts.use",
        "onCommand:vscode-docker.contexts.remove",
        "onCommand:vscode-docker.contexts.inspect",
        "onCommand:vscode-docker.contexts.configureExplorer",
        "onCommand:vscode-docker.contexts.refresh",
        "onCommand:vscode-docker.contexts.help",
        "onCommand:workbench.action.tasks.runTask",
        "onDebugInitialConfigurations",
        "onDebugResolve:docker-coreclr",
        "onDebugResolve:docker",
        "onLanguage:dockerfile",
        "onLanguage:yaml",
        "onView:dockerContainers",
        "onView:dockerImages",
        "onView:dockerNetworks",
        "onView:dockerRegistries",
        "onView:dockerVolumes",
        "onView:vscode-docker.views.dockerContexts",
        "onView:vscode-docker.views.help"
    ],
    "main": "main",
    "contributes": {
        "menus": {
            "commandPalette": [
                {
                    "command": "vscode-docker.api.configure",
                    "when": "never"
                },
                {
                    "command": "vscode-docker.containers.select",
                    "when": "never"
                },
                {
                    "command": "vscode-docker.registries.azure.selectSubscriptions",
                    "when": "never"
                },
                {
                    "command": "vscode-docker.registries.reconnectRegistry",
                    "when": "never"
                }
            ],
            "editor/context": [
                {
                    "when": "editorLangId == dockerfile && isAzureAccountInstalled",
                    "command": "vscode-docker.registries.azure.buildImage",
                    "group": "docker"
                },
                {
                    "when": "resourceFilename =~ /^(?:(?!^docker-compose\\.ya?ml$).)*\\.ya?ml$/i && isAzureAccountInstalled",
                    "command": "vscode-docker.registries.azure.runFileAsTask",
                    "group": "docker"
                },
                {
                    "when": "resourceFilename == docker-compose.yml",
                    "command": "vscode-docker.compose.down",
                    "group": "docker"
                },
                {
                    "when": "resourceFilename == docker-compose.yml",
                    "command": "vscode-docker.compose.restart",
                    "group": "docker"
                },
                {
                    "when": "resourceFilename == docker-compose.yml",
                    "command": "vscode-docker.compose.up",
                    "group": "docker"
                },
                {
                    "when": "resourceFilename == docker-compose.debug.yml",
                    "command": "vscode-docker.compose.down",
                    "group": "docker"
                },
                {
                    "when": "resourceFilename == docker-compose.debug.yml",
                    "command": "vscode-docker.compose.restart",
                    "group": "docker"
                },
                {
                    "when": "resourceFilename == docker-compose.debug.yml",
                    "command": "vscode-docker.compose.up",
                    "group": "docker"
                },
                {
                    "when": "editorLangId == dockerfile",
                    "command": "vscode-docker.images.build",
                    "group": "docker"
                }
            ],
            "explorer/context": [
                {
                    "when": "resourceFilename =~ /(^|\\.)dockerfile$/i && isAzureAccountInstalled",
                    "command": "vscode-docker.registries.azure.buildImage",
                    "group": "docker"
                },
                {
                    "when": "resourceFilename =~ /^(?:(?!^docker-compose\\.ya?ml$).)*\\.ya?ml$/i && isAzureAccountInstalled",
                    "command": "vscode-docker.registries.azure.runFileAsTask",
                    "group": "docker"
                },
                {
                    "when": "resourceFilename =~ /docker-compose/i",
                    "command": "vscode-docker.compose.down",
                    "group": "docker"
                },
                {
                    "when": "resourceFilename =~ /docker-compose/i",
                    "command": "vscode-docker.compose.restart",
                    "group": "docker"
                },
                {
                    "when": "resourceFilename =~ /docker-compose/i",
                    "command": "vscode-docker.compose.up",
                    "group": "docker"
                },
                {
                    "when": "resourceFilename =~ /dockerfile/i",
                    "command": "vscode-docker.images.build",
                    "group": "docker"
                }
            ],
            "view/title": [
                {
                    "command": "vscode-docker.containers.prune",
                    "when": "view == dockerContainers",
                    "group": "navigation@1"
                },
                {
                    "command": "vscode-docker.containers.configureExplorer",
                    "when": "view == dockerContainers",
                    "group": "navigation@8"
                },
                {
                    "command": "vscode-docker.networks.configureExplorer",
                    "when": "view == dockerNetworks",
                    "group": "navigation@8"
                },
                {
                    "command": "vscode-docker.containers.refresh",
                    "when": "view == dockerContainers",
                    "group": "navigation@9"
                },
                {
                    "command": "vscode-docker.networks.create",
                    "when": "view == dockerNetworks",
                    "group": "navigation@1"
                },
                {
                    "command": "vscode-docker.networks.prune",
                    "when": "view == dockerNetworks",
                    "group": "navigation@2"
                },
                {
                    "command": "vscode-docker.networks.refresh",
                    "when": "view == dockerNetworks",
                    "group": "navigation@9"
                },
                {
                    "command": "vscode-docker.images.prune",
                    "when": "view == dockerImages",
                    "group": "navigation@2"
                },
                {
                    "command": "vscode-docker.images.configureExplorer",
                    "when": "view == dockerImages",
                    "group": "navigation@8"
                },
                {
                    "command": "vscode-docker.images.refresh",
                    "when": "view == dockerImages",
                    "group": "navigation@9"
                },
                {
                    "command": "vscode-docker.registries.refresh",
                    "when": "view == dockerRegistries",
                    "group": "navigation@9"
                },
                {
                    "command": "vscode-docker.registries.connectRegistry",
                    "when": "view == dockerRegistries",
                    "group": "navigation@1"
                },
                {
                    "command": "vscode-docker.registries.help",
                    "when": "view == dockerRegistries",
                    "group": "navigation@10"
                },
                {
                    "command": "vscode-docker.volumes.prune",
                    "when": "view == dockerVolumes",
                    "group": "navigation@1"
                },
                {
                    "command": "vscode-docker.volumes.configureExplorer",
                    "when": "view == dockerVolumes",
                    "group": "navigation@8"
                },
                {
                    "command": "vscode-docker.volumes.refresh",
                    "when": "view == dockerVolumes",
                    "group": "navigation@9"
                },
                {
                    "command": "vscode-docker.contexts.configureExplorer",
                    "when": "view == vscode-docker.views.dockerContexts",
                    "group": "navigation@8"
                },
                {
                    "command": "vscode-docker.contexts.refresh",
                    "when": "view == vscode-docker.views.dockerContexts",
                    "group": "navigation@9"
                },
                {
                    "command": "vscode-docker.contexts.help",
                    "when": "view == vscode-docker.views.dockerContexts",
                    "group": "navigation@10"
                },
                {
                    "command": "vscode-docker.help",
                    "when": "view == dockerContainers || view == dockerImages || view == dockerVolumes || view == dockerNetworks",
                    "group": "navigation@10"
                }
            ],
            "view/item/context": [
                {
                    "command": "vscode-docker.containers.viewLogs",
                    "when": "view == dockerContainers && viewItem =~ /container$/i",
                    "group": "containers_1_general@1"
                },
                {
                    "command": "vscode-docker.containers.attachShell",
                    "when": "view == dockerContainers && viewItem =~ /^runningContainer$/i",
                    "group": "containers_1_general@2"
                },
                {
                    "command": "vscode-docker.containers.inspect",
                    "when": "view == dockerContainers && viewItem =~ /container$/i",
                    "group": "containers_1_general@3"
                },
                {
                    "command": "vscode-docker.containers.browse",
                    "when": "view == dockerContainers && viewItem =~ /runningContainer$/i",
                    "group": "containers_1_general@4"
                },
                {
                    "command": "vscode-docker.containers.start",
                    "when": "view == dockerContainers && viewItem =~ /^(created|dead|exited|paused)Container$/i",
                    "group": "containers_1_general@5"
                },
                {
                    "command": "vscode-docker.containers.stop",
                    "when": "view == dockerContainers && viewItem =~ /^(paused|restarting|running)Container$/i",
                    "group": "containers_1_general@6"
                },
                {
                    "command": "vscode-docker.containers.restart",
                    "when": "view == dockerContainers && viewItem =~ /^runningContainer$/i",
                    "group": "containers_1_general@7"
                },
                {
                    "command": "vscode-docker.containers.remove",
                    "when": "view == dockerContainers && viewItem =~ /container$/i",
                    "group": "containers_2_destructive@1"
                },
                {
                    "command": "vscode-docker.images.run",
                    "when": "view == dockerImages && viewItem == image",
                    "group": "images_1_run@1"
                },
                {
                    "command": "vscode-docker.images.runInteractive",
                    "when": "view == dockerImages && viewItem == image",
                    "group": "images_1_run@2"
                },
                {
                    "command": "vscode-docker.images.inspect",
                    "when": "view == dockerImages && viewItem == image",
                    "group": "images_2_general@1"
                },
                {
                    "command": "vscode-docker.images.pull",
                    "when": "view == dockerImages && viewItem == image",
                    "group": "images_2_general@2"
                },
                {
                    "command": "vscode-docker.images.push",
                    "when": "view == dockerImages && viewItem == image",
                    "group": "images_2_general@3"
                },
                {
                    "command": "vscode-docker.images.tag",
                    "when": "view == dockerImages && viewItem == image",
                    "group": "images_2_general@4"
                },
                {
                    "command": "vscode-docker.images.copyFullTag",
                    "when": "view == dockerImages && viewItem == image",
                    "group": "images_2_general@5"
                },
                {
                    "command": "vscode-docker.images.remove",
                    "when": "view == dockerImages && viewItem == image",
                    "group": "images_3_destructive@1"
                },
                {
                    "command": "vscode-docker.registries.azure.selectSubscriptions",
                    "when": "view == dockerRegistries && viewItem == azure;DockerV2;RegistryProvider;",
                    "group": "inline"
                },
                {
                    "command": "vscode-docker.registries.azure.viewTaskLogs",
                    "when": "view == dockerRegistries && viewItem == azureTaskRun",
                    "group": "inline"
                },
                {
                    "command": "vscode-docker.networks.inspect",
                    "when": "view == dockerNetworks && viewItem =~ /network$/i",
                    "group": "networks_1_general@1"
                },
                {
                    "command": "vscode-docker.networks.remove",
                    "when": "view == dockerNetworks && viewItem =~ /^customNetwork$/i",
                    "group": "networks_2_destructive@1"
                },
                {
                    "command": "vscode-docker.registries.azure.createRegistry",
                    "when": "view == dockerRegistries && viewItem == azureextensionui.azureSubscription",
                    "group": "regs_1_general@1"
                },
                {
                    "command": "vscode-docker.registries.azure.deleteRegistry",
                    "when": "view == dockerRegistries && viewItem == azure;DockerV2;Registry;",
                    "group": "regs_reg_2_destructive@1"
                },
                {
                    "command": "vscode-docker.registries.pullRepository",
                    "when": "view == dockerRegistries && viewItem =~ /Repository;/",
                    "group": "regs_repo_1_general@1"
                },
                {
                    "command": "vscode-docker.registries.azure.deleteRepository",
                    "when": "view == dockerRegistries && viewItem == azure;DockerV2;Repository;",
                    "group": "regs_repo_2_destructive@1"
                },
                {
                    "command": "vscode-docker.registries.pullImage",
                    "when": "view == dockerRegistries && viewItem =~ /Tag;/",
                    "group": "regs_tag_1_general@1"
                },
                {
                    "command": "vscode-docker.registries.copyImageDigest",
                    "when": "view == dockerRegistries && viewItem =~ /DockerV2;Tag;/",
                    "group": "regs_tag_1_general@2"
                },
                {
                    "command": "vscode-docker.registries.deployImageToAzure",
                    "when": "view == dockerRegistries && viewItem =~ /(DockerV2|DockerHubV2);Tag;/ && isAzureAccountInstalled",
                    "group": "regs_tag_1_general@3"
                },
                {
                    "command": "vscode-docker.registries.azure.untagImage",
                    "when": "view == dockerRegistries && viewItem == azure;DockerV2;Tag;",
                    "group": "regs_tag_2_destructive@1"
                },
                {
                    "command": "vscode-docker.registries.deleteImage",
                    "when": "view == dockerRegistries && viewItem =~ /DockerV2;Tag;/",
                    "group": "regs_tag_2_destructive@2"
                },
                {
                    "command": "vscode-docker.registries.azure.runTask",
                    "when": "view == dockerRegistries && viewItem == azureTask",
                    "group": "regs_task_1_general@1"
                },
                {
                    "command": "vscode-docker.registries.copyImageDigest",
                    "when": "view == dockerRegistries && viewItem == azureTaskRun",
                    "group": "regs_taskRun_1_general@1"
                },
                {
                    "command": "vscode-docker.registries.azure.viewTaskLogs",
                    "when": "view == dockerRegistries && viewItem == azureTaskRun",
                    "group": "regs_taskRun_1_general@2"
                },
                {
                    "command": "vscode-docker.registries.disconnectRegistry",
                    "when": "view == dockerRegistries && viewItem =~ /RegistryProvider;/",
                    "group": "regs_yyy_destructive@1"
                },
                {
                    "command": "vscode-docker.registries.disconnectRegistry",
                    "when": "view == dockerRegistries && viewItem == invalidRegistryProvider",
                    "group": "regs_yyy_destructive@1"
                },
                {
                    "command": "vscode-docker.registries.azure.openInPortal",
                    "when": "view == dockerRegistries && viewItem =~ /azure(Subscription|;DockerV2;Registry;)/",
                    "group": "regs_zzz_common@1"
                },
                {
                    "command": "vscode-docker.registries.dockerHub.openInBrowser",
                    "when": "view == dockerRegistries && viewItem =~ /dockerHub;DockerHubV2;(Tag|Repository|Registry);/",
                    "group": "regs_zzz_common@1"
                },
                {
                    "command": "vscode-docker.registries.azure.viewProperties",
                    "when": "view == dockerRegistries && viewItem =~ /azure(TaskRun|;DockerV2;Registry;)/",
                    "group": "regs_zzz_common@2"
                },
                {
                    "command": "vscode-docker.registries.reconnectRegistry",
                    "when": "view == dockerRegistries && viewItem == registryConnectError",
                    "group": "regs_zzz_common@8"
                },
                {
                    "command": "vscode-docker.registries.refresh",
                    "when": "view == dockerRegistries && viewItem == connectedRegistries",
                    "group": "regs_zzz_common@9"
                },
                {
                    "command": "vscode-docker.registries.refresh",
                    "when": "view == dockerRegistries && viewItem =~ /.*;.*;(Repository|Registry|RegistryProvider);/",
                    "group": "regs_zzz_common@9"
                },
                {
                    "command": "vscode-docker.registries.refresh",
                    "when": "view == dockerRegistries && viewItem =~ /azure(Subscription|Tasks|Task|RunsWithoutTask)$/",
                    "group": "regs_zzz_common@9"
                },
                {
                    "command": "vscode-docker.volumes.inspect",
                    "when": "view == dockerVolumes && viewItem == volume",
                    "group": "volumes_1_general@1"
                },
                {
                    "command": "vscode-docker.volumes.remove",
                    "when": "view == dockerVolumes && viewItem == volume",
                    "group": "volumes_2_destructive@1"
                },
                {
                    "command": "vscode-docker.contexts.inspect",
                    "when": "view == vscode-docker.views.dockerContexts && viewItem == context",
                    "group": "contexts_1_general@1"
                },
                {
                    "command": "vscode-docker.contexts.use",
                    "when": "view == vscode-docker.views.dockerContexts && viewItem == context",
                    "group": "contexts_1_general@2"
                },
                {
                    "command": "vscode-docker.contexts.remove",
                    "when": "view == vscode-docker.views.dockerContexts && viewItem == context",
                    "group": "contexts_2_destructive@1"
                }
            ]
        },
        "debuggers": [
            {
                "type": "docker",
                "label": "Docker: Debug in Container",
                "configurationAttributes": {
                    "launch": {
                        "properties": {
                            "containerName": {
                                "type": "string",
                                "description": "%vscode-docker.debug.containerName%"
                            },
                            "dockerServerReadyAction": {
                                "description": "%vscode-docker.debug.dockerServerReadyAction.description%",
                                "properties": {
                                    "action": {
                                        "type": "string",
                                        "description": "%vscode-docker.debug.dockerServerReadyAction.action%",
                                        "enum": [
                                            "debugWithChrome",
                                            "openExternally"
                                        ]
                                    },
                                    "containerName": {
                                        "type": "string",
                                        "description": "%vscode-docker.debug.dockerServerReadyAction.containerName%"
                                    },
                                    "pattern": {
                                        "type": "string",
                                        "description": "%vscode-docker.debug.dockerServerReadyAction.pattern%",
                                        "default": "(https?://\\S+|[0-9]+)"
                                    },
                                    "uriFormat": {
                                        "type": "string",
                                        "description": "%vscode-docker.debug.dockerServerReadyAction.uriFormat%",
                                        "default": "http://localhost:%s"
                                    },
                                    "webRoot": {
                                        "type": "string",
                                        "description": "%vscode-docker.debug.dockerServerReadyAction.webRoot%"
                                    }
                                }
                            },
                            "removeContainerAfterDebug": {
                                "type": "boolean",
                                "description": "%vscode-docker.debug.removeContainerAfterDebug%",
                                "default": true
                            },
                            "platform": {
                                "type": "string",
                                "description": "%vscode-docker.debug.platform%",
                                "enum": [
                                    "netCore",
                                    "node",
                                    "python"
                                ]
                            },
                            "netCore": {
                                "description": "%vscode-docker.debug.netCore.description%",
                                "properties": {
                                    "appProject": {
                                        "type": "string",
                                        "description": "%vscode-docker.debug.netCore.appProject%"
                                    }
                                },
                                "required": [
                                    "appProject"
                                ]
                            },
                            "node": {
                                "description": "%vscode-docker.debug.node.description%",
                                "properties": {
                                    "port": {
                                        "type": "integer",
                                        "description": "%vscode-docker.debug.node.port%"
                                    },
                                    "address": {
                                        "type": "string",
                                        "description": "%vscode-docker.debug.node.address%"
                                    },
                                    "sourceMaps": {
                                        "type": "boolean",
                                        "description": "%vscode-docker.debug.node.sourceMaps%"
                                    },
                                    "outFiles": {
                                        "type": "array",
                                        "description": "%vscode-docker.debug.node.outFiles%",
                                        "items": {
                                            "type": "string"
                                        }
                                    },
                                    "autoAttachChildProcesses": {
                                        "type": "boolean",
                                        "description": "%vscode-docker.debug.node.autoAttachChildProcesses%"
                                    },
                                    "timeout": {
                                        "type": "integer",
                                        "description": "%vscode-docker.debug.node.timeout%"
                                    },
                                    "stopOnEntry": {
                                        "type": "boolean",
                                        "description": "%vscode-docker.debug.node.stopOnEntry%"
                                    },
                                    "localRoot": {
                                        "type": "string",
                                        "description": "%vscode-docker.debug.node.localRoot%"
                                    },
                                    "remoteRoot": {
                                        "type": "string",
                                        "description": "%vscode-docker.debug.node.remoteRoot%"
                                    },
                                    "smartStep": {
                                        "type": "boolean",
                                        "description": "%vscode-docker.debug.node.smartStep%"
                                    },
                                    "skipFiles": {
                                        "type": "array",
                                        "description": "%vscode-docker.debug.node.skipFiles%",
                                        "items": {
                                            "type": "string"
                                        }
                                    },
                                    "trace": {
                                        "type": [
                                            "boolean",
                                            "string"
                                        ],
                                        "description": "%vscode-docker.debug.node.trace%",
                                        "enum": [
                                            "verbose",
                                            true
                                        ]
                                    }
                                }
                            },
                            "python": {
                                "description": "%vscode-docker.debug.python.description%",
                                "properties": {
                                    "host": {
                                        "type": "string",
                                        "description": "%vscode-docker.debug.python.host%",
                                        "default": "localhost"
                                    },
                                    "port": {
                                        "type": "number",
                                        "description": "%vscode-docker.debug.python.port%",
                                        "default": 5678
                                    },
                                    "pathMappings": {
                                        "type": "array",
                                        "items": {
                                            "type": "object",
                                            "properties": {
                                                "localRoot": {
                                                    "type": "string",
                                                    "description": "%vscode-docker.debug.python.pathMappings.localRoot%"
                                                },
                                                "remoteRoot": {
                                                    "type": "string",
                                                    "description": "%vscode-docker.debug.python.pathMappings.remoteRoot%"
                                                }
                                            }
                                        }
                                    },
                                    "justMyCode": {
                                        "type": "boolean",
                                        "description": "%vscode-docker.debug.python.justMyCode%"
                                    },
                                    "django": {
                                        "type": "boolean",
                                        "description": "%vscode-docker.debug.python.django%",
                                        "default": false
                                    },
                                    "jinja": {
                                        "type": "boolean",
                                        "description": "%vscode-docker.debug.python.jinja%",
                                        "default": false
                                    },
                                    "projectType": {
                                        "type": "string",
                                        "description": "%vscode-docker.debug.python.projectType%",
                                        "enum": [
                                            "django",
                                            "flask",
                                            "general"
                                        ]
                                    },
                                    "args": {
                                        "type": "array",
                                        "description": "%vscode-docker.debug.python.args%",
                                        "items": {
                                            "type": "string"
                                        }
                                    }
                                }
                            }
                        }
                    },
                    "attach": {
                        "properties": {
                            "containerName": {
                                "type": "string",
                                "description": "%vscode-docker.debug.attach.containerName%"
                            },
                            "processName": {
                                "type": "string",
                                "description": "%vscode-docker.debug.attach.processName%"
                            },
                            "processId": {
                                "anyOf": [
                                    {
                                        "type": "string",
                                        "description": "%vscode-docker.debug.attach.processIdString%",
                                        "default": "${command:pickProcess}"
                                    },
                                    {
                                        "type": "integer",
                                        "description": "%vscode-docker.debug.attach.processIdInteger%",
                                        "default": 0
                                    }
                                ]
                            },
                            "platform": {
                                "type": "string",
                                "description": "%vscode-docker.debug.attach.platform%",
                                "enum": [
                                    "netCore"
                                ]
                            },
                            "sourceFileMap": {
                                "type": "object",
                                "description": "%vscode-docker.debug.attach.sourceFileMap%",
                                "additionalProperties": {
                                    "type": "string"
                                },
                                "default": {
                                    "<insert-source-path-here>": "<insert-target-path-here>"
                                }
                            },
                            "netCore": {
                                "description": "%vscode-docker.debug.attach.netCore.description%",
                                "properties": {
                                    "debuggerPath": {
                                        "type": "string",
                                        "description": "%vscode-docker.debug.attach.netCore.debuggerPath%"
                                    }
                                }
                            }
                        }
                    }
                },
                "configurationSnippets": [
                    {
                        "label": "Docker: Attach to Node",
                        "description": "Docker: Attach to Node",
                        "body": {
                            "type": "node",
                            "request": "attach",
                            "name": "Docker: Attach to Node",
                            "remoteRoot": "/usr/src/app"
                        }
                    },
                    {
                        "label": "Docker: .NET Core Attach (Preview)",
                        "description": "Docker: Attach to a .NET Core process in a container",
                        "body": {
                            "name": "Docker .NET Core Attach (Preview)",
                            "type": "docker",
                            "request": "attach",
                            "platform": "netCore",
                            "sourceFileMap": {
                                "/src": "^\"\\${workspaceFolder}\""
                            }
                        }
                    }
                ]
            },
            {
                "type": "docker-coreclr",
                "label": "Docker: Launch .NET Core (Deprecated)",
                "configurationSnippets": [],
                "configurationAttributes": {
                    "launch": {
                        "properties": {
                            "appFolder": {
                                "type": "string",
                                "description": "Path to the folder for the application."
                            },
                            "appOutput": {
                                "type": "string",
                                "description": "Path to the output assembly for the application."
                            },
                            "appProject": {
                                "type": "string",
                                "description": "Path to the application project file."
                            },
                            "dockerBuild": {
                                "description": "Options for building the Docker image used for debugging.",
                                "properties": {
                                    "args": {
                                        "type": "object",
                                        "description": "Build arguments applied to the Docker image used for debugging.",
                                        "additionalProperties": {
                                            "type": "string"
                                        }
                                    },
                                    "context": {
                                        "type": "string",
                                        "description": "Path to the Docker build context."
                                    },
                                    "dockerfile": {
                                        "type": "string",
                                        "description": "Path to the Dockerfile used for the build."
                                    },
                                    "labels": {
                                        "type": "object",
                                        "description": "Labels applied to the Docker image used for debugging.",
                                        "additionalProperties": {
                                            "type": "string"
                                        }
                                    },
                                    "tag": {
                                        "type": "string",
                                        "description": "Tag applied to the Docker image used for debugging."
                                    },
                                    "target": {
                                        "type": "string",
                                        "description": "Docker build target (stage) used for debugging."
                                    }
                                }
                            },
                            "dockerRun": {
                                "description": "Options for running the Docker container used for debugging.",
                                "properties": {
                                    "containerName": {
                                        "type": "string",
                                        "description": "Name of the container used for debugging."
                                    },
                                    "env": {
                                        "type": "object",
                                        "description": "Environment variables applied to the Docker container used for debugging.",
                                        "additionalProperties": {
                                            "type": "string"
                                        }
                                    },
                                    "envFiles": {
                                        "type": "array",
                                        "description": "Files of environment variables read in and applied to the Docker container used for debugging.",
                                        "items": {
                                            "type": "string"
                                        }
                                    },
                                    "labels": {
                                        "type": "object",
                                        "description": "Labels applied to the Docker container used for debugging.",
                                        "additionalProperties": {
                                            "type": "string"
                                        }
                                    },
                                    "network": {
                                        "type": "string",
                                        "description": "The network to which the container will be connected."
                                    },
                                    "networkAlias": {
                                        "type": "string",
                                        "description": "The network-scoped alias to assign to the container."
                                    },
                                    "ports": {
                                        "type": "array",
                                        "description": "Ports that are going to be mapped on the host.",
                                        "items": {
                                            "type": "object",
                                            "properties": {
                                                "hostPort": {
                                                    "type": "string",
                                                    "description": "Port number to be bound on the host."
                                                },
                                                "containerPort": {
                                                    "type": "string",
                                                    "description": "Port number of the container to be bound."
                                                },
                                                "protocol": {
                                                    "type": "string",
                                                    "description": "Specific protocol for the binding (`tcp | udp`).",
                                                    "enum": [
                                                        "tcp",
                                                        "udp"
                                                    ]
                                                },
                                                "required": [
                                                    "containerPort"
                                                ]
                                            }
                                        }
                                    },
                                    "extraHosts": {
                                        "type": "array",
                                        "description": "Hosts to be added to the container's `hosts` file for DNS resolution.",
                                        "items": {
                                            "type": "object",
                                            "properties": {
                                                "hostname": {
                                                    "type": "string",
                                                    "description": "Hostname for dns resolution."
                                                },
                                                "ip": {
                                                    "type": "string",
                                                    "description": "IP associated to the hostname."
                                                }
                                            },
                                            "required": [
                                                "hostname",
                                                "ip"
                                            ]
                                        }
                                    },
                                    "volumes": {
                                        "type": "array",
                                        "description": "Volumes that are going to be mapped to the container.",
                                        "items": {
                                            "type": "object",
                                            "properties": {
                                                "localPath": {
                                                    "type": "string",
                                                    "description": "Path on local machine that will be mapped. The folder will be created if it does not exist."
                                                },
                                                "containerPath": {
                                                    "type": "string",
                                                    "description": "Path where the volume will be mapped within the container. The folder will be created if it does not exist."
                                                },
                                                "permissions": {
                                                    "type": "string",
                                                    "description": "Permissions for the container for the mapped volume, `rw` for read-write or `ro` for read-only.",
                                                    "enum": [
                                                        "rw",
                                                        "ro"
                                                    ]
                                                }
                                            },
                                            "required": [
                                                "localPath",
                                                "containerPath"
                                            ]
                                        }
                                    }
                                }
                            },
                            "configureAspNetCoreSsl": {
                                "type": "boolean",
                                "default": true,
                                "description": "Whether to configure certificate and other settings to enable SSL on ASP.NET Core web services."
                            }
                        }
                    }
                }
            }
        ],
        "taskDefinitions": [
            {
                "type": "docker-build",
                "properties": {
                    "dockerBuild": {
                        "description": "%vscode-docker.tasks.docker-build.dockerBuild.description%",
                        "properties": {
                            "buildArgs": {
                                "type": "object",
                                "description": "%vscode-docker.tasks.docker-build.dockerBuild.buildArgs%",
                                "additionalProperties": {
                                    "type": "string"
                                }
                            },
                            "context": {
                                "type": "string",
                                "description": "%vscode-docker.tasks.docker-build.dockerBuild.context%"
                            },
                            "dockerfile": {
                                "type": "string",
                                "description": "%vscode-docker.tasks.docker-build.dockerBuild.dockerfile%"
                            },
                            "labels": {
                                "type": "object",
                                "description": "%vscode-docker.tasks.docker-build.dockerBuild.labels.description%",
                                "properties": {
                                    "includeDefaults": {
                                        "type": "boolean",
                                        "description": "%vscode-docker.tasks.docker-build.dockerBuild.labels.includeDefaults%",
                                        "default": true
                                    }
                                },
                                "additionalProperties": {
                                    "type": "string"
                                }
                            },
                            "tag": {
                                "type": "string",
                                "description": "%vscode-docker.tasks.docker-build.dockerBuild.tag%"
                            },
                            "target": {
                                "type": "string",
                                "description": "%vscode-docker.tasks.docker-build.dockerBuild.target%"
                            },
                            "pull": {
                                "type": "boolean",
                                "description": "%vscode-docker.tasks.docker-build.dockerBuild.pull%"
                            }
                        }
                    },
                    "platform": {
                        "type": "string",
                        "description": "%vscode-docker.tasks.docker-build.platform%",
                        "enum": [
                            "netCore",
                            "node",
                            "python"
                        ]
                    },
                    "netCore": {
                        "description": "%vscode-docker.tasks.docker-build.netCore.description%",
                        "properties": {
                            "appProject": {
                                "type": "string",
                                "description": "%vscode-docker.tasks.docker-build.netCore.appProject%"
                            }
                        },
                        "required": [
                            "appProject"
                        ]
                    },
                    "node": {
                        "description": "%vscode-docker.tasks.docker-build.node.description%",
                        "properties": {
                            "package": {
                                "type": "string",
                                "description": "%vscode-docker.tasks.docker-build.node.package%"
                            }
                        }
                    },
                    "python": {
                        "description": "%vscode-docker.tasks.docker-build.python.description%",
                        "type": "object"
                    }
                }
            },
            {
                "type": "docker-run",
                "properties": {
                    "dockerRun": {
                        "description": "%vscode-docker.tasks.docker-run.dockerRun.description%",
                        "properties": {
                            "command": {
                                "type": "string",
                                "description": "%vscode-docker.tasks.docker-run.dockerRun.command%"
                            },
                            "containerName": {
                                "type": "string",
                                "description": "%vscode-docker.tasks.docker-run.dockerRun.containerName%"
                            },
                            "env": {
                                "type": "object",
                                "description": "%vscode-docker.tasks.docker-run.dockerRun.env%",
                                "additionalProperties": {
                                    "type": "string"
                                }
                            },
                            "envFiles": {
                                "type": "array",
                                "description": "%vscode-docker.tasks.docker-run.dockerRun.envFiles%",
                                "items": {
                                    "type": "string"
                                }
                            },
                            "image": {
                                "type": "string",
                                "description": "%vscode-docker.tasks.docker-run.dockerRun.image%"
                            },
                            "labels": {
                                "type": "object",
                                "description": "%vscode-docker.tasks.docker-run.dockerRun.labels.description%",
                                "properties": {
                                    "includeDefaults": {
                                        "type": "boolean",
                                        "description": "%vscode-docker.tasks.docker-run.dockerRun.labels.includeDefaults%",
                                        "default": true
                                    }
                                },
                                "additionalProperties": {
                                    "type": "string"
                                }
                            },
                            "network": {
                                "type": "string",
                                "description": "%vscode-docker.tasks.docker-run.dockerRun.network%"
                            },
                            "networkAlias": {
                                "type": "string",
                                "description": "%vscode-docker.tasks.docker-run.dockerRun.networkAlias%"
                            },
                            "os": {
                                "type": "string",
                                "description": "%vscode-docker.tasks.docker-run.dockerRun.os%",
                                "default": "Linux",
                                "enum": [
                                    "Linux",
                                    "Windows"
                                ]
                            },
                            "ports": {
                                "type": "array",
                                "description": "%vscode-docker.tasks.docker-run.dockerRun.ports.description%",
                                "items": {
                                    "type": "object",
                                    "properties": {
                                        "hostPort": {
                                            "type": "integer",
                                            "description": "%vscode-docker.tasks.docker-run.dockerRun.ports.hostPort%"
                                        },
                                        "containerPort": {
                                            "type": "integer",
                                            "description": "%vscode-docker.tasks.docker-run.dockerRun.ports.containerPort%"
                                        },
                                        "protocol": {
                                            "type": "string",
                                            "description": "%vscode-docker.tasks.docker-run.dockerRun.ports.protocol%",
                                            "enum": [
                                                "tcp",
                                                "udp"
                                            ]
                                        }
                                    },
                                    "required": [
                                        "containerPort"
                                    ]
                                }
                            },
                            "portsPublishAll": {
                                "type": "boolean",
                                "description": "%vscode-docker.tasks.docker-run.dockerRun.portsPublishAll%",
                                "default": true
                            },
                            "extraHosts": {
                                "type": "array",
                                "description": "%vscode-docker.tasks.docker-run.dockerRun.extraHosts.description%",
                                "items": {
                                    "type": "object",
                                    "properties": {
                                        "hostname": {
                                            "type": "string",
                                            "description": "%vscode-docker.tasks.docker-run.dockerRun.extraHosts.hostname%"
                                        },
                                        "ip": {
                                            "type": "string",
                                            "description": "%vscode-docker.tasks.docker-run.dockerRun.extraHosts.ip%"
                                        }
                                    },
                                    "required": [
                                        "hostname",
                                        "ip"
                                    ]
                                }
                            },
                            "volumes": {
                                "type": "array",
                                "description": "%vscode-docker.tasks.docker-run.dockerRun.volumes.description%",
                                "items": {
                                    "type": "object",
                                    "properties": {
                                        "localPath": {
                                            "type": "string",
                                            "description": "%vscode-docker.tasks.docker-run.dockerRun.volumes.localPath%"
                                        },
                                        "containerPath": {
                                            "type": "string",
                                            "description": "%vscode-docker.tasks.docker-run.dockerRun.volumes.containerPath%"
                                        },
                                        "permissions": {
                                            "type": "string",
                                            "description": "%vscode-docker.tasks.docker-run.dockerRun.volumes.permissions%",
                                            "enum": [
                                                "rw",
                                                "ro"
                                            ]
                                        }
                                    },
                                    "required": [
                                        "localPath",
                                        "containerPath"
                                    ]
                                }
                            },
                            "remove": {
                                "type": "boolean",
                                "description": "%vscode-docker.tasks.docker-run.dockerRun.remove%",
                                "default": false
                            }
                        }
                    },
                    "platform": {
                        "type": "string",
                        "description": "%vscode-docker.tasks.docker-run.platform%",
                        "enum": [
                            "netCore",
                            "node",
                            "python"
                        ]
                    },
                    "netCore": {
                        "description": "%vscode-docker.tasks.docker-run.netCore.description%",
                        "properties": {
                            "appProject": {
                                "type": "string",
                                "description": "%vscode-docker.tasks.docker-run.netCore.appProject%"
                            },
                            "enableDebugging": {
                                "type": "boolean",
                                "description": "%vscode-docker.tasks.docker-run.netCore.enableDebugging%"
                            },
                            "configureSsl": {
                                "type": "boolean",
                                "description": "%vscode-docker.tasks.docker-run.netCore.configureSsl%"
                            }
                        },
                        "required": [
                            "appProject"
                        ]
                    },
                    "node": {
                        "description": "%vscode-docker.tasks.docker-run.node.description%",
                        "properties": {
                            "enableDebugging": {
                                "type": "boolean",
                                "description": "%vscode-docker.tasks.docker-run.node.enableDebugging%"
                            },
                            "inspectMode": {
                                "type": "string",
                                "description": "%vscode-docker.tasks.docker-run.node.inspectMode%"
                            },
                            "inspectPort": {
                                "type": "integer",
                                "description": "%vscode-docker.tasks.docker-run.node.inspectPort%"
                            },
                            "package": {
                                "type": "string",
                                "description": "%vscode-docker.tasks.docker-run.node.package%"
                            }
                        }
                    },
                    "python": {
                        "type": "object",
                        "additionalProperties": false,
                        "description": "%vscode-docker.tasks.docker-run.python.description%",
                        "properties": {
                            "file": {
                                "type": "string",
                                "description": "%vscode-docker.tasks.docker-run.python.file%",
                                "default": "${file}"
                            },
                            "module": {
                                "type": "string",
                                "description": "%vscode-docker.tasks.docker-run.python.module%"
                            },
                            "args": {
                                "type": "array",
                                "description": "%vscode-docker.tasks.docker-run.python.args%",
                                "items": {
                                    "type": "string"
                                }
                            },
                            "wait": {
                                "type": "boolean",
                                "description": "%vscode-docker.tasks.docker-run.python.wait%",
                                "default": true
                            },
                            "debugPort": {
                                "type": "number",
                                "description": "%vscode-docker.tasks.docker-run.python.debugPort%",
                                "default": 5678
                            }
                        },
                        "oneOf": [
                            {
                                "required": [
                                    "file"
                                ],
                                "not": {
                                    "enum": [
                                        "module"
                                    ]
                                }
                            },
                            {
                                "required": [
                                    "module"
                                ],
                                "not": {
                                    "enum": [
                                        "file"
                                    ]
                                }
                            }
                        ]
                    }
                }
            }
        ],
        "languages": [
            {
                "id": "dockerfile",
                "aliases": [
                    "Dockerfile"
                ],
                "filenamePatterns": [
                    "*.dockerfile",
                    "Dockerfile",
                    "Dockerfile.*"
                ]
            },
            {
                "id": "ignore",
                "filenames": [
                    ".dockerignore"
                ]
            }
        ],
        "configuration": {
            "title": "Docker",
            "properties": {
                "docker.promptForRegistryWhenPushingImages": {
                    "type": "boolean",
                    "default": true,
                    "description": "%vscode-docker.config.docker.promptForRegistryWhenPushingImages%"
                },
                "docker.explorerRefreshInterval": {
                    "type": "number",
                    "default": 2000,
                    "description": "%vscode-docker.config.docker.explorerRefreshInterval%"
                },
                "docker.explorerContextsRefreshInterval": {
                    "type": "number",
                    "default": 20,
                    "description": "%vscode-docker.config.docker.explorerContextsRefreshInterval%"
                },
                "docker.contextRefreshInterval": {
                    "type": "number",
                    "default": 20,
                    "description": "%vscode-docker.config.docker.contextRefreshInterval%"
                },
                "docker.commands.build": {
                    "oneOf": [
                        {
                            "type": "array",
                            "items": {
                                "properties": {
                                    "template": {
                                        "type": "string",
                                        "description": "%vscode-docker.config.template.build.template%"
                                    },
                                    "label": {
                                        "type": "string",
                                        "description": "%vscode-docker.config.template.build.label%"
                                    },
                                    "match": {
                                        "type": "string",
                                        "description": "%vscode-docker.config.template.build.match%"
                                    }
                                },
                                "required": [
                                    "label",
                                    "template"
                                ]
                            }
                        },
                        {
                            "type": "string"
                        }
                    ],
                    "default": "docker build --pull --rm -f \"${dockerfile}\" -t ${tag} \"${context}\"",
                    "description": "%vscode-docker.config.template.build.description%"
                },
                "docker.commands.run": {
                    "oneOf": [
                        {
                            "type": "array",
                            "items": {
                                "properties": {
                                    "template": {
                                        "type": "string",
                                        "description": "%vscode-docker.config.template.run.template%"
                                    },
                                    "label": {
                                        "type": "string",
                                        "description": "%vscode-docker.config.template.run.label%"
                                    },
                                    "match": {
                                        "type": "string",
                                        "description": "%vscode-docker.config.template.run.match%"
                                    }
                                },
                                "required": [
                                    "label",
                                    "template"
                                ]
                            }
                        },
                        {
                            "type": "string"
                        }
                    ],
                    "default": "docker run --rm -d ${exposedPorts} ${tag}",
                    "description": "%vscode-docker.config.template.run.description%"
                },
                "docker.commands.runInteractive": {
                    "oneOf": [
                        {
                            "type": "array",
                            "items": {
                                "properties": {
                                    "template": {
                                        "type": "string",
                                        "description": "%vscode-docker.config.template.runInteractive.template%"
                                    },
                                    "label": {
                                        "type": "string",
                                        "description": "%vscode-docker.config.template.runInteractive.label%"
                                    },
                                    "match": {
                                        "type": "string",
                                        "description": "%vscode-docker.config.template.runInteractive.match%"
                                    }
                                },
                                "required": [
                                    "label",
                                    "template"
                                ]
                            }
                        },
                        {
                            "type": "string"
                        }
                    ],
                    "default": "docker run --rm -it ${exposedPorts} ${tag}",
                    "description": "%vscode-docker.config.template.runInteractive.description%"
                },
                "docker.commands.attach": {
                    "oneOf": [
                        {
                            "type": "array",
                            "items": {
                                "properties": {
                                    "template": {
                                        "type": "string",
                                        "description": "%vscode-docker.config.template.attach.template%"
                                    },
                                    "label": {
                                        "type": "string",
                                        "description": "%vscode-docker.config.template.attach.label%"
                                    },
                                    "match": {
                                        "type": "string",
                                        "description": "%vscode-docker.config.template.attach.match%"
                                    }
                                },
                                "required": [
                                    "label",
                                    "template"
                                ]
                            }
                        },
                        {
                            "type": "string"
                        }
                    ],
                    "default": "docker exec -it ${containerId} ${shellCommand}",
                    "description": "%vscode-docker.config.template.attach.description%"
                },
                "docker.commands.logs": {
                    "oneOf": [
                        {
                            "type": "array",
                            "items": {
                                "properties": {
                                    "template": {
                                        "type": "string",
                                        "description": "%vscode-docker.config.template.logs.template%"
                                    },
                                    "label": {
                                        "type": "string",
                                        "description": "%vscode-docker.config.template.logs.label%"
                                    },
                                    "match": {
                                        "type": "string",
                                        "description": "%vscode-docker.config.template.logs.match%"
                                    }
                                },
                                "required": [
                                    "label",
                                    "template"
                                ]
                            }
                        },
                        {
                            "type": "string"
                        }
                    ],
                    "default": "docker logs -f ${containerId}",
                    "description": "%vscode-docker.config.template.logs.description%"
                },
                "docker.commands.composeUp": {
                    "oneOf": [
                        {
                            "type": "array",
                            "items": {
                                "properties": {
                                    "template": {
                                        "type": "string",
                                        "description": "%vscode-docker.config.template.composeUp.template%"
                                    },
                                    "label": {
                                        "type": "string",
                                        "description": "%vscode-docker.config.template.composeUp.label%"
                                    },
                                    "match": {
                                        "type": "string",
                                        "description": "%vscode-docker.config.template.composeUp.match%"
                                    }
                                },
                                "required": [
                                    "label",
                                    "template"
                                ]
                            }
                        },
                        {
                            "type": "string"
                        }
                    ],
                    "default": "docker-compose ${configurationFile} up ${detached} ${build}",
                    "description": "%vscode-docker.config.template.composeUp.description%"
                },
                "docker.commands.composeDown": {
                    "oneOf": [
                        {
                            "type": "array",
                            "items": {
                                "properties": {
                                    "template": {
                                        "type": "string",
                                        "description": "%vscode-docker.config.template.composeDown.template%"
                                    },
                                    "label": {
                                        "type": "string",
                                        "description": "%vscode-docker.config.template.composeDown.label%"
                                    },
                                    "match": {
                                        "type": "string",
                                        "description": "%vscode-docker.config.template.composeDown.match%"
                                    }
                                },
                                "required": [
                                    "label",
                                    "template"
                                ]
                            }
                        },
                        {
                            "type": "string"
                        }
                    ],
                    "default": "docker-compose ${configurationFile} down",
                    "description": "%vscode-docker.config.template.composeDown.description%"
                },
                "docker.containers.groupBy": {
                    "type": "string",
                    "default": "None",
                    "description": "%vscode-docker.config.docker.containers.groupBy%",
                    "enum": [
                        "Compose Project Name",
                        "ContainerId",
                        "ContainerName",
                        "CreatedTime",
                        "FullTag",
                        "ImageId",
                        "Networks",
                        "None",
                        "Ports",
                        "Registry",
                        "Repository",
                        "RepositoryName",
                        "RepositoryNameAndTag",
                        "State",
                        "Status",
                        "Tag"
                    ]
                },
                "docker.containers.description": {
                    "type": "array",
                    "default": [
                        "ContainerName",
                        "Status"
                    ],
                    "description": "%vscode-docker.config.docker.containers.description%",
                    "items": {
                        "type": "string",
                        "enum": [
                            "Compose Project Name",
                            "ContainerId",
                            "ContainerName",
                            "CreatedTime",
                            "FullTag",
                            "ImageId",
                            "Networks",
                            "Ports",
                            "Registry",
                            "Repository",
                            "RepositoryName",
                            "RepositoryNameAndTag",
                            "State",
                            "Status",
                            "Tag"
                        ]
                    }
                },
                "docker.containers.label": {
                    "type": "string",
                    "default": "FullTag",
                    "description": "%vscode-docker.config.docker.containers.label%",
                    "enum": [
                        "Compose Project Name",
                        "ContainerId",
                        "ContainerName",
                        "CreatedTime",
                        "FullTag",
                        "ImageId",
                        "Networks",
                        "Ports",
                        "Registry",
                        "Repository",
                        "RepositoryName",
                        "RepositoryNameAndTag",
                        "State",
                        "Status",
                        "Tag"
                    ]
                },
                "docker.containers.sortBy": {
                    "type": "string",
                    "default": "CreatedTime",
                    "description": "%vscode-docker.config.docker.containers.sortBy%",
                    "enum": [
                        "CreatedTime",
                        "Label"
                    ]
                },
                "docker.contexts.description": {
                    "type": "array",
                    "default": [
                        "Description"
                    ],
                    "description": "%vscode-docker.config.docker.contexts.description%",
                    "items": {
                        "type": "string",
                        "enum": [
                            "Name",
                            "Description",
                            "DockerEndpoint"
                        ]
                    }
                },
                "docker.contexts.label": {
                    "type": "string",
                    "default": "Name",
                    "description": "%vscode-docker.config.docker.contexts.label%",
                    "enum": [
                        "Name",
                        "Description",
                        "DockerEndpoint"
                    ]
                },
                "docker.images.groupBy": {
                    "type": "string",
                    "default": "Repository",
                    "description": "%vscode-docker.config.docker.images.groupBy%",
                    "enum": [
                        "CreatedTime",
                        "FullTag",
                        "ImageId",
                        "None",
                        "Registry",
                        "Repository",
                        "RepositoryName",
                        "RepositoryNameAndTag",
                        "Tag"
                    ]
                },
                "docker.images.description": {
                    "type": "array",
                    "default": [
                        "CreatedTime"
                    ],
                    "description": "%vscode-docker.config.docker.images.description%",
                    "items": {
                        "type": "string",
                        "enum": [
                            "CreatedTime",
                            "FullTag",
                            "ImageId",
                            "Registry",
                            "Repository",
                            "RepositoryName",
                            "RepositoryNameAndTag",
                            "Tag"
                        ]
                    }
                },
                "docker.images.label": {
                    "type": "string",
                    "default": "Tag",
                    "description": "%vscode-docker.config.docker.images.label%",
                    "enum": [
                        "CreatedTime",
                        "FullTag",
                        "ImageId",
                        "Registry",
                        "Repository",
                        "RepositoryName",
                        "RepositoryNameAndTag",
                        "Tag"
                    ]
                },
                "docker.images.sortBy": {
                    "type": "string",
                    "default": "CreatedTime",
                    "description": "%vscode-docker.config.docker.images.sortBy%",
                    "enum": [
                        "CreatedTime",
                        "Label"
                    ]
                },
                "docker.networks.groupBy": {
                    "type": "string",
                    "default": "None",
                    "description": "%vscode-docker.config.docker.networks.groupBy%",
                    "enum": [
                        "CreatedTime",
                        "NetworkDriver",
                        "NetworkId",
                        "NetworkName",
                        "None"
                    ]
                },
                "docker.networks.description": {
                    "type": "array",
                    "default": [
                        "NetworkDriver",
                        "CreatedTime"
                    ],
                    "description": "%vscode-docker.config.docker.networks.description%",
                    "items": {
                        "type": "string",
                        "enum": [
                            "CreatedTime",
                            "NetworkDriver",
                            "NetworkId",
                            "NetworkName"
                        ]
                    }
                },
                "docker.networks.showBuiltInNetworks": {
                    "type": "boolean",
                    "default": true,
                    "description": "%vscode-docker.config.docker.networks.showBuiltIn%"
                },
                "docker.networks.label": {
                    "type": "string",
                    "default": "NetworkName",
                    "description": "%vscode-docker.config.docker.networks.label%",
                    "enum": [
                        "CreatedTime",
                        "NetworkDriver",
                        "NetworkId",
                        "NetworkName"
                    ]
                },
                "docker.networks.sortBy": {
                    "type": "string",
                    "default": "CreatedTime",
                    "description": "%vscode-docker.config.docker.networks.sortBy%",
                    "enum": [
                        "CreatedTime",
                        "Label"
                    ]
                },
                "docker.volumes.groupBy": {
                    "type": "string",
                    "default": "None",
                    "description": "%vscode-docker.config.docker.volumes.groupBy%",
                    "enum": [
                        "CreatedTime",
                        "VolumeName",
                        "None"
                    ]
                },
                "docker.volumes.description": {
                    "type": "array",
                    "default": [
                        "CreatedTime"
                    ],
                    "description": "%vscode-docker.config.docker.volumes.description%",
                    "items": {
                        "type": "string",
                        "enum": [
                            "CreatedTime",
                            "VolumeName"
                        ]
                    }
                },
                "docker.volumes.label": {
                    "type": "string",
                    "default": "VolumeName",
                    "description": "%vscode-docker.config.docker.volumes.label%",
                    "enum": [
                        "CreatedTime",
                        "VolumeName"
                    ]
                },
                "docker.volumes.sortBy": {
                    "type": "string",
                    "default": "CreatedTime",
                    "description": "%vscode-docker.config.docker.volumes.sortBy%",
                    "enum": [
                        "CreatedTime",
                        "Label"
                    ]
                },
                "docker.imageBuildContextPath": {
                    "type": "string",
                    "default": "",
                    "description": "%vscode-docker.config.docker.imageBuildContextPath%",
                    "scope": "machine-overridable"
                },
                "docker.truncateLongRegistryPaths": {
                    "type": "boolean",
                    "default": false,
                    "description": "%vscode-docker.config.docker.truncateLongRegistryPaths%"
                },
                "docker.truncateMaxLength": {
                    "type": "number",
                    "default": 10,
                    "description": "%vscode-docker.config.docker.truncateMaxLength%"
                },
                "docker.dockerodeOptions": {
                    "type": "object",
                    "description": "%vscode-docker.config.docker.dockerodeOptions%"
                },
                "docker.host": {
                    "type": "string",
                    "default": "",
                    "description": "%vscode-docker.config.docker.host%",
                    "scope": "machine-overridable"
                },
                "docker.certPath": {
                    "type": "string",
                    "default": "",
                    "description": "%vscode-docker.config.docker.certPath%",
                    "scope": "machine-overridable"
                },
                "docker.tlsVerify": {
                    "type": "string",
                    "default": "",
                    "description": "%vscode-docker.config.docker.tlsVerify%",
                    "scope": "machine-overridable"
                },
                "docker.machineName": {
                    "type": "string",
                    "default": "",
                    "description": "%vscode-docker.config.docker.machineName%",
                    "scope": "machine-overridable"
                },
                "docker.languageserver.diagnostics.deprecatedMaintainer": {
                    "scope": "resource",
                    "type": "string",
                    "default": "warning",
                    "enum": [
                        "ignore",
                        "warning",
                        "error"
                    ],
                    "description": "%vscode-docker.config.docker.languageserver.diagnostics.deprecatedMaintainer%"
                },
                "docker.languageserver.diagnostics.emptyContinuationLine": {
                    "scope": "resource",
                    "type": "string",
                    "default": "warning",
                    "enum": [
                        "ignore",
                        "warning",
                        "error"
                    ],
                    "description": "%vscode-docker.config.docker.languageserver.diagnostics.emptyContinuationLine%"
                },
                "docker.languageserver.diagnostics.directiveCasing": {
                    "scope": "resource",
                    "type": "string",
                    "default": "warning",
                    "enum": [
                        "ignore",
                        "warning",
                        "error"
                    ],
                    "description": "%vscode-docker.config.docker.languageserver.diagnostics.directiveCasing%"
                },
                "docker.languageserver.diagnostics.instructionCasing": {
                    "scope": "resource",
                    "type": "string",
                    "default": "warning",
                    "enum": [
                        "ignore",
                        "warning",
                        "error"
                    ],
                    "description": "%vscode-docker.config.docker.languageserver.diagnostics.instructionCasing%"
                },
                "docker.languageserver.diagnostics.instructionCmdMultiple": {
                    "scope": "resource",
                    "type": "string",
                    "default": "warning",
                    "enum": [
                        "ignore",
                        "warning",
                        "error"
                    ],
                    "description": "%vscode-docker.config.docker.languageserver.diagnostics.instructionCmdMultiple%"
                },
                "docker.languageserver.diagnostics.instructionEntrypointMultiple": {
                    "scope": "resource",
                    "type": "string",
                    "default": "warning",
                    "enum": [
                        "ignore",
                        "warning",
                        "error"
                    ],
                    "description": "%vscode-docker.config.docker.languageserver.diagnostics.instructionEntrypointMultiple%"
                },
                "docker.languageserver.diagnostics.instructionHealthcheckMultiple": {
                    "scope": "resource",
                    "type": "string",
                    "default": "warning",
                    "enum": [
                        "ignore",
                        "warning",
                        "error"
                    ],
                    "description": "%vscode-docker.config.docker.languageserver.diagnostics.instructionHealthcheckMultiple%"
                },
                "docker.languageserver.diagnostics.instructionJSONInSingleQuotes": {
                    "scope": "resource",
                    "type": "string",
                    "default": "warning",
                    "enum": [
                        "ignore",
                        "warning",
                        "error"
                    ],
                    "description": "%vscode-docker.config.docker.languageserver.diagnostics.instructionJsonInSingleQuotes%"
                },
                "docker.languageserver.diagnostics.instructionWorkdirRelative": {
                    "scope": "resource",
                    "type": "string",
                    "default": "warning",
                    "enum": [
                        "ignore",
                        "warning",
                        "error"
                    ],
                    "description": "%vscode-docker.config.docker.languageserver.diagnostics.instructionWorkdirRelative%"
                },
                "docker.attachShellCommand.linuxContainer": {
                    "type": "string",
                    "default": "/bin/sh -c \"[ -e /bin/bash ] && /bin/bash || /bin/sh\"",
                    "description": "%vscode-docker.config.docker.attachShellCommand.linuxContainer%",
                    "deprecationMessage": "%vscode-docker.config.deprecated%"
                },
                "docker.attachShellCommand.windowsContainer": {
                    "type": "string",
                    "default": "cmd",
                    "description": "%vscode-docker.config.docker.attachShellCommand.windowsContainer%",
                    "deprecationMessage": "%vscode-docker.config.deprecated%"
                },
                "docker.dockerComposeBuild": {
                    "type": "boolean",
                    "default": true,
                    "description": "%vscode-docker.config.docker.dockerComposeBuild%"
                },
                "docker.dockerComposeDetached": {
                    "type": "boolean",
                    "default": true,
                    "description": "%vscode-docker.config.docker.dockerComposeDetached%"
                },
                "docker.showRemoteWorkspaceWarning": {
                    "type": "boolean",
                    "default": true,
                    "description": "%vscode-docker.config.docker.showRemoteWorkspaceWarning%"
                }
            }
        },
        "configurationDefaults": {
            "[yaml]": {
                "editor.quickSuggestions": {
                    "other": true,
                    "comments": false,
                    "strings": true
                }
            }
        },
        "commands": [
            {
                "command": "vscode-docker.api.configure",
                "title": "%vscode-docker.commands.api.configure%",
                "category": "%vscode-docker.commands.category.docker%"
            },
            {
                "command": "vscode-docker.compose.down",
                "title": "%vscode-docker.commands.compose.down%",
                "category": "%vscode-docker.commands.category.docker%"
            },
            {
                "command": "vscode-docker.compose.restart",
                "title": "%vscode-docker.commands.compose.restart%",
                "category": "%vscode-docker.commands.category.docker%"
            },
            {
                "command": "vscode-docker.compose.up",
                "title": "%vscode-docker.commands.compose.up%",
                "category": "%vscode-docker.commands.category.docker%"
            },
            {
                "command": "vscode-docker.configure",
                "title": "%vscode-docker.commands.configure%",
                "category": "%vscode-docker.commands.category.docker%"
            },
            {
                "command": "vscode-docker.configureCompose",
                "title": "%vscode-docker.commands.configureCompose%",
                "category": "%vscode-docker.commands.category.docker%"
            },
            {
                "command": "vscode-docker.installDocker",
                "title": "%vscode-docker.commands.installDocker%",
                "category": "%vscode-docker.commands.category.docker%"
            },
            {
                "command": "vscode-docker.containers.attachShell",
                "title": "%vscode-docker.commands.containers.attachShell%",
                "category": "%vscode-docker.commands.category.dockerContainers%"
            },
            {
                "command": "vscode-docker.containers.browse",
                "title": "%vscode-docker.commands.containers.browse%",
                "category": "%vscode-docker.commands.category.dockerContainers%"
            },
            {
                "command": "vscode-docker.containers.configureExplorer",
                "title": "%vscode-docker.commands.containers.configureExplorer%",
                "category": "%vscode-docker.commands.category.dockerContainers%",
                "icon": {
                    "light": "resources/light/settings.svg",
                    "dark": "resources/dark/settings.svg"
                }
            },
            {
                "command": "vscode-docker.containers.inspect",
                "title": "%vscode-docker.commands.containers.inspect%",
                "category": "%vscode-docker.commands.category.dockerContainers%"
            },
            {
                "command": "vscode-docker.containers.prune",
                "title": "%vscode-docker.commands.containers.prune%",
                "category": "%vscode-docker.commands.category.dockerContainers%",
                "icon": {
                    "light": "resources/light/prune.svg",
                    "dark": "resources/dark/prune.svg"
                }
            },
            {
                "command": "vscode-docker.containers.refresh",
                "title": "%vscode-docker.commands.containers.refresh%",
                "category": "%vscode-docker.commands.category.dockerContainers%",
                "icon": {
                    "light": "resources/light/refresh.svg",
                    "dark": "resources/dark/refresh.svg"
                }
            },
            {
                "command": "vscode-docker.containers.remove",
                "title": "%vscode-docker.commands.containers.remove%",
                "category": "%vscode-docker.commands.category.dockerContainers%"
            },
            {
                "command": "vscode-docker.containers.restart",
                "title": "%vscode-docker.commands.containers.restart%",
                "category": "%vscode-docker.commands.category.dockerContainers%"
            },
            {
                "command": "vscode-docker.containers.select",
                "title": "%vscode-docker.commands.containers.select%",
                "category": "%vscode-docker.commands.category.dockerContainers%"
            },
            {
                "command": "vscode-docker.containers.start",
                "title": "%vscode-docker.commands.containers.start%",
                "category": "%vscode-docker.commands.category.dockerContainers%"
            },
            {
                "command": "vscode-docker.containers.stop",
                "title": "%vscode-docker.commands.containers.stop%",
                "category": "%vscode-docker.commands.category.dockerContainers%"
            },
            {
                "command": "vscode-docker.containers.viewLogs",
                "title": "%vscode-docker.commands.containers.viewLogs%",
                "category": "%vscode-docker.commands.category.dockerContainers%"
            },
            {
                "command": "vscode-docker.debugging.initializeForDebugging",
                "title": "%vscode-docker.commands.debugging.initializeForDebugging%",
                "category": "%vscode-docker.commands.category.docker%"
            },
            {
                "command": "vscode-docker.help.reportIssue",
                "title": "%vscode-docker.commands.help.reportIssue%",
                "category": "%vscode-docker.commands.category.docker%"
            },
            {
                "command": "vscode-docker.images.build",
                "title": "%vscode-docker.commands.images.build%",
                "category": "%vscode-docker.commands.category.dockerImages%"
            },
            {
                "command": "vscode-docker.images.configureExplorer",
                "title": "%vscode-docker.commands.images.configureExplorer%",
                "category": "%vscode-docker.commands.category.dockerImages%",
                "icon": {
                    "light": "resources/light/settings.svg",
                    "dark": "resources/dark/settings.svg"
                }
            },
            {
                "command": "vscode-docker.images.inspect",
                "title": "%vscode-docker.commands.images.inspect%",
                "category": "%vscode-docker.commands.category.dockerImages%"
            },
            {
                "command": "vscode-docker.images.prune",
                "title": "%vscode-docker.commands.images.prune%",
                "category": "%vscode-docker.commands.category.dockerImages%",
                "icon": {
                    "light": "resources/light/prune.svg",
                    "dark": "resources/dark/prune.svg"
                }
            },
            {
                "command": "vscode-docker.images.pull",
                "title": "%vscode-docker.commands.images.pull%",
                "category": "%vscode-docker.commands.category.dockerImages%"
            },
            {
                "command": "vscode-docker.images.push",
                "title": "%vscode-docker.commands.images.push%",
                "category": "%vscode-docker.commands.category.dockerImages%"
            },
            {
                "command": "vscode-docker.images.refresh",
                "title": "%vscode-docker.commands.images.refresh%",
                "category": "%vscode-docker.commands.category.dockerImages%",
                "icon": {
                    "light": "resources/light/refresh.svg",
                    "dark": "resources/dark/refresh.svg"
                }
            },
            {
                "command": "vscode-docker.images.remove",
                "title": "%vscode-docker.commands.images.remove%",
                "category": "%vscode-docker.commands.category.dockerImages%"
            },
            {
                "command": "vscode-docker.images.run",
                "title": "%vscode-docker.commands.images.run%",
                "category": "%vscode-docker.commands.category.dockerImages%"
            },
            {
                "command": "vscode-docker.images.runAzureCli",
                "title": "%vscode-docker.commands.images.runAzureCli%",
                "category": "%vscode-docker.commands.category.dockerImages%"
            },
            {
                "command": "vscode-docker.images.runInteractive",
                "title": "%vscode-docker.commands.images.runInteractive%",
                "category": "%vscode-docker.commands.category.dockerImages%"
            },
            {
                "command": "vscode-docker.images.tag",
                "title": "%vscode-docker.commands.images.tag%",
                "category": "%vscode-docker.commands.category.dockerImages%"
            },
            {
                "command": "vscode-docker.images.copyFullTag",
                "title": "%vscode-docker.commands.images.copyFullTag%",
                "category": "%vscode-docker.commands.category.dockerImages%"
            },
            {
                "command": "vscode-docker.networks.configureExplorer",
                "title": "%vscode-docker.commands.networks.configureExplorer%",
                "category": "%vscode-docker.commands.category.dockerNetworks%",
                "icon": {
                    "light": "resources/light/settings.svg",
                    "dark": "resources/dark/settings.svg"
                }
            },
            {
                "command": "vscode-docker.networks.create",
                "title": "%vscode-docker.commands.networks.create%",
                "category": "%vscode-docker.commands.category.dockerNetworks%",
                "icon": {
                    "light": "resources/light/add.svg",
                    "dark": "resources/dark/add.svg"
                }
            },
            {
                "command": "vscode-docker.networks.inspect",
                "title": "%vscode-docker.commands.networks.inspect%",
                "category": "%vscode-docker.commands.category.dockerNetworks%"
            },
            {
                "command": "vscode-docker.networks.prune",
                "title": "%vscode-docker.commands.networks.prune%",
                "category": "%vscode-docker.commands.category.dockerNetworks%",
                "icon": {
                    "light": "resources/light/prune.svg",
                    "dark": "resources/dark/prune.svg"
                }
            },
            {
                "command": "vscode-docker.networks.refresh",
                "title": "%vscode-docker.commands.networks.refresh%",
                "category": "%vscode-docker.commands.category.dockerNetworks%",
                "icon": {
                    "light": "resources/light/refresh.svg",
                    "dark": "resources/dark/refresh.svg"
                }
            },
            {
                "command": "vscode-docker.networks.remove",
                "title": "%vscode-docker.commands.networks.remove%",
                "category": "%vscode-docker.commands.category.dockerNetworks%"
            },
            {
                "command": "vscode-docker.pruneSystem",
                "title": "%vscode-docker.commands.pruneSystem%",
                "category": "%vscode-docker.commands.category.docker%"
            },
            {
                "command": "vscode-docker.registries.azure.buildImage",
                "title": "%vscode-docker.commands.registries.azure.buildImage%",
                "category": "%vscode-docker.commands.category.azureContainerRegistry%"
            },
            {
                "command": "vscode-docker.registries.azure.createRegistry",
                "title": "%vscode-docker.commands.registries.azure.createRegistry%",
                "category": "%vscode-docker.commands.category.azureContainerRegistry%"
            },
            {
                "command": "vscode-docker.registries.azure.deleteRegistry",
                "title": "%vscode-docker.commands.registries.azure.deleteRegistry%",
                "category": "%vscode-docker.commands.category.azureContainerRegistry%"
            },
            {
                "command": "vscode-docker.registries.azure.deleteRepository",
                "title": "%vscode-docker.commands.registries.azure.deleteRepository%",
                "category": "%vscode-docker.commands.category.azureContainerRegistry%"
            },
            {
                "command": "vscode-docker.registries.azure.openInPortal",
                "title": "%vscode-docker.commands.registries.azure.openInPortal%",
                "category": "%vscode-docker.commands.category.azureContainerRegistry%"
            },
            {
                "command": "vscode-docker.registries.azure.runFileAsTask",
                "title": "%vscode-docker.commands.registries.azure.runFileAsTask%",
                "category": "%vscode-docker.commands.category.azureContainerRegistry%"
            },
            {
                "command": "vscode-docker.registries.azure.runTask",
                "title": "%vscode-docker.commands.registries.azure.runTask%",
                "category": "%vscode-docker.commands.category.azureContainerRegistry%"
            },
            {
                "command": "vscode-docker.registries.azure.selectSubscriptions",
                "title": "%vscode-docker.commands.registries.azure.selectSubscriptions%",
                "icon": {
                    "light": "resources/light/filter.svg",
                    "dark": "resources/dark/filter.svg"
                }
            },
            {
                "command": "vscode-docker.registries.azure.untagImage",
                "title": "%vscode-docker.commands.registries.azure.untagImage%",
                "category": "%vscode-docker.commands.category.azureContainerRegistry%"
            },
            {
                "command": "vscode-docker.registries.azure.viewProperties",
                "title": "%vscode-docker.commands.registries.azure.viewProperties%",
                "category": "%vscode-docker.commands.category.azureContainerRegistry%"
            },
            {
                "command": "vscode-docker.registries.azure.viewTaskLogs",
                "title": "%vscode-docker.commands.registries.azure.viewLogs%",
                "category": "%vscode-docker.commands.category.azureContainerRegistry%",
                "icon": {
                    "light": "resources/light/viewLogs.svg",
                    "dark": "resources/dark/viewLogs.svg"
                }
            },
            {
                "command": "vscode-docker.registries.connectRegistry",
                "title": "%vscode-docker.commands.registries.connect%",
                "category": "%vscode-docker.commands.category.dockerRegistries%",
                "icon": {
                    "light": "resources/light/connect.svg",
                    "dark": "resources/dark/connect.svg"
                }
            },
            {
                "command": "vscode-docker.registries.copyImageDigest",
                "title": "%vscode-docker.commands.registries.copyImageDigest%",
                "category": "%vscode-docker.commands.category.dockerRegistries%"
            },
            {
                "command": "vscode-docker.registries.deleteImage",
                "title": "%vscode-docker.commands.registries.deleteImage%",
                "category": "%vscode-docker.commands.category.dockerRegistries%"
            },
            {
                "command": "vscode-docker.registries.deployImageToAzure",
                "title": "%vscode-docker.commands.registries.deployImageToAzure%",
                "category": "%vscode-docker.commands.category.dockerRegistries%"
            },
            {
                "command": "vscode-docker.registries.disconnectRegistry",
                "title": "%vscode-docker.commands.registries.disconnectRegistry%",
                "category": "%vscode-docker.commands.category.dockerRegistries%"
            },
            {
                "command": "vscode-docker.registries.dockerHub.openInBrowser",
                "title": "%vscode-docker.commands.registries.dockerHub.openInBrowser%",
                "category": "%vscode-docker.commands.category.dockerHub%"
            },
            {
                "command": "vscode-docker.registries.help",
                "title": "%vscode-docker.commands.registries.help%",
                "category": "%vscode-docker.commands.category.dockerRegistries%",
                "icon": "$(question)"
            },
            {
                "command": "vscode-docker.registries.logInToDockerCli",
                "title": "%vscode-docker.commands.registries.logInToDockerCli%",
                "category": "%vscode-docker.commands.category.dockerRegistries%"
            },
            {
                "command": "vscode-docker.registries.logOutOfDockerCli",
                "title": "%vscode-docker.commands.registries.logOutOfDockerCli%",
                "category": "%vscode-docker.commands.category.dockerRegistries%"
            },
            {
                "command": "vscode-docker.registries.pullImage",
                "title": "%vscode-docker.commands.registries.pullImage%",
                "category": "%vscode-docker.commands.category.dockerRegistries%"
            },
            {
                "command": "vscode-docker.registries.pullRepository",
                "title": "%vscode-docker.commands.registries.pullRepository%",
                "category": "%vscode-docker.commands.category.dockerRegistries%"
            },
            {
                "command": "vscode-docker.registries.reconnectRegistry",
                "title": "%vscode-docker.commands.registries.reconnectRegistry%",
                "category": "%vscode-docker.commands.category.dockerRegistries%"
            },
            {
                "command": "vscode-docker.registries.refresh",
                "title": "%vscode-docker.commands.registries.refresh%",
                "category": "%vscode-docker.commands.category.dockerRegistries%",
                "icon": {
                    "light": "resources/light/refresh.svg",
                    "dark": "resources/dark/refresh.svg"
                }
            },
            {
                "command": "vscode-docker.volumes.configureExplorer",
                "title": "%vscode-docker.commands.volumes.configureExplorer%",
                "category": "%vscode-docker.commands.category.dockerVolumes%",
                "icon": {
                    "light": "resources/light/settings.svg",
                    "dark": "resources/dark/settings.svg"
                }
            },
            {
                "command": "vscode-docker.volumes.inspect",
                "title": "%vscode-docker.commands.volumes.inspect%",
                "category": "%vscode-docker.commands.category.dockerVolumes%"
            },
            {
                "command": "vscode-docker.volumes.prune",
                "title": "%vscode-docker.commands.volumes.prune%",
                "category": "%vscode-docker.commands.category.dockerVolumes%",
                "icon": {
                    "light": "resources/light/prune.svg",
                    "dark": "resources/dark/prune.svg"
                }
            },
            {
                "command": "vscode-docker.volumes.refresh",
                "title": "%vscode-docker.commands.volumes.refresh%",
                "category": "%vscode-docker.commands.category.dockerVolumes%",
                "icon": {
                    "light": "resources/light/refresh.svg",
                    "dark": "resources/dark/refresh.svg"
                }
            },
            {
                "command": "vscode-docker.volumes.remove",
                "title": "%vscode-docker.commands.volumes.remove%",
                "category": "%vscode-docker.commands.category.dockerVolumes%"
            },
            {
                "command": "vscode-docker.help",
                "title": "%vscode-docker.commands.help%",
                "category": "%vscode-docker.commands.category.docker%",
                "icon": "$(question)"
            },
            {
                "command": "vscode-docker.contexts.use",
                "title": "%vscode-docker.commands.contexts.use%",
                "category": "%vscode-docker.commands.category.contexts%"
            },
            {
                "command": "vscode-docker.contexts.remove",
                "title": "%vscode-docker.commands.contexts.remove%",
                "category": "%vscode-docker.commands.category.contexts%"
            },
            {
                "command": "vscode-docker.contexts.inspect",
                "title": "%vscode-docker.commands.contexts.inspect%",
                "category": "%vscode-docker.commands.category.contexts%"
            },
            {
                "command": "vscode-docker.contexts.configureExplorer",
                "title": "%vscode-docker.commands.contexts.configureExplorer%",
                "category": "%vscode-docker.commands.category.contexts%",
                "icon": {
                    "light": "resources/light/settings.svg",
                    "dark": "resources/dark/settings.svg"
                }
            },
            {
                "command": "vscode-docker.contexts.refresh",
                "title": "%vscode-docker.commands.contexts.refresh%",
                "category": "%vscode-docker.commands.category.contexts%",
                "icon": {
                    "light": "resources/light/refresh.svg",
                    "dark": "resources/dark/refresh.svg"
                }
            },
            {
                "command": "vscode-docker.contexts.help",
                "title": "%vscode-docker.commands.contexts.help%",
                "category": "%vscode-docker.commands.category.contexts%",
                "icon": "$(question)"
            }
        ],
        "views": {
            "dockerView": [
                {
                    "id": "dockerContainers",
                    "name": "%vscode-docker.views.dockerContainers%"
                },
                {
                    "id": "dockerImages",
                    "name": "%vscode-docker.views.dockerImages%"
                },
                {
                    "id": "dockerRegistries",
                    "name": "%vscode-docker.views.dockerRegistries%"
                },
                {
                    "id": "dockerNetworks",
                    "name": "%vscode-docker.views.dockerNetworks%"
                },
                {
                    "id": "dockerVolumes",
                    "name": "%vscode-docker.views.dockerVolumes%"
                },
                {
                    "id": "vscode-docker.views.dockerContexts",
                    "name": "%vscode-docker.views.dockerContexts%"
                },
                {
                    "id": "vscode-docker.views.help",
                    "name": "%vscode-docker.views.help%"
                }
            ]
        },
        "viewsContainers": {
            "activitybar": [
                {
                    "icon": "resources/docker.svg",
                    "id": "dockerView",
                    "title": "%vscode-docker.views.activityBar%"
                }
            ]
        }
    },
    "engines": {
        "vscode": "^1.44.0"
    },
    "scripts": {
        "postinstall": "node ./node_modules/vscode/bin/install",
        "watch": "tsc -watch -p ./",
        "build": "gulp build",
        "ci-build": "gulp ci-build",
        "package": "gulp package",
        "ci-package": "gulp ci-package",
        "lint": "gulp lint",
        "test": "gulp test",
        "test-only": "gulp test-only",
        "unit-test": "gulp unit-test",
        "webpack-dev": "gulp webpack-dev",
        "webpack-prod": "gulp webpack-prod"
    },
    "extensionDependencies": [
        "vscode.docker",
        "vscode.yaml"
    ],
    "devDependencies": {
        "@types/adm-zip": "^0.4.33",
        "@types/deep-equal": "^1.0.1",
        "@types/dockerode": "^2.5.31",
        "@types/fs-extra": "^9.0.1",
        "@types/glob": "^7.1.2",
        "@types/keytar": "^4.4.2",
        "@types/mocha": "^5.2.7",
        "@types/node": "^12.11.7",
        "@types/request-promise-native": "^1.0.17",
        "@types/semver": "^7.2.0",
        "@types/string-replace-webpack-plugin": "^0.1.0",
        "@types/tar": "^4.0.3",
        "@types/vscode": "^1.46.0",
        "@types/xml2js": "^0.4.5",
        "@typescript-eslint/eslint-plugin": "^3.2.0",
        "@typescript-eslint/eslint-plugin-tslint": "^3.2.0",
        "@typescript-eslint/parser": "^3.2.0",
        "adm-zip": "^0.4.14",
        "copy-webpack-plugin": "^5.1.1",
        "eslint": "^7.2.0",
        "eslint-plugin-import": "^2.21.2",
        "eslint-plugin-unicorn": "^20.1.0",
        "gulp": "^4.0.2",
        "gulp-eslint": "^6.0.0",
        "gulp-sourcemaps": "^2.6.5",
        "gulp-typescript": "^6.0.0-alpha.1",
        "mocha": "^8.0.1",
        "mocha-junit-reporter": "^2.0.0",
        "mocha-multi-reporters": "^1.1.7",
        "string-replace-webpack-plugin": "^0.1.3",
        "terser-webpack-plugin": "^1.4.4",
        "ts-node": "^8.10.2",
        "tslint": "^6.1.2",
        "tslint-microsoft-contrib": "^6.2.0",
        "typescript": "^3.9.5",
        "umd-compat-loader": "^2.1.2",
<<<<<<< HEAD
        "vsce": "^1.75.0",
        "vscode-azureextensiondev": "^0.3.4",
=======
        "vsce": "^1.76.1",
        "vscode": "^1.1.37",
        "vscode-azureextensiondev": "^0.4.0",
>>>>>>> f02f023e
        "vscode-nls-dev": "^3.3.1",
        "vscode-test": "^1.4.0",
        "webpack": "^4.43.0",
        "webpack-cli": "^3.3.11"
    },
    "dependencies": {
        "adal-node": "^0.2.1",
        "azure-arm-containerregistry": "^5.1.0",
        "azure-arm-website": "^5.7.0",
        "azure-storage": "^2.10.3",
        "dockerfile-ast": "^0.0.26",
        "dockerfile-language-server-nodejs": "^0.0.24",
        "dockerode": "^3.2.0",
        "fs-extra": "^9.0.1",
        "glob": "^7.1.6",
        "gradle-to-js": "^2.0.0",
        "moment": "^2.26.0",
        "ms-rest": "^2.5.4",
        "ms-rest-azure": "^2.6.0",
        "request": "^2.88.2",
        "request-promise-native": "^1.0.8",
        "semver": "^7.3.2",
        "tar": "^6.0.2",
        "vscode-azureappservice": "^0.61.2",
        "vscode-azureextensionui": "^0.33.4",
        "vscode-languageclient": "^6.1.3",
        "vscode-nls": "^4.1.2",
        "vscode-tas-client": "^0.0.864",
        "xml2js": "^0.4.23"
    }
}<|MERGE_RESOLUTION|>--- conflicted
+++ resolved
@@ -2634,14 +2634,8 @@
         "tslint-microsoft-contrib": "^6.2.0",
         "typescript": "^3.9.5",
         "umd-compat-loader": "^2.1.2",
-<<<<<<< HEAD
-        "vsce": "^1.75.0",
-        "vscode-azureextensiondev": "^0.3.4",
-=======
         "vsce": "^1.76.1",
-        "vscode": "^1.1.37",
         "vscode-azureextensiondev": "^0.4.0",
->>>>>>> f02f023e
         "vscode-nls-dev": "^3.3.1",
         "vscode-test": "^1.4.0",
         "webpack": "^4.43.0",
