{
  "name": "vscode-docker",
  "version": "0.0.28",
  "publisher": "PeterJausovec",
  "displayName": "Docker",
  "description": "Adds syntax highlighting, commands, hover tips, and linting for Dockerfile and docker-compose files.",
  "license": "SEE LICENSE IN LICENSE.md",
  "icon": "images/docker_icon.png",
  "aiKey": "AIF-d9b70cd4-b9f9-4d70-929b-a071c400b217",
  "galleryBanner": {
    "color": "#1289B9",
    "theme": "dark"
  },
  "categories": [
    "Programming Languages",
    "Linters",
    "Azure"
  ],
  "keywords": [
    "docker",
    "compose",
    "container",
    "multi-root ready"
  ],
  "repository": {
    "url": "https://github.com/microsoft/vscode-docker.git"
  },
  "homepage": "https://github.com/Microsoft/vscode-docker/blob/master/README.md",
  "activationEvents": [
    "onLanguage:dockerfile",
    "onLanguage:yaml",
    "onCommand:vscode-docker.image.build",
    "onCommand:vscode-docker.image.inspect",
    "onCommand:vscode-docker.image.remove",
    "onCommand:vscode-docker.image.push",
    "onCommand:vscode-docker.image.tag",
    "onCommand:vscode-docker.container.start",
    "onCommand:vscode-docker.container.start.interactive",
    "onCommand:vscode-docker.container.start.azurecli",
    "onCommand:vscode-docker.container.stop",
    "onCommand:vscode-docker.container.restart",
    "onCommand:vscode-docker.container.show-logs",
    "onCommand:vscode-docker.container.open-shell",
    "onCommand:vscode-docker.compose.up",
    "onCommand:vscode-docker.compose.down",
    "onCommand:vscode-docker.configure",
    "onCommand:vscode-docker.createWebApp",
    "onCommand:vscode-docker.system.prune",
    "onCommand:vscode-docker.dockerHubLogout",
    "onCommand:vscode-docker.browseDockerHub",
    "onCommand:vscode-docker.browseAzurePortal",
    "onCommand:vscode-docker.explorer.refresh",
    "onView:dockerExplorer",
    "onDebugInitialConfigurations"
  ],
  "main": "./out/dockerExtension",
  "contributes": {
    "menus": {
      "commandPalette": [
        {
          "command": "vscode-docker.browseDockerHub",
          "when": "false"
        },
        {
          "command": "vscode-docker.createWebApp",
          "when": "false"
        }
      ],
      "editor/context": [
        {
          "when": "editorLangId == dockerfile",
          "command": "vscode-docker.image.build",
          "group": "docker"
        },
        {
          "when": "resourceFilename == docker-compose.yml",
          "command": "vscode-docker.compose.up",
          "group": "docker"
        },
        {
          "when": "resourceFilename == docker-compose.yml",
          "command": "vscode-docker.compose.down",
          "group": "docker"
        },
        {
          "when": "resourceFilename == docker-compose.debug.yml",
          "command": "vscode-docker.compose.up",
          "group": "docker"
        },
        {
          "when": "resourceFilename == docker-compose.debug.yml",
          "command": "vscode-docker.compose.down",
          "group": "docker"
        }
      ],
      "explorer/context": [
        {
          "when": "resourceFilename =~ /[dD]ocker[fF]ile/",
          "command": "vscode-docker.image.build",
          "group": "docker"
        },
        {
          "when": "resourceFilename =~ /[dD]ocker-[cC]ompose/",
          "command": "vscode-docker.compose.up",
          "group": "docker"
        },
        {
          "when": "resourceFilename =~ /[dD]ocker-[cC]ompose/",
          "command": "vscode-docker.compose.down",
          "group": "docker"
        }
      ],
      "view/title": [
        {
          "command": "vscode-docker.explorer.refresh",
          "when": "view == dockerExplorer",
          "group": "navigation"
        },
        {
          "command": "vscode-docker.system.prune",
          "when": "view == dockerExplorer",
          "group": "navigation"
        }
      ],
      "view/item/context": [
        {
          "command": "vscode-docker.container.start",
          "when": "view == dockerExplorer && viewItem == localImageNode"
        },
        {
          "command": "vscode-docker.container.start",
          "when": "view == dockerExplorer && viewItem == imagesRootNode"
        },
        {
          "command": "vscode-docker.container.start.interactive",
          "when": "view == dockerExplorer && viewItem == localImageNode"
        },
        {
          "command": "vscode-docker.container.start.interactive",
          "when": "view == dockerExplorer && viewItem == imagesRootNode"
        },
        {
          "command": "vscode-docker.image.push",
          "when": "view == dockerExplorer && viewItem == localImageNode"
        },
        {
          "command": "vscode-docker.image.push",
          "when": "view == dockerExplorer && viewItem == imagesRootNode"
        },
        {
          "command": "vscode-docker.image.remove",
          "when": "view == dockerExplorer && viewItem == localImageNode"
        },
        {
          "command": "vscode-docker.image.remove",
          "when": "view == dockerExplorer && viewItem == imagesRootNode"
        },
        {
          "command": "vscode-docker.image.inspect",
          "when": "view == dockerExplorer && viewItem == localImageNode"
        },
        {
          "command": "vscode-docker.image.inspect",
          "when": "view == dockerExplorer && viewItem == imagesRootNode"
        },
        {
          "command": "vscode-docker.image.tag",
          "when": "view == dockerExplorer && viewItem == localImageNode"
        },
        {
          "command": "vscode-docker.image.tag",
          "when": "view == dockerExplorer && viewItem == imagesRootNode"
        },
        {
          "command": "vscode-docker.container.stop",
          "when": "view == dockerExplorer && viewItem == runningLocalContainerNode"
        },
        {
          "command": "vscode-docker.container.stop",
          "when": "view == dockerExplorer && viewItem == containersRootNode"
        },
        {
          "command": "vscode-docker.container.restart",
          "when": "view == dockerExplorer && viewItem == runningLocalContainerNode"
        },
        {
          "command": "vscode-docker.container.restart",
          "when": "view == dockerExplorer && viewItem == stoppedLocalContainerNode"
        },
        {
          "command": "vscode-docker.container.restart",
          "when": "view == dockerExplorer && viewItem == containersRootNode"
        },
        {
          "command": "vscode-docker.container.show-logs",
          "when": "view == dockerExplorer && viewItem == runningLocalContainerNode"
        },
        {
          "command": "vscode-docker.container.show-logs",
          "when": "view == dockerExplorer && viewItem == stoppedLocalContainerNode"
        },
        {
          "command": "vscode-docker.container.show-logs",
          "when": "view == dockerExplorer && viewItem == containersRootNode"
        },
        {
          "command": "vscode-docker.container.open-shell",
          "when": "view == dockerExplorer && viewItem == runningLocalContainerNode"
        },
        {
          "command": "vscode-docker.container.open-shell",
          "when": "view == dockerExplorer && viewItem == containersRootNode"
        },
        {
          "command": "vscode-docker.container.remove",
          "when": "view == dockerExplorer && viewItem == stoppedLocalContainerNode"
        },
        {
          "command": "vscode-docker.container.remove",
          "when": "view == dockerExplorer && viewItem == runningLocalContainerNode"
        },
        {
          "command": "vscode-docker.container.remove",
          "when": "view == dockerExplorer && viewItem == containersRootNode"
        },
        {
          "command": "vscode-docker.createWebApp",
          "when": "view == dockerExplorer && viewItem == azureImageNode"
        },
        {
          "command": "vscode-docker.createWebApp",
          "when": "view == dockerExplorer && viewItem == dockerHubImageTag"
        },
        {
          "command": "vscode-docker.dockerHubLogout",
          "when": "view == dockerExplorer && viewItem == dockerHubRootNode"
        },
        {
          "command": "vscode-docker.browseDockerHub",
          "when": "view == dockerExplorer && viewItem == dockerHubImageTag"
        },
        {
          "command": "vscode-docker.browseDockerHub",
          "when": "view == dockerExplorer && viewItem == dockerHubRepository"
        },
        {
          "command": "vscode-docker.browseDockerHub",
          "when": "view == dockerExplorer && viewItem == dockerHubNamespace"
        },
        {
          "command": "vscode-docker.browseAzurePortal",
          "when": "view == dockerExplorer && viewItem == azureRegistryNode"
        },
        {
          "command": "vscode-docker.browseAzurePortal",
          "when": "view == dockerExplorer && viewItem == azureRepositoryNode"
        },
        {
          "command": "vscode-docker.browseAzurePortal",
          "when": "view == dockerExplorer && viewItem == azureImageNode"
        }
      ]
    },
    "debuggers": [
      {
        "type": "docker",
        "label": "Docker",
        "configurationSnippets": [
          {
            "label": "Docker: Attach to Node",
            "description": "Docker: Attach to Node",
            "body": {
              "type": "node",
              "request": "attach",
              "name": "Docker: Attach to Node",
              "port": 9229,
              "address": "localhost",
              "localRoot": "^\"\\${workspaceFolder}\"",
              "remoteRoot": "/usr/src/app",
              "protocol": "inspector"
            }
          }
        ]
      }
    ],
    "languages": [
      {
        "id": "dockerfile",
        "aliases": [
          "Dockerfile"
        ],
        "filenamePatterns": [
          "*.dockerfile",
          "Dockerfile"
        ]
      }
    ],
    "configuration": {
      "type": "object",
      "title": "Docker configuration options",
      "properties": {
        "docker.defaultRegistry": {
          "type": "string",
          "default": "",
          "description": "Default registry when tagging an image, empty string will target Docker Hub when pushing."
        },
        "docker.defaultRegistryPath": {
          "type": "string",
          "default": "",
          "description": "Path within registry to push to."
        },
        "docker.showExplorer": {
          "type": "boolean",
          "default": true,
          "description": "Show or hide the Explorer."
        },
        "docker.explorerRefreshInterval": {
          "type": "number",
          "default": 1000,
          "description": "Explorer refresh interval, default is 1000ms."
        },
        "docker.imageBuildContextPath": {
          "type": "string",
          "default": "",
          "description": "Build context PATH to pass to Docker build command."
        },
        "docker.truncateLongRegistryPaths": {
          "type": "boolean",
          "default": false,
          "description": "Truncate long Image and Container registry paths in the Explorer."
        },
        "docker.truncateMaxLength": {
          "type": "number",
          "default": 10,
          "description": "Maximum number of characters for long registry paths in the Explorer, including elipsis."
        },
        "docker.languageserver.diagnostics.deprecatedMaintainer": {
          "scope": "resource",
          "type": "string",
          "default": "warning",
          "enum": [
            "ignore",
            "warning",
            "error"
          ],
          "description": "Controls the diagnostic severity for the deprecated MAINTAINER instruction."
        },
        "docker.languageserver.diagnostics.emptyContinuationLine": {
          "scope": "resource",
          "type": "string",
          "default": "warning",
          "enum": [
            "ignore",
            "warning",
            "error"
          ],
          "description": "Controls the diagnostic severity for flagging empty continuation lines found in instructions that span multiple lines."
        },
        "docker.languageserver.diagnostics.directiveCasing": {
          "scope": "resource",
          "type": "string",
          "default": "warning",
          "enum": [
            "ignore",
            "warning",
            "error"
          ],
          "description": "Controls the diagnostic severity for parser directives that are not written in lowercase."
        },
        "docker.languageserver.diagnostics.instructionCasing": {
          "scope": "resource",
          "type": "string",
          "default": "warning",
          "enum": [
            "ignore",
            "warning",
            "error"
          ],
          "description": "Controls the diagnostic severity for instructions that are not written in uppercase."
        },
        "docker.languageserver.diagnostics.instructionCmdMultiple": {
          "scope": "resource",
          "type": "string",
          "default": "warning",
          "enum": [
            "ignore",
            "warning",
            "error"
          ],
          "description": "Controls the diagnostic severity for flagging a Dockerfile with multiple CMD instructions."
        },
        "docker.languageserver.diagnostics.instructionEntrypointMultiple": {
          "scope": "resource",
          "type": "string",
          "default": "warning",
          "enum": [
            "ignore",
            "warning",
            "error"
          ],
          "description": "Controls the diagnostic severity for flagging a Dockerfile with multiple ENTRYPOINT instructions."
        },
        "docker.languageserver.diagnostics.instructionHealthcheckMultiple": {
          "scope": "resource",
          "type": "string",
          "default": "warning",
          "enum": [
            "ignore",
            "warning",
            "error"
          ],
          "description": "Controls the diagnostic severity for flagging a Dockerfile with multiple HEALTHCHECK instructions."
        },
        "docker.languageserver.diagnostics.instructionJSONInSingleQuotes": {
          "scope": "resource",
          "type": "string",
          "default": "warning",
          "enum": [
            "ignore",
            "warning",
            "error"
          ],
          "description": "Controls the diagnostic severity for JSON instructions that are written incorrectly with single quotes."
        },
        "docker.attachShellCommand.linuxContainer": {
          "type": "string",
          "default": "/bin/sh",
          "description": "Attach command to use for Linux containers"
        },
        "docker.attachShellCommand.windowsContainer": {
          "type": "string",
          "default": "powershell",
          "description": "Attach command to use for Windows containers"
        },
        "docker.promptOnSystemPrune": {
          "type": "boolean",
          "default": true,
          "description": "Prompt for confirmation when running System Prune command"
        },
        "docker.dockerComposeBuild": {
          "type": "boolean",
          "default": true,
          "description": "Run docker-compose with the --build argument, defaults to true"
        },
        "docker.dockerComposeDetached": {
          "type": "boolean",
          "default": true,
          "description": "Run docker-compose with the --d (detached) argument, defaults to true"
        }
      }
    },
    "commands": [
      {
        "command": "vscode-docker.configure",
        "title": "Add Docker files to Workspace",
        "description": "Add Dockerfile, docker-compose.yml files",
        "category": "Docker"
      },
      {
        "command": "vscode-docker.image.build",
        "title": "Build Image",
        "description": "Build a Docker image from a Dockerfile",
        "category": "Docker"
      },
      {
        "command": "vscode-docker.image.inspect",
        "title": "Inspect Image",
        "description": "Inspect the metadata of a Docker image",
        "category": "Docker"
      },
      {
        "command": "vscode-docker.image.remove",
        "title": "Remove Image",
        "description": "Remove a Docker image",
        "category": "Docker"
      },
      {
        "command": "vscode-docker.image.tag",
        "title": "Tag Image",
        "description": "Tag a Docker image",
        "category": "Docker"
      },
      {
        "command": "vscode-docker.container.start",
        "title": "Run",
        "description": "Starts a container from an image",
        "category": "Docker"
      },
      {
        "command": "vscode-docker.container.start.interactive",
        "title": "Run Interactive",
        "description": "Starts a container from an image and runs it interactively",
        "category": "Docker"
      },
      {
        "command": "vscode-docker.container.start.azurecli",
        "title": "Azure CLI",
        "description": "Starts a container from the Azure CLI image and runs it interactively",
        "category": "Docker"
      },
      {
        "command": "vscode-docker.container.stop",
        "title": "Stop Container",
        "description": "Stop a running container",
        "category": "Docker"
      },
      {
        "command": "vscode-docker.container.restart",
        "title": "Restart Container",
        "description": "Restart one or more containers",
        "category": "Docker"
      },
      {
        "command": "vscode-docker.container.remove",
        "title": "Remove Container",
        "description": "Remove a stopped container",
        "category": "Docker"
      },
      {
        "command": "vscode-docker.container.show-logs",
        "title": "Show Logs",
        "description": "Show the logs of a running container",
        "category": "Docker"
      },
      {
        "command": "vscode-docker.container.open-shell",
        "title": "Attach Shell",
        "description": "Open a terminal with an interactive shell for a running container",
        "category": "Docker"
      },
      {
        "command": "vscode-docker.compose.up",
        "title": "Compose Up",
        "description": "Starts a composition of containers",
        "category": "Docker"
      },
      {
        "command": "vscode-docker.compose.down",
        "title": "Compose Down",
        "description": "Stops a composition of containers",
        "category": "Docker"
      },
      {
        "command": "vscode-docker.image.push",
        "title": "Push",
        "description": "Push an image to a registry",
        "category": "Docker"
      },
      {
        "command": "vscode-docker.system.prune",
        "title": "System Prune",
        "category": "Docker",
        "icon": {
          "light": "images/light/prune.svg",
          "dark": "images/dark/prune.svg"
        }
      },
      {
        "command": "vscode-docker.explorer.refresh",
        "title": "Refresh Explorer",
        "category": "Docker",
        "icon": {
          "light": "images/light/refresh.svg",
          "dark": "images/dark/refresh.svg"
        }
      },
      {
        "command": "vscode-docker.createWebApp",
        "title": "Deploy Image to Azure App Service",
        "category": "Docker"
      },
      {
        "command": "vscode-docker.dockerHubLogout",
        "title": "Docker Hub Logout",
        "category": "Docker"
      },
      {
        "command": "vscode-docker.browseDockerHub",
        "title": "Browse in Docker Hub",
        "category": "Docker"
      },
      {
        "command": "vscode-docker.browseAzurePortal",
        "title": "Browse in the Azure Portal",
        "category": "Docker"
      }
    ],
    "views": {
      "dockerView": [
        {
          "id": "dockerExplorer",
          "name": "Explorer",
          "when": "config.docker.showExplorer == true"
        }
      ]
    },
    "viewsContainers": {
      "activitybar": [
        {
          "icon": "images/docker.svg",
          "id": "dockerView",
          "title": "Docker"
        }
      ]
    }
  },
  "engines": {
    "vscode": "^1.23.0"
  },
  "scripts": {
    "vscode:prepublish": "tsc -p ./",
    "build": "tsc -p ./",
    "compile": "tsc -watch -p ./",
    "lint": "tslint --project tsconfig.json -t verbose",
    "lint-fix": "tslint --project tsconfig.json -t verbose --fix",
    "postinstall": "node ./node_modules/vscode/bin/install",
    "test": "npm run build && node ./node_modules/vscode/bin/test",
    "all": "npm i && npm run lint && npm test"
  },
  "extensionDependencies": [
    "vscode.docker",
    "vscode.yaml"
  ],
  "devDependencies": {
    "azure-storage": "^2.8.1",
    "gulp": "^3.9.1",
    "mocha": "^2.3.3",
    "tslint": "^5.7.0",
    "tslint-microsoft-contrib": "5.0.1",
    "vsce": "^1.37.5",
    "vscode": "^1.0.0",
    "typescript": "^2.1.5",
    "@types/mocha": "^2.2.32",
    "@types/node": "^8.0.34",
    "@types/keytar": "^4.0.1",
    "@types/glob": "5.0.35"
  },
  "dependencies": {
    "azure-arm-containerregistry": "^2.3.0",
    "azure-arm-resource": "^2.0.0-preview",
    "azure-arm-website": "^1.0.0-preview",
    "dockerfile-language-server-nodejs": "^0.0.18",
    "dockerode": "^2.5.1",
    "glob": "7.1.2",
    "gradle-to-js": "^1.0.1",
    "moment": "^2.19.3",
    "opn": "^5.1.0",
    "pom-parser": "^1.1.1",
    "request-promise": "^4.2.2",
    "vscode-extension-telemetry": "^0.0.6",
<<<<<<< HEAD
    "vscode-languageclient": "^4.2.1",
    "glob": "7.1.2"
=======
    "vscode-languageclient": "^4.0.0"
>>>>>>> 5147b1e1
  }
}<|MERGE_RESOLUTION|>--- conflicted
+++ resolved
@@ -648,11 +648,6 @@
     "pom-parser": "^1.1.1",
     "request-promise": "^4.2.2",
     "vscode-extension-telemetry": "^0.0.6",
-<<<<<<< HEAD
     "vscode-languageclient": "^4.2.1",
-    "glob": "7.1.2"
-=======
-    "vscode-languageclient": "^4.0.0"
->>>>>>> 5147b1e1
   }
 }