{
    "name": "vscode-docker",
    "version": "1.22.5-alpha",
    "publisher": "ms-azuretools",
    "displayName": "Docker",
    "description": "Makes it easy to create, manage, and debug containerized applications.",
    "license": "SEE LICENSE IN LICENSE.md",
    "icon": "resources/docker_blue.png",
    "aiKey": "0c6ae279ed8443289764825290e4f9e2-1a736e7c-1324-4338-be46-fc2a58ae4d14-7255",
    "galleryBanner": {
        "color": "#1e1e1e",
        "theme": "dark"
    },
    "categories": [
        "Programming Languages",
        "Linters",
        "Azure"
    ],
    "keywords": [
        "docker",
        "compose",
        "container",
        "containers",
        "multi-root ready"
    ],
    "repository": {
        "type": "git",
        "url": "https://github.com/microsoft/vscode-docker"
    },
    "homepage": "https://github.com/Microsoft/vscode-docker/blob/main/README.md",
    "activationEvents": [
        "onCommand:vscode-docker.compose.down",
        "onCommand:vscode-docker.compose.restart",
        "onCommand:vscode-docker.compose.up",
        "onCommand:vscode-docker.compose.up.subset",
        "onCommand:vscode-docker.configure",
        "onCommand:vscode-docker.configureCompose",
        "onCommand:vscode-docker.containers.attachShell",
        "onCommand:vscode-docker.containers.browse",
        "onCommand:vscode-docker.containers.configureExplorer",
        "onCommand:vscode-docker.containers.downloadFile",
        "onCommand:vscode-docker.containers.inspect",
        "onCommand:vscode-docker.containers.openFile",
        "onCommand:vscode-docker.containers.prune",
        "onCommand:vscode-docker.containers.refresh",
        "onCommand:vscode-docker.containers.remove",
        "onCommand:vscode-docker.containers.restart",
        "onCommand:vscode-docker.containers.select",
        "onCommand:vscode-docker.containers.start",
        "onCommand:vscode-docker.containers.stop",
        "onCommand:vscode-docker.containers.stats",
        "onCommand:vscode-docker.containers.viewLogs",
        "onCommand:vscode-docker.containers.composeGroup.logs",
        "onCommand:vscode-docker.containers.composeGroup.start",
        "onCommand:vscode-docker.containers.composeGroup.stop",
        "onCommand:vscode-docker.containers.composeGroup.restart",
        "onCommand:vscode-docker.containers.composeGroup.down",
        "onCommand:vscode-docker.debugging.initializeForDebugging",
        "onCommand:vscode-docker.help",
        "onCommand:vscode-docker.help.reportIssue",
        "onCommand:vscode-docker.help.openWalkthrough",
        "onCommand:vscode-docker.images.build",
        "onCommand:vscode-docker.images.configureExplorer",
        "onCommand:vscode-docker.images.inspect",
        "onCommand:vscode-docker.images.showDangling",
        "onCommand:vscode-docker.images.hideDangling",
        "onCommand:vscode-docker.images.prune",
        "onCommand:vscode-docker.images.pull",
        "onCommand:vscode-docker.images.push",
        "onCommand:vscode-docker.images.refresh",
        "onCommand:vscode-docker.images.remove",
        "onCommand:vscode-docker.images.run",
        "onCommand:vscode-docker.images.runAzureCli",
        "onCommand:vscode-docker.images.runInteractive",
        "onCommand:vscode-docker.images.tag",
        "onCommand:vscode-docker.images.copyFullTag",
        "onCommand:vscode-docker.installDocker",
        "onCommand:vscode-docker.networks.configureExplorer",
        "onCommand:vscode-docker.networks.create",
        "onCommand:vscode-docker.networks.inspect",
        "onCommand:vscode-docker.networks.prune",
        "onCommand:vscode-docker.networks.refresh",
        "onCommand:vscode-docker.networks.remove",
        "onCommand:vscode-docker.pruneSystem",
        "onCommand:vscode-docker.registries.azure.buildImage",
        "onCommand:vscode-docker.registries.azure.createRegistry",
        "onCommand:vscode-docker.registries.azure.deleteRegistry",
        "onCommand:vscode-docker.registries.azure.deleteRepository",
        "onCommand:vscode-docker.registries.azure.openInPortal",
        "onCommand:vscode-docker.registries.azure.runFileAsTask",
        "onCommand:vscode-docker.registries.azure.runTask",
        "onCommand:vscode-docker.registries.azure.untagImage",
        "onCommand:vscode-docker.registries.azure.viewProperties",
        "onCommand:vscode-docker.registries.azure.viewTaskLogs",
        "onCommand:vscode-docker.registries.connectRegistry",
        "onCommand:vscode-docker.registries.copyImageDigest",
        "onCommand:vscode-docker.registries.copyRemoteFullTag",
        "onCommand:vscode-docker.registries.deleteImage",
        "onCommand:vscode-docker.registries.deployImageToAzure",
        "onCommand:vscode-docker.registries.deployImageToAci",
        "onCommand:vscode-docker.registries.disconnectRegistry",
        "onCommand:vscode-docker.registries.dockerHub.openInBrowser",
        "onCommand:vscode-docker.registries.help",
        "onCommand:vscode-docker.registries.logInToDockerCli",
        "onCommand:vscode-docker.registries.logOutOfDockerCli",
        "onCommand:vscode-docker.registries.pullImage",
        "onCommand:vscode-docker.registries.pullRepository",
        "onCommand:vscode-docker.registries.reconnectRegistry",
        "onCommand:vscode-docker.registries.refresh",
        "onCommand:vscode-docker.volumes.configureExplorer",
        "onCommand:vscode-docker.volumes.inspect",
        "onCommand:vscode-docker.volumes.prune",
        "onCommand:vscode-docker.volumes.refresh",
        "onCommand:vscode-docker.volumes.remove",
        "onCommand:vscode-docker.contexts.use",
        "onCommand:vscode-docker.contexts.remove",
        "onCommand:vscode-docker.contexts.inspect",
        "onCommand:vscode-docker.contexts.configureExplorer",
        "onCommand:vscode-docker.contexts.refresh",
        "onCommand:vscode-docker.contexts.help",
        "onCommand:vscode-docker.contexts.create.aci",
        "onTaskType:docker-build",
        "onTaskType:docker-run",
        "onTaskType:docker-compose",
        "onDebugInitialConfigurations",
        "onDebugResolve:docker",
        "onFileSystem:docker",
        "onLanguage:dockerfile",
        "onLanguage:dockercompose",
        "onView:dockerContainers",
        "onView:dockerImages",
        "onView:dockerNetworks",
        "onView:dockerRegistries",
        "onView:dockerVolumes",
        "onView:vscode-docker.views.dockerContexts",
        "onView:vscode-docker.views.help"
    ],
    "main": "main",
    "contributes": {
        "menus": {
            "commandPalette": [
                {
                    "command": "vscode-docker.containers.downloadFile",
                    "when": "never"
                },
                {
                    "command": "vscode-docker.containers.openFile",
                    "when": "never"
                },
                {
                    "command": "vscode-docker.containers.select",
                    "when": "never"
                },
                {
                    "command": "vscode-docker.registries.azure.selectSubscriptions",
                    "when": "never"
                },
                {
                    "command": "vscode-docker.registries.reconnectRegistry",
                    "when": "never"
                },
                {
                    "command": "vscode-docker.containers.composeGroup.logs",
                    "when": "config.docker.containers.groupBy == 'Compose Project Name'"
                },
                {
                    "command": "vscode-docker.containers.composeGroup.restart",
                    "when": "never"
                },
                {
                    "command": "vscode-docker.containers.composeGroup.down",
                    "when": "never"
                },
                {
                    "command": "vscode-docker.compose.down",
                    "when": "isWorkspaceTrusted"
                },
                {
                    "command": "vscode-docker.compose.restart",
                    "when": "isWorkspaceTrusted"
                },
                {
                    "command": "vscode-docker.compose.up",
                    "when": "isWorkspaceTrusted"
                },
                {
                    "command": "vscode-docker.compose.up.subset",
                    "when": "isWorkspaceTrusted"
                },
                {
                    "command": "vscode-docker.configure",
                    "when": "isWorkspaceTrusted"
                },
                {
                    "command": "vscode-docker.configureCompose",
                    "when": "isWorkspaceTrusted"
                },
                {
                    "command": "vscode-docker.debugging.initializeForDebugging",
                    "when": "isWorkspaceTrusted"
                },
                {
                    "command": "vscode-docker.images.build",
                    "when": "isWorkspaceTrusted"
                },
                {
                    "command": "vscode-docker.registries.azure.buildImage",
                    "when": "isWorkspaceTrusted"
                },
                {
                    "command": "vscode-docker.registries.azure.runFileAsTask",
                    "when": "isWorkspaceTrusted"
                },
                {
                    "command": "vscode-docker.help.openWalkthrough",
                    "when": "never"
                },
                {
                    "command": "vscode-docker.images.showDangling",
                    "when": "never"
                },
                {
                    "command": "vscode-docker.images.hideDangling",
                    "when": "never"
                }
            ],
            "editor/context": [
                {
                    "when": "isWorkspaceTrusted && editorLangId == dockerfile && isAzureAccountInstalled",
                    "command": "vscode-docker.registries.azure.buildImage",
                    "group": "docker"
                },
                {
                    "when": "isWorkspaceTrusted && editorLangId == yaml && isAzureAccountInstalled",
                    "command": "vscode-docker.registries.azure.runFileAsTask",
                    "group": "docker"
                },
                {
                    "when": "isWorkspaceTrusted && editorLangId == dockercompose",
                    "command": "vscode-docker.compose.down",
                    "group": "docker"
                },
                {
                    "when": "isWorkspaceTrusted && editorLangId == dockercompose",
                    "command": "vscode-docker.compose.restart",
                    "group": "docker"
                },
                {
                    "when": "isWorkspaceTrusted && editorLangId == dockercompose",
                    "command": "vscode-docker.compose.up",
                    "group": "docker"
                },
                {
                    "when": "isWorkspaceTrusted && editorLangId == dockercompose",
                    "command": "vscode-docker.compose.up.subset",
                    "group": "docker"
                },
                {
                    "when": "isWorkspaceTrusted && editorLangId == dockerfile",
                    "command": "vscode-docker.images.build",
                    "group": "docker"
                }
            ],
            "explorer/context": [
                {
                    "when": "isWorkspaceTrusted && resourceFilename =~ /dockerfile/i && isAzureAccountInstalled",
                    "command": "vscode-docker.registries.azure.buildImage",
                    "group": "docker"
                },
                {
                    "when": "isWorkspaceTrusted && resourceLangId == yaml && isAzureAccountInstalled",
                    "command": "vscode-docker.registries.azure.runFileAsTask",
                    "group": "docker"
                },
                {
                    "when": "isWorkspaceTrusted && resourceLangId == dockercompose",
                    "command": "vscode-docker.compose.down",
                    "group": "docker"
                },
                {
                    "when": "isWorkspaceTrusted && resourceLangId == dockercompose",
                    "command": "vscode-docker.compose.restart",
                    "group": "docker"
                },
                {
                    "when": "isWorkspaceTrusted && resourceLangId == dockercompose",
                    "command": "vscode-docker.compose.up",
                    "group": "docker"
                },
                {
                    "when": "isWorkspaceTrusted && resourceLangId == dockercompose",
                    "command": "vscode-docker.compose.up.subset",
                    "group": "docker"
                },
                {
                    "when": "isWorkspaceTrusted && resourceLangId == dockerfile",
                    "command": "vscode-docker.images.build",
                    "group": "docker"
                }
            ],
            "view/title": [
                {
                    "command": "vscode-docker.containers.prune",
                    "when": "view == dockerContainers && !vscode-docker:newSdkContext",
                    "group": "navigation@1"
                },
                {
                    "command": "vscode-docker.containers.configureExplorer",
                    "when": "view == dockerContainers",
                    "group": "navigation@8"
                },
                {
                    "command": "vscode-docker.networks.configureExplorer",
                    "when": "view == dockerNetworks",
                    "group": "navigation@8"
                },
                {
                    "command": "vscode-docker.containers.refresh",
                    "when": "view == dockerContainers",
                    "group": "navigation@9"
                },
                {
                    "command": "vscode-docker.networks.create",
                    "when": "view == dockerNetworks && !vscode-docker:newSdkContext",
                    "group": "navigation@1"
                },
                {
                    "command": "vscode-docker.networks.prune",
                    "when": "view == dockerNetworks && !vscode-docker:newSdkContext",
                    "group": "navigation@2"
                },
                {
                    "command": "vscode-docker.networks.refresh",
                    "when": "view == dockerNetworks",
                    "group": "navigation@9"
                },
                {
                    "command": "vscode-docker.images.prune",
                    "when": "view == dockerImages && !vscode-docker:newSdkContext",
                    "group": "navigation@2"
                },
                {
                    "command": "vscode-docker.images.showDangling",
                    "when": "view == dockerImages && !vscode-docker:newSdkContext && !vscode-docker:danglingShown",
                    "group": "navigation@3"
                },
                {
                    "command": "vscode-docker.images.hideDangling",
                    "when": "view == dockerImages && !vscode-docker:newSdkContext && vscode-docker:danglingShown",
                    "group": "navigation@3"
                },
                {
                    "command": "vscode-docker.images.configureExplorer",
                    "when": "view == dockerImages",
                    "group": "navigation@8"
                },
                {
                    "command": "vscode-docker.images.refresh",
                    "when": "view == dockerImages",
                    "group": "navigation@9"
                },
                {
                    "command": "vscode-docker.registries.refresh",
                    "when": "view == dockerRegistries",
                    "group": "navigation@9"
                },
                {
                    "command": "vscode-docker.registries.connectRegistry",
                    "when": "view == dockerRegistries",
                    "group": "navigation@1"
                },
                {
                    "command": "vscode-docker.registries.help",
                    "when": "view == dockerRegistries",
                    "group": "navigation@10"
                },
                {
                    "command": "vscode-docker.volumes.prune",
                    "when": "view == dockerVolumes && !vscode-docker:newSdkContext",
                    "group": "navigation@1"
                },
                {
                    "command": "vscode-docker.volumes.configureExplorer",
                    "when": "view == dockerVolumes",
                    "group": "navigation@8"
                },
                {
                    "command": "vscode-docker.volumes.refresh",
                    "when": "view == dockerVolumes",
                    "group": "navigation@9"
                },
                {
                    "command": "vscode-docker.contexts.create.aci",
                    "when": "view == vscode-docker.views.dockerContexts && isAzureAccountInstalled",
                    "group": "navigation@1"
                },
                {
                    "command": "vscode-docker.contexts.configureExplorer",
                    "when": "view == vscode-docker.views.dockerContexts",
                    "group": "navigation@8"
                },
                {
                    "command": "vscode-docker.contexts.refresh",
                    "when": "view == vscode-docker.views.dockerContexts",
                    "group": "navigation@9"
                },
                {
                    "command": "vscode-docker.contexts.help",
                    "when": "view == vscode-docker.views.dockerContexts",
                    "group": "navigation@10"
                },
                {
                    "command": "vscode-docker.help",
                    "when": "view == dockerContainers || view == dockerImages || view == dockerVolumes || view == dockerNetworks",
                    "group": "navigation@10"
                }
            ],
            "view/item/context": [
                {
                    "command": "vscode-docker.containers.viewLogs",
                    "when": "view == dockerContainers && viewItem =~ /container$/i",
                    "group": "containers_1_general@1"
                },
                {
                    "command": "vscode-docker.containers.attachShell",
                    "when": "view == dockerContainers && viewItem =~ /^runningContainer$/i",
                    "group": "containers_1_general@2"
                },
                {
                    "command": "vscode-docker.containers.inspect",
                    "when": "view == dockerContainers && viewItem =~ /container$/i",
                    "group": "containers_1_general@3"
                },
                {
                    "command": "vscode-docker.containers.browse",
                    "when": "view == dockerContainers && viewItem =~ /runningContainer$/i",
                    "group": "containers_1_general@4"
                },
                {
                    "command": "vscode-docker.containers.start",
                    "when": "view == dockerContainers && viewItem =~ /^(created|dead|exited|paused|terminated)Container$/i",
                    "group": "containers_1_general@5"
                },
                {
                    "command": "vscode-docker.containers.downloadFile",
                    "when": "view == dockerContainers && viewItem == containerFile",
                    "group": "files_1@2"
                },
                {
                    "command": "vscode-docker.containers.openFile",
                    "when": "view == dockerContainers && viewItem == containerFile",
                    "group": "files_1@1"
                },
                {
                    "command": "vscode-docker.containers.stop",
                    "when": "view == dockerContainers && viewItem =~ /^(paused|restarting|running)Container$/i",
                    "group": "containers_1_general@6"
                },
                {
                    "command": "vscode-docker.containers.restart",
                    "when": "view == dockerContainers && viewItem =~ /^runningContainer$/i",
                    "group": "containers_1_general@7"
                },
                {
                    "command": "vscode-docker.containers.remove",
                    "when": "view == dockerContainers && viewItem =~ /container$/i",
                    "group": "containers_2_destructive@1"
                },
                {
                    "command": "vscode-docker.containers.composeGroup.logs",
                    "when": "view == dockerContainers && viewItem =~ /composeGroup$/i && !vscode-docker:aciContext",
                    "group": "composeGroup_1_general@1"
                },
                {
                    "command": "vscode-docker.containers.composeGroup.start",
                    "when": "view == dockerContainers && viewItem =~ /composeGroup$/i && !vscode-docker:aciContext",
                    "group": "composeGroup_1_general@2"
                },
                {
                    "command": "vscode-docker.containers.composeGroup.stop",
                    "when": "view == dockerContainers && viewItem =~ /composeGroup$/i && !vscode-docker:aciContext",
                    "group": "composeGroup_1_general@3"
                },
                {
                    "command": "vscode-docker.containers.composeGroup.restart",
                    "when": "view == dockerContainers && viewItem =~ /composeGroup$/i && !vscode-docker:aciContext",
                    "group": "composeGroup_2_destructive@1"
                },
                {
                    "command": "vscode-docker.containers.composeGroup.down",
                    "when": "view == dockerContainers && viewItem =~ /composeGroup$/i && !vscode-docker:aciContext",
                    "group": "composeGroup_2_destructive@2"
                },
                {
                    "command": "vscode-docker.images.run",
                    "when": "view == dockerImages && viewItem == image",
                    "group": "images_1_run@1"
                },
                {
                    "command": "vscode-docker.images.runInteractive",
                    "when": "view == dockerImages && viewItem == image",
                    "group": "images_1_run@2"
                },
                {
                    "command": "vscode-docker.images.inspect",
                    "when": "view == dockerImages && viewItem == image",
                    "group": "images_2_general@1"
                },
                {
                    "command": "vscode-docker.images.pull",
                    "when": "view == dockerImages && viewItem == image",
                    "group": "images_2_general@2"
                },
                {
                    "command": "vscode-docker.images.push",
                    "when": "view == dockerImages && viewItem == image",
                    "group": "images_2_general@3"
                },
                {
                    "command": "vscode-docker.images.tag",
                    "when": "view == dockerImages && viewItem == image",
                    "group": "images_2_general@4"
                },
                {
                    "command": "vscode-docker.images.copyFullTag",
                    "when": "view == dockerImages && viewItem == image",
                    "group": "images_2_general@5"
                },
                {
                    "command": "vscode-docker.images.remove",
                    "when": "view == dockerImages && viewItem == image",
                    "group": "images_3_destructive@1"
                },
                {
                    "command": "vscode-docker.registries.azure.selectSubscriptions",
                    "when": "view == dockerRegistries && viewItem == azure;DockerV2;RegistryProvider;",
                    "group": "inline"
                },
                {
                    "command": "vscode-docker.registries.azure.viewTaskLogs",
                    "when": "view == dockerRegistries && viewItem == azureTaskRun",
                    "group": "inline"
                },
                {
                    "command": "vscode-docker.networks.inspect",
                    "when": "view == dockerNetworks && viewItem =~ /network$/i",
                    "group": "networks_1_general@1"
                },
                {
                    "command": "vscode-docker.networks.remove",
                    "when": "view == dockerNetworks && viewItem =~ /^customNetwork$/i",
                    "group": "networks_2_destructive@1"
                },
                {
                    "command": "vscode-docker.registries.azure.createRegistry",
                    "when": "view == dockerRegistries && viewItem == azureextensionui.azureSubscription",
                    "group": "regs_1_general@1"
                },
                {
                    "command": "vscode-docker.registries.azure.deleteRegistry",
                    "when": "view == dockerRegistries && viewItem == azure;DockerV2;Registry;",
                    "group": "regs_reg_2_destructive@1"
                },
                {
                    "command": "vscode-docker.registries.pullRepository",
                    "when": "view == dockerRegistries && viewItem =~ /Repository;/",
                    "group": "regs_repo_1_general@1"
                },
                {
                    "command": "vscode-docker.registries.azure.deleteRepository",
                    "when": "view == dockerRegistries && viewItem == azure;DockerV2;Repository;",
                    "group": "regs_repo_2_destructive@1"
                },
                {
                    "command": "vscode-docker.registries.pullImage",
                    "when": "view == dockerRegistries && viewItem =~ /Tag;/",
                    "group": "regs_tag_1_general@1"
                },
                {
                    "command": "vscode-docker.registries.copyRemoteFullTag",
                    "when": "view == dockerRegistries && viewItem =~ /(DockerV2|DockerHubV2);Tag;/",
                    "group": "regs_tag_1_general@2"
                },
                {
                    "command": "vscode-docker.registries.copyImageDigest",
                    "when": "view == dockerRegistries && viewItem =~ /DockerV2;Tag;/",
                    "group": "regs_tag_1_general@3"
                },
                {
                    "command": "vscode-docker.registries.deployImageToAzure",
                    "when": "view == dockerRegistries && viewItem =~ /(DockerV2|DockerHubV2);Tag;/ && isAzureAccountInstalled",
                    "group": "regs_tag_1_general@4"
                },
                {
                    "command": "vscode-docker.registries.deployImageToAci",
                    "when": "view == dockerRegistries && viewItem =~ /(DockerV2|DockerHubV2);Tag;/ && isAzureAccountInstalled",
                    "group": "regs_tag_1_general@5"
                },
                {
                    "command": "vscode-docker.registries.azure.untagImage",
                    "when": "view == dockerRegistries && viewItem == azure;DockerV2;Tag;",
                    "group": "regs_tag_2_destructive@1"
                },
                {
                    "command": "vscode-docker.registries.deleteImage",
                    "when": "view == dockerRegistries && viewItem =~ /DockerV2;Tag;/",
                    "group": "regs_tag_2_destructive@2"
                },
                {
                    "command": "vscode-docker.registries.azure.runTask",
                    "when": "view == dockerRegistries && viewItem == azureTask",
                    "group": "regs_task_1_general@1"
                },
                {
                    "command": "vscode-docker.registries.copyImageDigest",
                    "when": "view == dockerRegistries && viewItem == azureTaskRun",
                    "group": "regs_taskRun_1_general@1"
                },
                {
                    "command": "vscode-docker.registries.azure.viewTaskLogs",
                    "when": "view == dockerRegistries && viewItem == azureTaskRun",
                    "group": "regs_taskRun_1_general@2"
                },
                {
                    "command": "vscode-docker.registries.disconnectRegistry",
                    "when": "view == dockerRegistries && viewItem =~ /RegistryProvider;/",
                    "group": "regs_yyy_destructive@1"
                },
                {
                    "command": "vscode-docker.registries.disconnectRegistry",
                    "when": "view == dockerRegistries && viewItem == invalidRegistryProvider",
                    "group": "regs_yyy_destructive@1"
                },
                {
                    "command": "vscode-docker.registries.azure.openInPortal",
                    "when": "view == dockerRegistries && viewItem =~ /azure(Subscription|;DockerV2;Registry;)/",
                    "group": "regs_zzz_common@1"
                },
                {
                    "command": "vscode-docker.registries.dockerHub.openInBrowser",
                    "when": "view == dockerRegistries && viewItem =~ /dockerHub;DockerHubV2;(Tag|Repository|Registry);/",
                    "group": "regs_zzz_common@1"
                },
                {
                    "command": "vscode-docker.registries.azure.viewProperties",
                    "when": "view == dockerRegistries && viewItem =~ /azure(TaskRun|;DockerV2;Registry;)/",
                    "group": "regs_zzz_common@2"
                },
                {
                    "command": "vscode-docker.registries.reconnectRegistry",
                    "when": "view == dockerRegistries && viewItem == registryConnectError",
                    "group": "regs_zzz_common@8"
                },
                {
                    "command": "vscode-docker.registries.refresh",
                    "when": "view == dockerRegistries && viewItem == connectedRegistries",
                    "group": "regs_zzz_common@9"
                },
                {
                    "command": "vscode-docker.registries.refresh",
                    "when": "view == dockerRegistries && viewItem =~ /.*;.*;(Repository|Registry|RegistryProvider);/",
                    "group": "regs_zzz_common@9"
                },
                {
                    "command": "vscode-docker.registries.refresh",
                    "when": "view == dockerRegistries && viewItem =~ /azure(Subscription|Tasks|Task|RunsWithoutTask)$/",
                    "group": "regs_zzz_common@9"
                },
                {
                    "command": "vscode-docker.volumes.inspect",
                    "when": "view == dockerVolumes && viewItem == volume && !vscode-docker:newSdkContext",
                    "group": "volumes_1_general@1"
                },
                {
                    "command": "vscode-docker.volumes.remove",
                    "when": "view == dockerVolumes && viewItem == volume",
                    "group": "volumes_2_destructive@1"
                },
                {
                    "command": "vscode-docker.contexts.inspect",
                    "when": "view == vscode-docker.views.dockerContexts && viewItem =~ /Context/i",
                    "group": "contexts_1_general@1"
                },
                {
                    "command": "vscode-docker.contexts.use",
                    "when": "view == vscode-docker.views.dockerContexts && viewItem =~ /Context/i",
                    "group": "contexts_1_general@2"
                },
                {
                    "command": "vscode-docker.contexts.use",
                    "when": "view == vscode-docker.views.dockerContexts && viewItem =~ /Context/i",
                    "group": "inline"
                },
                {
                    "command": "vscode-docker.contexts.remove",
                    "when": "view == vscode-docker.views.dockerContexts && viewItem =~ /^customContext/i",
                    "group": "contexts_2_destructive@1"
                },
                {
                    "command": "vscode-docker.containers.downloadFile",
                    "when": "view == dockerContainers && viewItem == containerFile",
                    "group": "inline@2"
                },
                {
                    "command": "vscode-docker.containers.openFile",
                    "when": "view == dockerContainers && viewItem == containerFile",
                    "group": "inline@1"
                }
            ]
        },
        "debuggers": [
            {
                "type": "docker",
                "label": "Docker: Debug in Container",
                "configurationAttributes": {
                    "launch": {
                        "properties": {
                            "containerName": {
                                "type": "string",
                                "description": "%vscode-docker.debug.containerName%"
                            },
                            "dockerServerReadyAction": {
                                "description": "%vscode-docker.debug.dockerServerReadyAction.description%",
                                "properties": {
                                    "action": {
                                        "type": "string",
                                        "description": "%vscode-docker.debug.dockerServerReadyAction.action%",
                                        "enum": [
                                            "debugWithChrome",
                                            "openExternally"
                                        ]
                                    },
                                    "containerName": {
                                        "type": "string",
                                        "description": "%vscode-docker.debug.dockerServerReadyAction.containerName%"
                                    },
                                    "pattern": {
                                        "type": "string",
                                        "description": "%vscode-docker.debug.dockerServerReadyAction.pattern%",
                                        "default": "(https?://\\S+|[0-9]+)"
                                    },
                                    "uriFormat": {
                                        "type": "string",
                                        "description": "%vscode-docker.debug.dockerServerReadyAction.uriFormat%",
                                        "default": "http://localhost:%s"
                                    },
                                    "webRoot": {
                                        "type": "string",
                                        "description": "%vscode-docker.debug.dockerServerReadyAction.webRoot%"
                                    }
                                }
                            },
                            "removeContainerAfterDebug": {
                                "type": "boolean",
                                "description": "%vscode-docker.debug.removeContainerAfterDebug%",
                                "default": true
                            },
                            "platform": {
                                "type": "string",
                                "description": "%vscode-docker.debug.platform%",
                                "enum": [
                                    "netCore",
                                    "node",
                                    "python"
                                ]
                            },
                            "netCore": {
                                "description": "%vscode-docker.debug.netCore.description%",
                                "properties": {
                                    "appProject": {
                                        "type": "string",
                                        "description": "%vscode-docker.debug.netCore.appProject%"
                                    }
                                },
                                "required": [
                                    "appProject"
                                ]
                            },
                            "node": {
                                "description": "%vscode-docker.debug.node.description%",
                                "properties": {
                                    "port": {
                                        "type": "integer",
                                        "description": "%vscode-docker.debug.node.port%"
                                    },
                                    "address": {
                                        "type": "string",
                                        "description": "%vscode-docker.debug.node.address%"
                                    },
                                    "sourceMaps": {
                                        "type": "boolean",
                                        "description": "%vscode-docker.debug.node.sourceMaps%"
                                    },
                                    "outFiles": {
                                        "type": "array",
                                        "description": "%vscode-docker.debug.node.outFiles%",
                                        "items": {
                                            "type": "string"
                                        }
                                    },
                                    "autoAttachChildProcesses": {
                                        "type": "boolean",
                                        "description": "%vscode-docker.debug.node.autoAttachChildProcesses%"
                                    },
                                    "timeout": {
                                        "type": "integer",
                                        "description": "%vscode-docker.debug.node.timeout%"
                                    },
                                    "stopOnEntry": {
                                        "type": "boolean",
                                        "description": "%vscode-docker.debug.node.stopOnEntry%"
                                    },
                                    "localRoot": {
                                        "type": "string",
                                        "description": "%vscode-docker.debug.node.localRoot%"
                                    },
                                    "package": {
                                        "type": "string",
                                        "description": "%vscode-docker.debug.node.package%"
                                    },
                                    "remoteRoot": {
                                        "type": "string",
                                        "description": "%vscode-docker.debug.node.remoteRoot%"
                                    },
                                    "smartStep": {
                                        "type": "boolean",
                                        "description": "%vscode-docker.debug.node.smartStep%"
                                    },
                                    "skipFiles": {
                                        "type": "array",
                                        "description": "%vscode-docker.debug.node.skipFiles%",
                                        "items": {
                                            "type": "string"
                                        }
                                    },
                                    "trace": {
                                        "type": "boolean",
                                        "description": "%vscode-docker.debug.node.trace%"
                                    }
                                }
                            },
                            "python": {
                                "description": "%vscode-docker.debug.python.description%",
                                "properties": {
                                    "host": {
                                        "type": "string",
                                        "description": "%vscode-docker.debug.python.host%",
                                        "default": "localhost"
                                    },
                                    "port": {
                                        "type": "number",
                                        "description": "%vscode-docker.debug.python.port%",
                                        "default": 5678
                                    },
                                    "pathMappings": {
                                        "type": "array",
                                        "items": {
                                            "type": "object",
                                            "properties": {
                                                "localRoot": {
                                                    "type": "string",
                                                    "description": "%vscode-docker.debug.python.pathMappings.localRoot%"
                                                },
                                                "remoteRoot": {
                                                    "type": "string",
                                                    "description": "%vscode-docker.debug.python.pathMappings.remoteRoot%"
                                                }
                                            }
                                        }
                                    },
                                    "justMyCode": {
                                        "type": "boolean",
                                        "description": "%vscode-docker.debug.python.justMyCode%"
                                    },
                                    "django": {
                                        "type": "boolean",
                                        "description": "%vscode-docker.debug.python.django%",
                                        "default": false
                                    },
                                    "fastapi": {
                                        "type": "boolean",
                                        "description": "%vscode-docker.debug.python.fastapi%",
                                        "default": false
                                    },
                                    "jinja": {
                                        "type": "boolean",
                                        "description": "%vscode-docker.debug.python.jinja%",
                                        "default": false
                                    },
                                    "projectType": {
                                        "type": "string",
                                        "description": "%vscode-docker.debug.python.projectType%",
                                        "enum": [
                                            "django",
                                            "fastapi",
                                            "flask",
                                            "general"
                                        ]
                                    },
                                    "args": {
                                        "type": "array",
                                        "description": "%vscode-docker.debug.python.args%",
                                        "items": {
                                            "type": "string"
                                        }
                                    }
                                }
                            }
                        }
                    },
                    "attach": {
                        "properties": {
                            "containerName": {
                                "type": "string",
                                "description": "%vscode-docker.debug.attach.containerName%"
                            },
                            "processName": {
                                "type": "string",
                                "description": "%vscode-docker.debug.attach.processName%"
                            },
                            "processId": {
                                "anyOf": [
                                    {
                                        "type": "string",
                                        "description": "%vscode-docker.debug.attach.processIdString%",
                                        "default": "${command:pickProcess}"
                                    },
                                    {
                                        "type": "integer",
                                        "description": "%vscode-docker.debug.attach.processIdInteger%",
                                        "default": 0
                                    }
                                ]
                            },
                            "platform": {
                                "type": "string",
                                "description": "%vscode-docker.debug.attach.platform%",
                                "enum": [
                                    "netCore"
                                ]
                            },
                            "sourceFileMap": {
                                "type": "object",
                                "description": "%vscode-docker.debug.attach.sourceFileMap%",
                                "additionalProperties": {
                                    "type": "string"
                                },
                                "default": {
                                    "<insert-source-path-here>": "<insert-target-path-here>"
                                }
                            },
                            "netCore": {
                                "description": "%vscode-docker.debug.attach.netCore.description%",
                                "properties": {
                                    "debuggerPath": {
                                        "type": "string",
                                        "description": "%vscode-docker.debug.attach.netCore.debuggerPath%"
                                    }
                                }
                            }
                        }
                    }
                },
                "configurationSnippets": [
                    {
                        "label": "Docker: Attach to Node",
                        "description": "Docker: Attach to Node",
                        "body": {
                            "type": "node",
                            "request": "attach",
                            "name": "Docker: Attach to Node",
                            "remoteRoot": "/usr/src/app"
                        }
                    },
                    {
                        "label": "Docker: .NET Core Attach (Preview)",
                        "description": "Docker: Attach to a .NET Core process in a container",
                        "body": {
                            "name": "Docker .NET Core Attach (Preview)",
                            "type": "docker",
                            "request": "attach",
                            "platform": "netCore",
                            "sourceFileMap": {
                                "/src": "^\"\\${workspaceFolder}\""
                            }
                        }
                    }
                ]
            }
        ],
        "taskDefinitions": [
            {
                "type": "docker-build",
                "properties": {
                    "dockerBuild": {
                        "description": "%vscode-docker.tasks.docker-build.dockerBuild.description%",
                        "properties": {
                            "buildArgs": {
                                "type": "object",
                                "description": "%vscode-docker.tasks.docker-build.dockerBuild.buildArgs%",
                                "additionalProperties": {
                                    "type": "string"
                                }
                            },
                            "context": {
                                "type": "string",
                                "description": "%vscode-docker.tasks.docker-build.dockerBuild.context%",
                                "default": "${workspaceFolder}"
                            },
                            "dockerfile": {
                                "type": "string",
                                "description": "%vscode-docker.tasks.docker-build.dockerBuild.dockerfile%",
                                "default": "${workspaceFolder}/Dockerfile"
                            },
                            "labels": {
                                "type": "object",
                                "description": "%vscode-docker.tasks.docker-build.dockerBuild.labels.description%",
                                "properties": {
                                    "includeDefaults": {
                                        "type": "boolean",
                                        "description": "%vscode-docker.tasks.docker-build.dockerBuild.labels.includeDefaults%",
                                        "default": true
                                    }
                                },
                                "additionalProperties": {
                                    "type": "string"
                                }
                            },
                            "tag": {
                                "type": "string",
                                "description": "%vscode-docker.tasks.docker-build.dockerBuild.tag%"
                            },
                            "target": {
                                "type": "string",
                                "description": "%vscode-docker.tasks.docker-build.dockerBuild.target%"
                            },
                            "pull": {
                                "type": "boolean",
                                "description": "%vscode-docker.tasks.docker-build.dockerBuild.pull%"
                            },
                            "customOptions": {
                                "type": "string",
                                "description": "%vscode-docker.tasks.docker-build.dockerBuild.customOptions%"
                            }
                        },
                        "required": [
                            "context"
                        ]
                    },
                    "platform": {
                        "type": "string",
                        "description": "%vscode-docker.tasks.docker-build.platform%",
                        "enum": [
                            "netCore",
                            "node",
                            "python"
                        ]
                    },
                    "netCore": {
                        "description": "%vscode-docker.tasks.docker-build.netCore.description%",
                        "properties": {
                            "appProject": {
                                "type": "string",
                                "description": "%vscode-docker.tasks.docker-build.netCore.appProject%"
                            }
                        },
                        "required": [
                            "appProject"
                        ]
                    },
                    "node": {
                        "description": "%vscode-docker.tasks.docker-build.node.description%",
                        "properties": {
                            "package": {
                                "type": "string",
                                "description": "%vscode-docker.tasks.docker-build.node.package%"
                            }
                        }
                    },
                    "python": {
                        "description": "%vscode-docker.tasks.docker-build.python.description%",
                        "type": "object"
                    },
                    "options": {
                        "description": "%vscode-docker.tasks.options.description%",
                        "properties": {
                            "cwd": {
                                "type": "string",
                                "description": "%vscode-docker.tasks.options.cwd.description%"
                            },
                            "env": {
                                "type": "object",
                                "description": "%vscode-docker.tasks.options.env.description%",
                                "additionalProperties": {
                                    "type": "string"
                                }
                            }
                        }
                    }
                },
                "required": [
                    "dockerBuild"
                ]
            },
            {
                "type": "docker-run",
                "properties": {
                    "dockerRun": {
                        "description": "%vscode-docker.tasks.docker-run.dockerRun.description%",
                        "properties": {
                            "command": {
                                "type": "string",
                                "description": "%vscode-docker.tasks.docker-run.dockerRun.command%"
                            },
                            "containerName": {
                                "type": "string",
                                "description": "%vscode-docker.tasks.docker-run.dockerRun.containerName%"
                            },
                            "env": {
                                "type": "object",
                                "description": "%vscode-docker.tasks.docker-run.dockerRun.env%",
                                "additionalProperties": {
                                    "type": "string"
                                }
                            },
                            "envFiles": {
                                "type": "array",
                                "description": "%vscode-docker.tasks.docker-run.dockerRun.envFiles%",
                                "items": {
                                    "type": "string"
                                }
                            },
                            "image": {
                                "type": "string",
                                "description": "%vscode-docker.tasks.docker-run.dockerRun.image%"
                            },
                            "labels": {
                                "type": "object",
                                "description": "%vscode-docker.tasks.docker-run.dockerRun.labels.description%",
                                "properties": {
                                    "includeDefaults": {
                                        "type": "boolean",
                                        "description": "%vscode-docker.tasks.docker-run.dockerRun.labels.includeDefaults%",
                                        "default": true
                                    }
                                },
                                "additionalProperties": {
                                    "type": "string"
                                }
                            },
                            "network": {
                                "type": "string",
                                "description": "%vscode-docker.tasks.docker-run.dockerRun.network%"
                            },
                            "networkAlias": {
                                "type": "string",
                                "description": "%vscode-docker.tasks.docker-run.dockerRun.networkAlias%"
                            },
                            "os": {
                                "type": "string",
                                "description": "%vscode-docker.tasks.docker-run.dockerRun.os%",
                                "default": "Linux",
                                "enum": [
                                    "Linux",
                                    "Windows"
                                ]
                            },
                            "ports": {
                                "type": "array",
                                "description": "%vscode-docker.tasks.docker-run.dockerRun.ports.description%",
                                "items": {
                                    "type": "object",
                                    "properties": {
                                        "hostPort": {
                                            "type": "integer",
                                            "description": "%vscode-docker.tasks.docker-run.dockerRun.ports.hostPort%"
                                        },
                                        "containerPort": {
                                            "type": "integer",
                                            "description": "%vscode-docker.tasks.docker-run.dockerRun.ports.containerPort%"
                                        },
                                        "protocol": {
                                            "type": "string",
                                            "description": "%vscode-docker.tasks.docker-run.dockerRun.ports.protocol%",
                                            "enum": [
                                                "tcp",
                                                "udp"
                                            ]
                                        }
                                    },
                                    "required": [
                                        "containerPort"
                                    ]
                                }
                            },
                            "portsPublishAll": {
                                "type": "boolean",
                                "description": "%vscode-docker.tasks.docker-run.dockerRun.portsPublishAll%",
                                "default": true
                            },
                            "extraHosts": {
                                "type": "array",
                                "description": "%vscode-docker.tasks.docker-run.dockerRun.extraHosts.description%",
                                "items": {
                                    "type": "object",
                                    "properties": {
                                        "hostname": {
                                            "type": "string",
                                            "description": "%vscode-docker.tasks.docker-run.dockerRun.extraHosts.hostname%"
                                        },
                                        "ip": {
                                            "type": "string",
                                            "description": "%vscode-docker.tasks.docker-run.dockerRun.extraHosts.ip%"
                                        }
                                    },
                                    "required": [
                                        "hostname",
                                        "ip"
                                    ]
                                }
                            },
                            "volumes": {
                                "type": "array",
                                "description": "%vscode-docker.tasks.docker-run.dockerRun.volumes.description%",
                                "items": {
                                    "type": "object",
                                    "properties": {
                                        "localPath": {
                                            "type": "string",
                                            "description": "%vscode-docker.tasks.docker-run.dockerRun.volumes.localPath%"
                                        },
                                        "containerPath": {
                                            "type": "string",
                                            "description": "%vscode-docker.tasks.docker-run.dockerRun.volumes.containerPath%"
                                        },
                                        "permissions": {
                                            "type": "string",
                                            "description": "%vscode-docker.tasks.docker-run.dockerRun.volumes.permissions%",
                                            "enum": [
                                                "rw",
                                                "ro"
                                            ]
                                        }
                                    },
                                    "required": [
                                        "localPath",
                                        "containerPath"
                                    ]
                                }
                            },
                            "remove": {
                                "type": "boolean",
                                "description": "%vscode-docker.tasks.docker-run.dockerRun.remove%",
                                "default": false
                            },
                            "customOptions": {
                                "type": "string",
                                "description": "%vscode-docker.tasks.docker-run.dockerRun.customOptions%"
                            }
                        }
                    },
                    "platform": {
                        "type": "string",
                        "description": "%vscode-docker.tasks.docker-run.platform%",
                        "enum": [
                            "netCore",
                            "node",
                            "python"
                        ]
                    },
                    "netCore": {
                        "description": "%vscode-docker.tasks.docker-run.netCore.description%",
                        "properties": {
                            "appProject": {
                                "type": "string",
                                "description": "%vscode-docker.tasks.docker-run.netCore.appProject%"
                            },
                            "enableDebugging": {
                                "type": "boolean",
                                "description": "%vscode-docker.tasks.docker-run.netCore.enableDebugging%"
                            },
                            "configureSsl": {
                                "type": "boolean",
                                "description": "%vscode-docker.tasks.docker-run.netCore.configureSsl%"
                            }
                        },
                        "required": [
                            "appProject"
                        ]
                    },
                    "node": {
                        "description": "%vscode-docker.tasks.docker-run.node.description%",
                        "properties": {
                            "enableDebugging": {
                                "type": "boolean",
                                "description": "%vscode-docker.tasks.docker-run.node.enableDebugging%"
                            },
                            "inspectMode": {
                                "type": "string",
                                "description": "%vscode-docker.tasks.docker-run.node.inspectMode%"
                            },
                            "inspectPort": {
                                "type": "integer",
                                "description": "%vscode-docker.tasks.docker-run.node.inspectPort%"
                            },
                            "package": {
                                "type": "string",
                                "description": "%vscode-docker.tasks.docker-run.node.package%"
                            }
                        }
                    },
                    "python": {
                        "type": "object",
                        "additionalProperties": false,
                        "description": "%vscode-docker.tasks.docker-run.python.description%",
                        "properties": {
                            "file": {
                                "type": "string",
                                "description": "%vscode-docker.tasks.docker-run.python.file%",
                                "default": "${file}"
                            },
                            "module": {
                                "type": "string",
                                "description": "%vscode-docker.tasks.docker-run.python.module%"
                            },
                            "args": {
                                "type": "array",
                                "description": "%vscode-docker.tasks.docker-run.python.args%",
                                "items": {
                                    "type": "string"
                                }
                            },
                            "wait": {
                                "type": "boolean",
                                "description": "%vscode-docker.tasks.docker-run.python.wait%",
                                "default": true
                            },
                            "debugPort": {
                                "type": "number",
                                "description": "%vscode-docker.tasks.docker-run.python.debugPort%",
                                "default": 5678
                            }
                        },
                        "oneOf": [
                            {
                                "required": [
                                    "file"
                                ]
                            },
                            {
                                "required": [
                                    "module"
                                ]
                            }
                        ]
                    },
                    "options": {
                        "description": "%vscode-docker.tasks.options.description%",
                        "properties": {
                            "cwd": {
                                "type": "string",
                                "description": "%vscode-docker.tasks.options.cwd.description%"
                            },
                            "env": {
                                "type": "object",
                                "description": "%vscode-docker.tasks.options.env.description%",
                                "additionalProperties": {
                                    "type": "string"
                                }
                            }
                        }
                    }
                }
            },
            {
                "type": "docker-compose",
                "properties": {
                    "dockerCompose": {
                        "description": "%vscode-docker.tasks.docker-compose.dockerCompose.description%",
                        "properties": {
                            "up": {
                                "description": "%vscode-docker.tasks.docker-compose.dockerCompose.up.description%",
                                "properties": {
                                    "detached": {
                                        "type": "boolean",
                                        "description": "%vscode-docker.tasks.docker-compose.dockerCompose.up.detached%",
                                        "default": true
                                    },
                                    "build": {
                                        "type": "boolean",
                                        "description": "%vscode-docker.tasks.docker-compose.dockerCompose.up.build%",
                                        "default": true
                                    },
                                    "scale": {
                                        "type": "object",
                                        "description": "%vscode-docker.tasks.docker-compose.dockerCompose.up.scale%",
                                        "additionalProperties": {
                                            "type": "number"
                                        }
                                    },
                                    "services": {
                                        "type": "array",
                                        "description": "%vscode-docker.tasks.docker-compose.dockerCompose.up.services%",
                                        "items": {
                                            "type": "string"
                                        }
                                    },
                                    "profiles": {
                                        "type": "array",
                                        "description": "%vscode-docker.tasks.docker-compose.dockerCompose.up.profiles%",
                                        "items": {
                                            "type": "string"
                                        }
                                    },
                                    "customOptions": {
                                        "type": "string",
                                        "description": "%vscode-docker.tasks.docker-compose.dockerCompose.up.customOptions%"
                                    }
                                },
                                "not": {
                                    "required": [
                                        "services",
                                        "profiles"
                                    ]
                                }
                            },
                            "down": {
                                "description": "%vscode-docker.tasks.docker-compose.dockerCompose.down.description%",
                                "properties": {
                                    "removeImages": {
                                        "type": "string",
                                        "description": "%vscode-docker.tasks.docker-compose.dockerCompose.down.removeImages%",
                                        "enum": [
                                            "all",
                                            "local"
                                        ]
                                    },
                                    "removeVolumes": {
                                        "type": "boolean",
                                        "description": "%vscode-docker.tasks.docker-compose.dockerCompose.down.removeVolumes%",
                                        "default": false
                                    },
                                    "customOptions": {
                                        "type": "string",
                                        "description": "%vscode-docker.tasks.docker-compose.dockerCompose.down.customOptions%"
                                    }
                                }
                            },
                            "envFiles": {
                                "type": "array",
                                "description": "%vscode-docker.tasks.docker-compose.dockerCompose.envFiles.description%",
                                "items": {
                                    "type": "string"
                                }
                            },
                            "envFile": {
                                "type": "string",
                                "description": "%vscode-docker.tasks.docker-compose.dockerCompose.envFile.description%"
                            },
                            "files": {
                                "type": "array",
                                "description": "%vscode-docker.tasks.docker-compose.dockerCompose.files.description%",
                                "items": {
                                    "type": "string"
                                }
                            },
                            "projectName": {
                                "type": "string",
                                "description": "%vscode-docker.tasks.docker-compose.dockerCompose.projectName.description%"
                            }
                        },
                        "oneOf": [
                            {
                                "required": [
                                    "up"
                                ]
                            },
                            {
                                "required": [
                                    "down"
                                ]
                            }
                        ],
                        "default": {
                            "up": {
                                "detached": true,
                                "build": true
                            },
                            "files": [
                                "${workspaceFolder}/docker-compose.yml"
                            ]
                        }
                    },
                    "options": {
                        "description": "%vscode-docker.tasks.options.description%",
                        "properties": {
                            "cwd": {
                                "type": "string",
                                "description": "%vscode-docker.tasks.options.cwd.description%"
                            },
                            "env": {
                                "type": "object",
                                "description": "%vscode-docker.tasks.options.env.description%",
                                "additionalProperties": {
                                    "type": "string"
                                }
                            }
                        }
                    }
                },
                "required": [
                    "dockerCompose"
                ]
            }
        ],
        "languages": [
            {
                "id": "dockerfile",
                "aliases": [
                    "Dockerfile"
                ],
                "filenamePatterns": [
                    "*.dockerfile",
                    "Dockerfile",
                    "Dockerfile.*"
                ]
            },
            {
                "id": "ignore",
                "filenames": [
                    ".dockerignore"
                ]
            }
        ],
        "configurationDefaults": {
            "[dockercompose]": {
                "editor.insertSpaces": true,
                "editor.tabSize": 2,
                "editor.autoIndent": "advanced",
                "editor.quickSuggestions": {
                    "other": true,
                    "comments": false,
                    "strings": true
                }
            }
        },
        "configuration": {
            "title": "Docker",
            "properties": {
                "docker.promptForRegistryWhenPushingImages": {
                    "type": "boolean",
                    "default": true,
                    "description": "%vscode-docker.config.docker.promptForRegistryWhenPushingImages%"
                },
                "docker.explorerRefreshInterval": {
                    "type": "number",
                    "default": 2000,
                    "description": "%vscode-docker.config.docker.explorerRefreshInterval%"
                },
                "docker.commands.build": {
                    "oneOf": [
                        {
                            "type": "array",
                            "items": {
                                "properties": {
                                    "template": {
                                        "type": "string",
                                        "description": "%vscode-docker.config.template.build.template%"
                                    },
                                    "label": {
                                        "type": "string",
                                        "description": "%vscode-docker.config.template.build.label%"
                                    },
                                    "match": {
                                        "type": "string",
                                        "description": "%vscode-docker.config.template.build.match%"
                                    },
                                    "contextTypes": {
                                        "type": "array",
                                        "items": {
                                            "type": "string",
                                            "enum": [
                                                "moby",
                                                "aci"
                                            ]
                                        },
                                        "description": "%vscode-docker.config.template.contextTypes.description%"
                                    }
                                },
                                "required": [
                                    "label",
                                    "template"
                                ]
                            }
                        },
                        {
                            "type": "string"
                        }
                    ],
                    "default": "${containerCommand} build --pull --rm -f \"${dockerfile}\" -t ${tag} \"${context}\"",
                    "description": "%vscode-docker.config.template.build.description%"
                },
                "docker.commands.run": {
                    "oneOf": [
                        {
                            "type": "array",
                            "items": {
                                "properties": {
                                    "template": {
                                        "type": "string",
                                        "description": "%vscode-docker.config.template.run.template%"
                                    },
                                    "label": {
                                        "type": "string",
                                        "description": "%vscode-docker.config.template.run.label%"
                                    },
                                    "match": {
                                        "type": "string",
                                        "description": "%vscode-docker.config.template.run.match%"
                                    },
                                    "contextTypes": {
                                        "type": "array",
                                        "items": {
                                            "type": "string",
                                            "enum": [
                                                "moby",
                                                "aci"
                                            ]
                                        },
                                        "description": "%vscode-docker.config.template.contextTypes.description%"
                                    }
                                },
                                "required": [
                                    "label",
                                    "template"
                                ]
                            }
                        },
                        {
                            "type": "string"
                        }
                    ],
                    "default": "${containerCommand} run --rm -d ${exposedPorts} ${tag}",
                    "description": "%vscode-docker.config.template.run.description%"
                },
                "docker.commands.runInteractive": {
                    "oneOf": [
                        {
                            "type": "array",
                            "items": {
                                "properties": {
                                    "template": {
                                        "type": "string",
                                        "description": "%vscode-docker.config.template.runInteractive.template%"
                                    },
                                    "label": {
                                        "type": "string",
                                        "description": "%vscode-docker.config.template.runInteractive.label%"
                                    },
                                    "match": {
                                        "type": "string",
                                        "description": "%vscode-docker.config.template.runInteractive.match%"
                                    },
                                    "contextTypes": {
                                        "type": "array",
                                        "items": {
                                            "type": "string",
                                            "enum": [
                                                "moby",
                                                "aci"
                                            ]
                                        },
                                        "description": "%vscode-docker.config.template.contextTypes.description%"
                                    }
                                },
                                "required": [
                                    "label",
                                    "template"
                                ]
                            }
                        },
                        {
                            "type": "string"
                        }
                    ],
                    "default": "${containerCommand} run --rm -it ${exposedPorts} ${tag}",
                    "description": "%vscode-docker.config.template.runInteractive.description%"
                },
                "docker.commands.attach": {
                    "oneOf": [
                        {
                            "type": "array",
                            "items": {
                                "properties": {
                                    "template": {
                                        "type": "string",
                                        "description": "%vscode-docker.config.template.attach.template%"
                                    },
                                    "label": {
                                        "type": "string",
                                        "description": "%vscode-docker.config.template.attach.label%"
                                    },
                                    "match": {
                                        "type": "string",
                                        "description": "%vscode-docker.config.template.attach.match%"
                                    },
                                    "contextTypes": {
                                        "type": "array",
                                        "items": {
                                            "type": "string",
                                            "enum": [
                                                "moby",
                                                "aci"
                                            ]
                                        },
                                        "description": "%vscode-docker.config.template.contextTypes.description%"
                                    }
                                },
                                "required": [
                                    "label",
                                    "template"
                                ]
                            }
                        },
                        {
                            "type": "string"
                        }
                    ],
                    "default": "${containerCommand} exec -it ${containerId} ${shellCommand}",
                    "description": "%vscode-docker.config.template.attach.description%"
                },
                "docker.commands.logs": {
                    "oneOf": [
                        {
                            "type": "array",
                            "items": {
                                "properties": {
                                    "template": {
                                        "type": "string",
                                        "description": "%vscode-docker.config.template.logs.template%"
                                    },
                                    "label": {
                                        "type": "string",
                                        "description": "%vscode-docker.config.template.logs.label%"
                                    },
                                    "match": {
                                        "type": "string",
                                        "description": "%vscode-docker.config.template.logs.match%"
                                    },
                                    "contextTypes": {
                                        "type": "array",
                                        "items": {
                                            "type": "string",
                                            "enum": [
                                                "moby",
                                                "aci"
                                            ]
                                        },
                                        "description": "%vscode-docker.config.template.contextTypes.description%"
                                    }
                                },
                                "required": [
                                    "label",
                                    "template"
                                ]
                            }
                        },
                        {
                            "type": "string"
                        }
                    ],
                    "default": "${containerCommand} logs --tail 1000 -f ${containerId}",
                    "description": "%vscode-docker.config.template.logs.description%"
                },
                "docker.commands.composeUp": {
                    "oneOf": [
                        {
                            "type": "array",
                            "items": {
                                "properties": {
                                    "template": {
                                        "type": "string",
                                        "description": "%vscode-docker.config.template.composeUp.template%"
                                    },
                                    "label": {
                                        "type": "string",
                                        "description": "%vscode-docker.config.template.composeUp.label%"
                                    },
                                    "match": {
                                        "type": "string",
                                        "description": "%vscode-docker.config.template.composeUp.match%"
                                    },
                                    "contextTypes": {
                                        "type": "array",
                                        "items": {
                                            "type": "string",
                                            "enum": [
                                                "moby",
                                                "aci"
                                            ]
                                        },
                                        "description": "%vscode-docker.config.template.contextTypes.description%"
                                    }
                                },
                                "required": [
                                    "label",
                                    "template"
                                ]
                            }
                        },
                        {
                            "type": "string"
                        }
                    ],
                    "default": [
                        {
                            "label": "Compose Up",
                            "template": "${composeCommand} ${configurationFile} up ${detached} ${build}",
                            "contextTypes": [
                                "moby"
                            ]
                        },
                        {
                            "label": "Compose Up",
                            "template": "${composeCommand} ${configurationFile} up ${detached}"
                        }
                    ],
                    "description": "%vscode-docker.config.template.composeUp.description%"
                },
                "docker.commands.composeUpSubset": {
                    "oneOf": [
                        {
                            "type": "array",
                            "items": {
                                "properties": {
                                    "template": {
                                        "type": "string",
                                        "description": "%vscode-docker.config.template.composeUpSubset.template%"
                                    },
                                    "label": {
                                        "type": "string",
                                        "description": "%vscode-docker.config.template.composeUpSubset.label%"
                                    },
                                    "match": {
                                        "type": "string",
                                        "description": "%vscode-docker.config.template.composeUpSubset.match%"
                                    },
                                    "contextTypes": {
                                        "type": "array",
                                        "items": {
                                            "type": "string",
                                            "enum": [
                                                "moby",
                                                "aci"
                                            ]
                                        },
                                        "description": "%vscode-docker.config.template.contextTypes.description%"
                                    }
                                },
                                "required": [
                                    "label",
                                    "template"
                                ]
                            }
                        },
                        {
                            "type": "string"
                        }
                    ],
                    "default": [
                        {
                            "label": "Compose Up",
                            "template": "${composeCommand} ${profileList} ${configurationFile} up ${detached} ${build} ${serviceList}",
                            "contextTypes": [
                                "moby"
                            ]
                        },
                        {
                            "label": "Compose Up",
                            "template": "${composeCommand} ${configurationFile} ${profileList} up ${detached} ${serviceList}"
                        }
                    ],
                    "description": "%vscode-docker.config.template.composeUpSubset.description%"
                },
                "docker.commands.composeDown": {
                    "oneOf": [
                        {
                            "type": "array",
                            "items": {
                                "properties": {
                                    "template": {
                                        "type": "string",
                                        "description": "%vscode-docker.config.template.composeDown.template%"
                                    },
                                    "label": {
                                        "type": "string",
                                        "description": "%vscode-docker.config.template.composeDown.label%"
                                    },
                                    "match": {
                                        "type": "string",
                                        "description": "%vscode-docker.config.template.composeDown.match%"
                                    },
                                    "contextTypes": {
                                        "type": "array",
                                        "items": {
                                            "type": "string",
                                            "enum": [
                                                "moby",
                                                "aci"
                                            ]
                                        },
                                        "description": "%vscode-docker.config.template.contextTypes.description%"
                                    }
                                },
                                "required": [
                                    "label",
                                    "template"
                                ]
                            }
                        },
                        {
                            "type": "string"
                        }
                    ],
                    "default": [
                        {
                            "label": "Compose Down",
                            "template": "${composeCommand} ${configurationFile} down"
                        }
                    ],
                    "description": "%vscode-docker.config.template.composeDown.description%"
                },
                "docker.containers.groupBy": {
                    "type": "string",
                    "default": "Compose Project Name",
                    "description": "%vscode-docker.config.docker.containers.groupBy%",
                    "enum": [
                        "Compose Project Name",
                        "ContainerId",
                        "ContainerName",
                        "CreatedTime",
                        "FullTag",
                        "ImageId",
                        "Networks",
                        "None",
                        "Ports",
                        "Registry",
                        "Repository",
                        "RepositoryName",
                        "RepositoryNameAndTag",
                        "State",
                        "Status",
                        "Tag"
                    ]
                },
                "docker.containers.description": {
                    "type": "array",
                    "default": [
                        "ContainerName",
                        "Status"
                    ],
                    "description": "%vscode-docker.config.docker.containers.description%",
                    "items": {
                        "type": "string",
                        "enum": [
                            "Compose Project Name",
                            "ContainerId",
                            "ContainerName",
                            "CreatedTime",
                            "FullTag",
                            "ImageId",
                            "Networks",
                            "Ports",
                            "Registry",
                            "Repository",
                            "RepositoryName",
                            "RepositoryNameAndTag",
                            "State",
                            "Status",
                            "Tag"
                        ]
                    }
                },
                "docker.containers.label": {
                    "type": "string",
                    "default": "FullTag",
                    "description": "%vscode-docker.config.docker.containers.label%",
                    "enum": [
                        "Compose Project Name",
                        "ContainerId",
                        "ContainerName",
                        "CreatedTime",
                        "FullTag",
                        "ImageId",
                        "Networks",
                        "Ports",
                        "Registry",
                        "Repository",
                        "RepositoryName",
                        "RepositoryNameAndTag",
                        "State",
                        "Status",
                        "Tag"
                    ]
                },
                "docker.containers.sortBy": {
                    "type": "string",
                    "default": "CreatedTime",
                    "description": "%vscode-docker.config.docker.containers.sortBy%",
                    "enum": [
                        "CreatedTime",
                        "Label"
                    ]
                },
                "docker.contexts.description": {
                    "type": "array",
                    "default": [
                        "Description"
                    ],
                    "description": "%vscode-docker.config.docker.contexts.description%",
                    "items": {
                        "type": "string",
                        "enum": [
                            "Name",
                            "Description",
                            "DockerEndpoint"
                        ]
                    }
                },
                "docker.contexts.label": {
                    "type": "string",
                    "default": "Name",
                    "description": "%vscode-docker.config.docker.contexts.label%",
                    "enum": [
                        "Name",
                        "Description",
                        "DockerEndpoint"
                    ]
                },
                "docker.images.groupBy": {
                    "type": "string",
                    "default": "Repository",
                    "description": "%vscode-docker.config.docker.images.groupBy%",
                    "enum": [
                        "CreatedTime",
                        "FullTag",
                        "ImageId",
                        "None",
                        "Registry",
                        "Repository",
                        "RepositoryName",
                        "RepositoryNameAndTag",
                        "Tag"
                    ]
                },
                "docker.images.description": {
                    "type": "array",
                    "default": [
                        "CreatedTime"
                    ],
                    "description": "%vscode-docker.config.docker.images.description%",
                    "items": {
                        "type": "string",
                        "enum": [
                            "CreatedTime",
                            "FullTag",
                            "ImageId",
                            "Registry",
                            "Repository",
                            "RepositoryName",
                            "RepositoryNameAndTag",
                            "Tag",
                            "Size"
                        ]
                    }
                },
                "docker.images.label": {
                    "type": "string",
                    "default": "Tag",
                    "description": "%vscode-docker.config.docker.images.label%",
                    "enum": [
                        "CreatedTime",
                        "FullTag",
                        "ImageId",
                        "Registry",
                        "Repository",
                        "RepositoryName",
                        "RepositoryNameAndTag",
                        "Tag",
                        "Size"
                    ]
                },
                "docker.images.sortBy": {
                    "type": "string",
                    "default": "CreatedTime",
                    "description": "%vscode-docker.config.docker.images.sortBy%",
                    "enum": [
                        "CreatedTime",
                        "Label",
                        "Size"
                    ]
                },
                "docker.images.checkForOutdatedImages": {
                    "type": "boolean",
                    "default": true,
                    "description": "%vscode-docker.config.docker.images.checkForOutdatedImages%"
                },
                "docker.networks.groupBy": {
                    "type": "string",
                    "default": "None",
                    "description": "%vscode-docker.config.docker.networks.groupBy%",
                    "enum": [
                        "CreatedTime",
                        "NetworkDriver",
                        "NetworkId",
                        "NetworkName",
                        "None"
                    ]
                },
                "docker.networks.description": {
                    "type": "array",
                    "default": [
                        "NetworkDriver",
                        "CreatedTime"
                    ],
                    "description": "%vscode-docker.config.docker.networks.description%",
                    "items": {
                        "type": "string",
                        "enum": [
                            "CreatedTime",
                            "NetworkDriver",
                            "NetworkId",
                            "NetworkName"
                        ]
                    }
                },
                "docker.networks.showBuiltInNetworks": {
                    "type": "boolean",
                    "default": true,
                    "description": "%vscode-docker.config.docker.networks.showBuiltIn%"
                },
                "docker.networks.label": {
                    "type": "string",
                    "default": "NetworkName",
                    "description": "%vscode-docker.config.docker.networks.label%",
                    "enum": [
                        "CreatedTime",
                        "NetworkDriver",
                        "NetworkId",
                        "NetworkName"
                    ]
                },
                "docker.networks.sortBy": {
                    "type": "string",
                    "default": "CreatedTime",
                    "description": "%vscode-docker.config.docker.networks.sortBy%",
                    "enum": [
                        "CreatedTime",
                        "Label"
                    ]
                },
                "docker.volumes.groupBy": {
                    "type": "string",
                    "default": "None",
                    "description": "%vscode-docker.config.docker.volumes.groupBy%",
                    "enum": [
                        "CreatedTime",
                        "VolumeName",
                        "None"
                    ]
                },
                "docker.volumes.description": {
                    "type": "array",
                    "default": [
                        "CreatedTime"
                    ],
                    "description": "%vscode-docker.config.docker.volumes.description%",
                    "items": {
                        "type": "string",
                        "enum": [
                            "CreatedTime",
                            "VolumeName"
                        ]
                    }
                },
                "docker.volumes.label": {
                    "type": "string",
                    "default": "VolumeName",
                    "description": "%vscode-docker.config.docker.volumes.label%",
                    "enum": [
                        "CreatedTime",
                        "VolumeName"
                    ]
                },
                "docker.volumes.sortBy": {
                    "type": "string",
                    "default": "CreatedTime",
                    "description": "%vscode-docker.config.docker.volumes.sortBy%",
                    "enum": [
                        "CreatedTime",
                        "Label"
                    ]
                },
                "docker.imageBuildContextPath": {
                    "type": "string",
                    "default": "",
                    "description": "%vscode-docker.config.docker.imageBuildContextPath%",
                    "scope": "machine-overridable"
                },
                "docker.truncateLongRegistryPaths": {
                    "type": "boolean",
                    "default": false,
                    "description": "%vscode-docker.config.docker.truncateLongRegistryPaths%"
                },
                "docker.truncateMaxLength": {
                    "type": "number",
                    "default": 10,
                    "description": "%vscode-docker.config.docker.truncateMaxLength%"
                },
                "docker.environment": {
                    "type": "object",
                    "additionalProperties": {
                        "type": "string"
                    },
                    "description": "%vscode-docker.config.docker.environment%",
                    "scope": "machine-overridable"
                },
                "docker.languageserver.diagnostics.deprecatedMaintainer": {
                    "scope": "resource",
                    "type": "string",
                    "default": "warning",
                    "enum": [
                        "ignore",
                        "warning",
                        "error"
                    ],
                    "description": "%vscode-docker.config.docker.languageserver.diagnostics.deprecatedMaintainer%"
                },
                "docker.languageserver.diagnostics.emptyContinuationLine": {
                    "scope": "resource",
                    "type": "string",
                    "default": "warning",
                    "enum": [
                        "ignore",
                        "warning",
                        "error"
                    ],
                    "description": "%vscode-docker.config.docker.languageserver.diagnostics.emptyContinuationLine%"
                },
                "docker.languageserver.diagnostics.directiveCasing": {
                    "scope": "resource",
                    "type": "string",
                    "default": "warning",
                    "enum": [
                        "ignore",
                        "warning",
                        "error"
                    ],
                    "description": "%vscode-docker.config.docker.languageserver.diagnostics.directiveCasing%"
                },
                "docker.languageserver.diagnostics.instructionCasing": {
                    "scope": "resource",
                    "type": "string",
                    "default": "warning",
                    "enum": [
                        "ignore",
                        "warning",
                        "error"
                    ],
                    "description": "%vscode-docker.config.docker.languageserver.diagnostics.instructionCasing%"
                },
                "docker.languageserver.diagnostics.instructionCmdMultiple": {
                    "scope": "resource",
                    "type": "string",
                    "default": "warning",
                    "enum": [
                        "ignore",
                        "warning",
                        "error"
                    ],
                    "description": "%vscode-docker.config.docker.languageserver.diagnostics.instructionCmdMultiple%"
                },
                "docker.languageserver.diagnostics.instructionEntrypointMultiple": {
                    "scope": "resource",
                    "type": "string",
                    "default": "warning",
                    "enum": [
                        "ignore",
                        "warning",
                        "error"
                    ],
                    "description": "%vscode-docker.config.docker.languageserver.diagnostics.instructionEntrypointMultiple%"
                },
                "docker.languageserver.diagnostics.instructionHealthcheckMultiple": {
                    "scope": "resource",
                    "type": "string",
                    "default": "warning",
                    "enum": [
                        "ignore",
                        "warning",
                        "error"
                    ],
                    "description": "%vscode-docker.config.docker.languageserver.diagnostics.instructionHealthcheckMultiple%"
                },
                "docker.languageserver.diagnostics.instructionJSONInSingleQuotes": {
                    "scope": "resource",
                    "type": "string",
                    "default": "warning",
                    "enum": [
                        "ignore",
                        "warning",
                        "error"
                    ],
                    "description": "%vscode-docker.config.docker.languageserver.diagnostics.instructionJsonInSingleQuotes%"
                },
                "docker.languageserver.diagnostics.instructionWorkdirRelative": {
                    "scope": "resource",
                    "type": "string",
                    "default": "warning",
                    "enum": [
                        "ignore",
                        "warning",
                        "error"
                    ],
                    "description": "%vscode-docker.config.docker.languageserver.diagnostics.instructionWorkdirRelative%"
                },
                "docker.languageserver.formatter.ignoreMultilineInstructions": {
                    "scope": "resource",
                    "type": "boolean",
                    "default": false,
                    "description": "%vscode-docker.config.docker.languageserver.formatter.ignoreMultilineInstructions%"
                },
                "docker.dockerComposeBuild": {
                    "type": "boolean",
                    "default": true,
                    "description": "%vscode-docker.config.docker.dockerComposeBuild%"
                },
                "docker.dockerComposeDetached": {
                    "type": "boolean",
                    "default": true,
                    "description": "%vscode-docker.config.docker.dockerComposeDetached%"
                },
                "docker.showRemoteWorkspaceWarning": {
                    "type": "boolean",
                    "default": true,
                    "description": "%vscode-docker.config.docker.showRemoteWorkspaceWarning%"
                },
                "docker.scaffolding.templatePath": {
                    "type": "string",
                    "description": "%vscode-docker.config.docker.scaffolding.templatePath%"
                },
                "docker.dockerPath": {
                    "type": "string",
                    "description": "%vscode-docker.config.docker.dockerPath%",
                    "scope": "machine-overridable"
                },
                "docker.composeCommand": {
                    "type": "string",
                    "description": "%vscode-docker.config.docker.composeCommand%",
                    "scope": "machine-overridable"
                },
                "docker.enableDockerComposeLanguageService": {
                    "type": "boolean",
                    "default": true,
                    "description": "%vscode-docker.config.docker.enableDockerComposeLanguageService%"
                }
            }
        },
        "commands": [
            {
                "command": "vscode-docker.compose.down",
                "title": "%vscode-docker.commands.compose.down%",
                "category": "%vscode-docker.commands.category.docker%"
            },
            {
                "command": "vscode-docker.compose.restart",
                "title": "%vscode-docker.commands.compose.restart%",
                "category": "%vscode-docker.commands.category.docker%"
            },
            {
                "command": "vscode-docker.compose.up",
                "title": "%vscode-docker.commands.compose.up%",
                "category": "%vscode-docker.commands.category.docker%"
            },
            {
                "command": "vscode-docker.compose.up.subset",
                "title": "%vscode-docker.commands.compose.up.subset%",
                "category": "%vscode-docker.commands.category.docker%"
            },
            {
                "command": "vscode-docker.configure",
                "title": "%vscode-docker.commands.configure%",
                "category": "%vscode-docker.commands.category.docker%"
            },
            {
                "command": "vscode-docker.configureCompose",
                "title": "%vscode-docker.commands.configureCompose%",
                "category": "%vscode-docker.commands.category.docker%"
            },
            {
                "command": "vscode-docker.installDocker",
                "title": "%vscode-docker.commands.installDocker%",
                "category": "%vscode-docker.commands.category.docker%"
            },
            {
                "command": "vscode-docker.containers.attachShell",
                "title": "%vscode-docker.commands.containers.attachShell%",
                "category": "%vscode-docker.commands.category.dockerContainers%"
            },
            {
                "command": "vscode-docker.containers.browse",
                "title": "%vscode-docker.commands.containers.browse%",
                "category": "%vscode-docker.commands.category.dockerContainers%"
            },
            {
                "command": "vscode-docker.containers.configureExplorer",
                "title": "%vscode-docker.commands.containers.configureExplorer%",
                "category": "%vscode-docker.commands.category.dockerContainers%",
                "icon": "$(settings-gear)"
            },
            {
                "command": "vscode-docker.containers.downloadFile",
                "title": "%vscode-docker.commands.containers.downloadFile%",
                "category": "%vscode-docker.commands.category.dockerContainers%",
                "icon": "$(desktop-download)"
            },
            {
                "command": "vscode-docker.containers.inspect",
                "title": "%vscode-docker.commands.containers.inspect%",
                "category": "%vscode-docker.commands.category.dockerContainers%"
            },
            {
                "command": "vscode-docker.containers.openFile",
                "title": "%vscode-docker.commands.containers.openFile%",
                "category": "%vscode-docker.commands.category.dockerContainers%",
                "icon": "$(go-to-file)"
            },
            {
                "command": "vscode-docker.containers.prune",
                "title": "%vscode-docker.commands.containers.prune%",
                "category": "%vscode-docker.commands.category.dockerContainers%",
                "icon": "$(clear-all)"
            },
            {
                "command": "vscode-docker.containers.refresh",
                "title": "%vscode-docker.commands.containers.refresh%",
                "category": "%vscode-docker.commands.category.dockerContainers%",
                "icon": "$(refresh)"
            },
            {
                "command": "vscode-docker.containers.remove",
                "title": "%vscode-docker.commands.containers.remove%",
                "category": "%vscode-docker.commands.category.dockerContainers%"
            },
            {
                "command": "vscode-docker.containers.restart",
                "title": "%vscode-docker.commands.containers.restart%",
                "category": "%vscode-docker.commands.category.dockerContainers%"
            },
            {
                "command": "vscode-docker.containers.select",
                "title": "%vscode-docker.commands.containers.select%",
                "category": "%vscode-docker.commands.category.dockerContainers%"
            },
            {
                "command": "vscode-docker.containers.start",
                "title": "%vscode-docker.commands.containers.start%",
                "category": "%vscode-docker.commands.category.dockerContainers%"
            },
            {
                "command": "vscode-docker.containers.stop",
                "title": "%vscode-docker.commands.containers.stop%",
                "category": "%vscode-docker.commands.category.dockerContainers%"
            },
            {
                "command": "vscode-docker.containers.stats",
                "title": "%vscode-docker.commands.containers.stats%",
                "category": "%vscode-docker.commands.category.docker%"
            },
            {
                "command": "vscode-docker.containers.viewLogs",
                "title": "%vscode-docker.commands.containers.viewLogs%",
                "category": "%vscode-docker.commands.category.dockerContainers%"
            },
            {
                "command": "vscode-docker.containers.composeGroup.logs",
                "title": "%vscode-docker.commands.containers.composeGroup.logs%",
                "category": "%vscode-docker.commands.category.dockerContainers%"
            },
            {
                "command": "vscode-docker.containers.composeGroup.start",
                "title": "%vscode-docker.commands.containers.composeGroup.start%",
                "category": "%vscode-docker.commands.category.dockerContainers%"
            },
            {
                "command": "vscode-docker.containers.composeGroup.stop",
                "title": "%vscode-docker.commands.containers.composeGroup.stop%",
                "category": "%vscode-docker.commands.category.dockerContainers%"
            },
            {
                "command": "vscode-docker.containers.composeGroup.restart",
                "title": "%vscode-docker.commands.containers.composeGroup.restart%",
                "category": "%vscode-docker.commands.category.dockerContainers%"
            },
            {
                "command": "vscode-docker.containers.composeGroup.down",
                "title": "%vscode-docker.commands.containers.composeGroup.down%",
                "category": "%vscode-docker.commands.category.dockerContainers%"
            },
            {
                "command": "vscode-docker.debugging.initializeForDebugging",
                "title": "%vscode-docker.commands.debugging.initializeForDebugging%",
                "category": "%vscode-docker.commands.category.docker%"
            },
            {
                "command": "vscode-docker.images.build",
                "title": "%vscode-docker.commands.images.build%",
                "category": "%vscode-docker.commands.category.dockerImages%"
            },
            {
                "command": "vscode-docker.images.configureExplorer",
                "title": "%vscode-docker.commands.images.configureExplorer%",
                "category": "%vscode-docker.commands.category.dockerImages%",
                "icon": "$(settings-gear)"
            },
            {
                "command": "vscode-docker.images.inspect",
                "title": "%vscode-docker.commands.images.inspect%",
                "category": "%vscode-docker.commands.category.dockerImages%"
            },
            {
                "command": "vscode-docker.images.prune",
                "title": "%vscode-docker.commands.images.prune%",
                "category": "%vscode-docker.commands.category.dockerImages%",
                "icon": "$(clear-all)"
            },
            {
                "command": "vscode-docker.images.showDangling",
                "title": "%vscode-docker.commands.images.showDangling%",
                "category": "%vscode-docker.commands.category.dockerImages%",
                "icon": "$(eye)"
            },
            {
                "command": "vscode-docker.images.hideDangling",
                "title": "%vscode-docker.commands.images.hideDangling%",
                "category": "%vscode-docker.commands.category.dockerImages%",
                "icon": "$(eye-closed)"
            },
            {
                "command": "vscode-docker.images.pull",
                "title": "%vscode-docker.commands.images.pull%",
                "category": "%vscode-docker.commands.category.dockerImages%"
            },
            {
                "command": "vscode-docker.images.push",
                "title": "%vscode-docker.commands.images.push%",
                "category": "%vscode-docker.commands.category.dockerImages%"
            },
            {
                "command": "vscode-docker.images.refresh",
                "title": "%vscode-docker.commands.images.refresh%",
                "category": "%vscode-docker.commands.category.dockerImages%",
                "icon": "$(refresh)"
            },
            {
                "command": "vscode-docker.images.remove",
                "title": "%vscode-docker.commands.images.remove%",
                "category": "%vscode-docker.commands.category.dockerImages%"
            },
            {
                "command": "vscode-docker.images.run",
                "title": "%vscode-docker.commands.images.run%",
                "category": "%vscode-docker.commands.category.dockerImages%"
            },
            {
                "command": "vscode-docker.images.runAzureCli",
                "title": "%vscode-docker.commands.images.runAzureCli%",
                "category": "%vscode-docker.commands.category.dockerImages%"
            },
            {
                "command": "vscode-docker.images.runInteractive",
                "title": "%vscode-docker.commands.images.runInteractive%",
                "category": "%vscode-docker.commands.category.dockerImages%"
            },
            {
                "command": "vscode-docker.images.tag",
                "title": "%vscode-docker.commands.images.tag%",
                "category": "%vscode-docker.commands.category.dockerImages%"
            },
            {
                "command": "vscode-docker.images.copyFullTag",
                "title": "%vscode-docker.commands.images.copyFullTag%",
                "category": "%vscode-docker.commands.category.dockerImages%"
            },
            {
                "command": "vscode-docker.networks.configureExplorer",
                "title": "%vscode-docker.commands.networks.configureExplorer%",
                "category": "%vscode-docker.commands.category.dockerNetworks%",
                "icon": "$(settings-gear)"
            },
            {
                "command": "vscode-docker.networks.create",
                "title": "%vscode-docker.commands.networks.create%",
                "category": "%vscode-docker.commands.category.dockerNetworks%",
                "icon": "$(add)"
            },
            {
                "command": "vscode-docker.networks.inspect",
                "title": "%vscode-docker.commands.networks.inspect%",
                "category": "%vscode-docker.commands.category.dockerNetworks%"
            },
            {
                "command": "vscode-docker.networks.prune",
                "title": "%vscode-docker.commands.networks.prune%",
                "category": "%vscode-docker.commands.category.dockerNetworks%",
                "icon": "$(clear-all)"
            },
            {
                "command": "vscode-docker.networks.refresh",
                "title": "%vscode-docker.commands.networks.refresh%",
                "category": "%vscode-docker.commands.category.dockerNetworks%",
                "icon": "$(refresh)"
            },
            {
                "command": "vscode-docker.networks.remove",
                "title": "%vscode-docker.commands.networks.remove%",
                "category": "%vscode-docker.commands.category.dockerNetworks%"
            },
            {
                "command": "vscode-docker.pruneSystem",
                "title": "%vscode-docker.commands.pruneSystem%",
                "category": "%vscode-docker.commands.category.docker%"
            },
            {
                "command": "vscode-docker.registries.azure.buildImage",
                "title": "%vscode-docker.commands.registries.azure.buildImage%",
                "category": "%vscode-docker.commands.category.azureContainerRegistry%"
            },
            {
                "command": "vscode-docker.registries.azure.createRegistry",
                "title": "%vscode-docker.commands.registries.azure.createRegistry%",
                "category": "%vscode-docker.commands.category.azureContainerRegistry%"
            },
            {
                "command": "vscode-docker.registries.azure.deleteRegistry",
                "title": "%vscode-docker.commands.registries.azure.deleteRegistry%",
                "category": "%vscode-docker.commands.category.azureContainerRegistry%"
            },
            {
                "command": "vscode-docker.registries.azure.deleteRepository",
                "title": "%vscode-docker.commands.registries.azure.deleteRepository%",
                "category": "%vscode-docker.commands.category.azureContainerRegistry%"
            },
            {
                "command": "vscode-docker.registries.azure.openInPortal",
                "title": "%vscode-docker.commands.registries.azure.openInPortal%",
                "category": "%vscode-docker.commands.category.azureContainerRegistry%"
            },
            {
                "command": "vscode-docker.registries.azure.runFileAsTask",
                "title": "%vscode-docker.commands.registries.azure.runFileAsTask%",
                "category": "%vscode-docker.commands.category.azureContainerRegistry%"
            },
            {
                "command": "vscode-docker.registries.azure.runTask",
                "title": "%vscode-docker.commands.registries.azure.runTask%",
                "category": "%vscode-docker.commands.category.azureContainerRegistry%"
            },
            {
                "command": "vscode-docker.registries.azure.selectSubscriptions",
                "title": "%vscode-docker.commands.registries.azure.selectSubscriptions%",
                "icon": "$(filter)"
            },
            {
                "command": "vscode-docker.registries.azure.untagImage",
                "title": "%vscode-docker.commands.registries.azure.untagImage%",
                "category": "%vscode-docker.commands.category.azureContainerRegistry%"
            },
            {
                "command": "vscode-docker.registries.azure.viewProperties",
                "title": "%vscode-docker.commands.registries.azure.viewProperties%",
                "category": "%vscode-docker.commands.category.azureContainerRegistry%"
            },
            {
                "command": "vscode-docker.registries.azure.viewTaskLogs",
                "title": "%vscode-docker.commands.registries.azure.viewLogs%",
                "category": "%vscode-docker.commands.category.azureContainerRegistry%",
                "icon": "$(output)"
            },
            {
                "command": "vscode-docker.registries.connectRegistry",
                "title": "%vscode-docker.commands.registries.connect%",
                "category": "%vscode-docker.commands.category.dockerRegistries%",
                "icon": "$(plug)"
            },
            {
                "command": "vscode-docker.registries.copyImageDigest",
                "title": "%vscode-docker.commands.registries.copyImageDigest%",
                "category": "%vscode-docker.commands.category.dockerRegistries%"
            },
            {
                "command": "vscode-docker.registries.copyRemoteFullTag",
                "title": "%vscode-docker.commands.registries.copyRemoteFullTag%",
                "category": "%vscode-docker.commands.category.dockerRegistries%"
            },
            {
                "command": "vscode-docker.registries.deleteImage",
                "title": "%vscode-docker.commands.registries.deleteImage%",
                "category": "%vscode-docker.commands.category.dockerRegistries%"
            },
            {
                "command": "vscode-docker.registries.deployImageToAzure",
                "title": "%vscode-docker.commands.registries.deployImageToAzure%",
                "category": "%vscode-docker.commands.category.dockerRegistries%"
            },
            {
                "command": "vscode-docker.registries.deployImageToAci",
                "title": "%vscode-docker.commands.registries.deployImageToAci%",
                "category": "%vscode-docker.commands.category.dockerRegistries%"
            },
            {
                "command": "vscode-docker.registries.disconnectRegistry",
                "title": "%vscode-docker.commands.registries.disconnectRegistry%",
                "category": "%vscode-docker.commands.category.dockerRegistries%"
            },
            {
                "command": "vscode-docker.registries.dockerHub.openInBrowser",
                "title": "%vscode-docker.commands.registries.dockerHub.openInBrowser%",
                "category": "%vscode-docker.commands.category.dockerHub%"
            },
            {
                "command": "vscode-docker.registries.help",
                "title": "%vscode-docker.commands.registries.help%",
                "category": "%vscode-docker.commands.category.dockerRegistries%",
                "icon": "$(question)"
            },
            {
                "command": "vscode-docker.registries.logInToDockerCli",
                "title": "%vscode-docker.commands.registries.logInToDockerCli%",
                "category": "%vscode-docker.commands.category.dockerRegistries%"
            },
            {
                "command": "vscode-docker.registries.logOutOfDockerCli",
                "title": "%vscode-docker.commands.registries.logOutOfDockerCli%",
                "category": "%vscode-docker.commands.category.dockerRegistries%"
            },
            {
                "command": "vscode-docker.registries.pullImage",
                "title": "%vscode-docker.commands.registries.pullImage%",
                "category": "%vscode-docker.commands.category.dockerRegistries%"
            },
            {
                "command": "vscode-docker.registries.pullRepository",
                "title": "%vscode-docker.commands.registries.pullRepository%",
                "category": "%vscode-docker.commands.category.dockerRegistries%"
            },
            {
                "command": "vscode-docker.registries.reconnectRegistry",
                "title": "%vscode-docker.commands.registries.reconnectRegistry%",
                "category": "%vscode-docker.commands.category.dockerRegistries%"
            },
            {
                "command": "vscode-docker.registries.refresh",
                "title": "%vscode-docker.commands.registries.refresh%",
                "category": "%vscode-docker.commands.category.dockerRegistries%",
                "icon": "$(refresh)"
            },
            {
                "command": "vscode-docker.volumes.configureExplorer",
                "title": "%vscode-docker.commands.volumes.configureExplorer%",
                "category": "%vscode-docker.commands.category.dockerVolumes%",
                "icon": "$(settings-gear)"
            },
            {
                "command": "vscode-docker.volumes.inspect",
                "title": "%vscode-docker.commands.volumes.inspect%",
                "category": "%vscode-docker.commands.category.dockerVolumes%"
            },
            {
                "command": "vscode-docker.volumes.prune",
                "title": "%vscode-docker.commands.volumes.prune%",
                "category": "%vscode-docker.commands.category.dockerVolumes%",
                "icon": "$(clear-all)"
            },
            {
                "command": "vscode-docker.volumes.refresh",
                "title": "%vscode-docker.commands.volumes.refresh%",
                "category": "%vscode-docker.commands.category.dockerVolumes%",
                "icon": "$(refresh)"
            },
            {
                "command": "vscode-docker.volumes.remove",
                "title": "%vscode-docker.commands.volumes.remove%",
                "category": "%vscode-docker.commands.category.dockerVolumes%"
            },
            {
                "command": "vscode-docker.help",
                "title": "%vscode-docker.commands.help%",
                "category": "%vscode-docker.commands.category.docker%",
                "icon": "$(question)"
            },
            {
                "command": "vscode-docker.help.reportIssue",
                "title": "%vscode-docker.commands.help.reportIssue%",
                "category": "%vscode-docker.commands.category.docker%"
            },
            {
                "command": "vscode-docker.help.openWalkthrough",
                "title": "%vscode-docker.commands.help.openWalkthrough%",
                "category": "%vscode-docker.commands.category.docker%"
            },
            {
                "command": "vscode-docker.contexts.use",
                "title": "%vscode-docker.commands.contexts.use%",
                "category": "%vscode-docker.commands.category.contexts%",
                "icon": "$(check)"
            },
            {
                "command": "vscode-docker.contexts.remove",
                "title": "%vscode-docker.commands.contexts.remove%",
                "category": "%vscode-docker.commands.category.contexts%"
            },
            {
                "command": "vscode-docker.contexts.inspect",
                "title": "%vscode-docker.commands.contexts.inspect%",
                "category": "%vscode-docker.commands.category.contexts%"
            },
            {
                "command": "vscode-docker.contexts.configureExplorer",
                "title": "%vscode-docker.commands.contexts.configureExplorer%",
                "category": "%vscode-docker.commands.category.contexts%",
                "icon": "$(settings-gear)"
            },
            {
                "command": "vscode-docker.contexts.refresh",
                "title": "%vscode-docker.commands.contexts.refresh%",
                "category": "%vscode-docker.commands.category.contexts%",
                "icon": "$(refresh)"
            },
            {
                "command": "vscode-docker.contexts.help",
                "title": "%vscode-docker.commands.contexts.help%",
                "category": "%vscode-docker.commands.category.contexts%",
                "icon": "$(question)"
            },
            {
                "command": "vscode-docker.contexts.create.aci",
                "title": "%vscode-docker.commands.contexts.create.aci%",
                "category": "%vscode-docker.commands.category.contexts%",
                "icon": "$(add)"
            }
        ],
        "views": {
            "dockerView": [
                {
                    "id": "dockerContainers",
                    "name": "%vscode-docker.views.dockerContainers%"
                },
                {
                    "id": "dockerImages",
                    "name": "%vscode-docker.views.dockerImages%"
                },
                {
                    "id": "dockerRegistries",
                    "name": "%vscode-docker.views.dockerRegistries%"
                },
                {
                    "id": "dockerNetworks",
                    "name": "%vscode-docker.views.dockerNetworks%",
                    "visibility": "collapsed"
                },
                {
                    "id": "dockerVolumes",
                    "name": "%vscode-docker.views.dockerVolumes%",
                    "visibility": "collapsed"
                },
                {
                    "id": "vscode-docker.views.dockerContexts",
                    "name": "%vscode-docker.views.dockerContexts%",
                    "visibility": "collapsed"
                },
                {
                    "id": "vscode-docker.views.help",
                    "name": "%vscode-docker.views.help%"
                }
            ]
        },
        "viewsContainers": {
            "activitybar": [
                {
                    "icon": "resources/docker.svg",
                    "id": "dockerView",
                    "title": "%vscode-docker.views.activityBar%"
                }
            ]
        },
        "walkthroughs": [
            {
                "id": "dockerStart",
                "title": "%vscode-docker.walkthrough.dockerStart.title%",
                "featuredFor": [
                    "Dockerfile",
                    "docker-compose.yml",
                    "docker-compose.yaml"
                ],
                "description": "%vscode-docker.walkthrough.dockerStart.description%",
                "steps": [
                    {
                        "id": "openFolder",
                        "title": "%vscode-docker.walkthrough.dockerStart.openFolder.title%",
                        "completionEvents": [
                            "onCommand:workbench.action.files.openFolder"
                        ],
                        "when": "workspaceFolderCount == 0 && !isMac",
                        "description": "%vscode-docker.walkthrough.dockerStart.openFolder.description%",
                        "media": {
                            "markdown": "resources/walkthroughs/empty.md"
                        }
                    },
                    {
                        "id": "openFolderMac",
                        "title": "%vscode-docker.walkthrough.dockerStart.openFolder.title%",
                        "completionEvents": [
                            "onCommand:workbench.action.files.openFileFolder"
                        ],
                        "when": "workspaceFolderCount == 0 && isMac",
                        "description": "%vscode-docker.walkthrough.dockerStart.openFolderMac.description%",
                        "media": {
                            "markdown": "resources/walkthroughs/empty.md"
                        }
                    },
                    {
                        "id": "scaffold",
                        "title": "%vscode-docker.walkthrough.dockerStart.scaffold.title%",
                        "completionEvents": [
                            "onCommand:vscode-docker.configure",
                            "onCommand:vscode-docker.configureCompose"
                        ],
                        "when": "workspaceFolderCount > 0",
                        "description": "%vscode-docker.walkthrough.dockerStart.scaffold.description%",
                        "media": {
                            "image": "https://github.com/microsoft/vscode-docker/raw/main/resources/walkthroughs/1g-addDockerFiles.gif",
                            "altText": "Modifying Dockerfiles"
                        }
                    },
                    {
                        "id": "buildImage",
                        "title": "%vscode-docker.walkthrough.dockerStart.buildImage.title%",
                        "completionEvents": [
                            "onCommand:vscode-docker.images.build"
                        ],
                        "when": "workspaceFolderCount > 0",
                        "description": "%vscode-docker.walkthrough.dockerStart.buildImage.description%",
                        "media": {
                            "image": "https://github.com/microsoft/vscode-docker/raw/main/resources/walkthroughs/2g-buildImage.gif",
                            "altText": "Building a Docker image"
                        }
                    },
                    {
                        "id": "runContainer",
                        "title": "%vscode-docker.walkthrough.dockerStart.runContainer.title%",
                        "completionEvents": [
                            "onCommand:vscode-docker.images.run",
                            "onCommand:vscode-docker.compose.up",
                            "onCommand:vscode-docker.compose.up.subset"
                        ],
                        "description": "%vscode-docker.walkthrough.dockerStart.runContainer.description%",
                        "media": {
                            "image": "https://github.com/microsoft/vscode-docker/raw/main/resources/walkthroughs/3g-runContainers.gif",
                            "altText": "Running a Docker container"
                        }
                    },
                    {
                        "id": "dockerExplorer",
                        "title": "%vscode-docker.walkthrough.dockerStart.dockerExplorer.title%",
                        "completionEvents": [
                            "onView:dockerContainers",
                            "onCommand:workbench.view.extension.dockerView"
                        ],
                        "description": "%vscode-docker.walkthrough.dockerStart.dockerExplorer.description%",
                        "media": {
                            "image": "https://github.com/microsoft/vscode-docker/raw/main/resources/walkthroughs/4g-useExplorer.gif",
                            "altText": "Using the Docker explorer"
                        }
                    },
                    {
                        "id": "pushImage",
                        "title": "%vscode-docker.walkthrough.dockerStart.pushImage.title%",
                        "completionEvents": [
                            "onCommand:vscode-docker.images.push"
                        ],
                        "description": "%vscode-docker.walkthrough.dockerStart.pushImage.description%",
                        "media": {
                            "image": "https://github.com/microsoft/vscode-docker/raw/main/resources/walkthroughs/5g-pushImage.gif",
                            "altText": "Pushing an image to a container registry"
                        }
                    },
                    {
                        "id": "azDeploy",
                        "title": "%vscode-docker.walkthrough.dockerStart.azDeploy.title%",
                        "completionEvents": [
                            "onCommand:vscode-docker.registries.deployImageToAzure",
                            "onCommand:vscode-docker.registries.deployImageToACI"
                        ],
                        "description": "%vscode-docker.walkthrough.dockerStart.azDeploy.description%",
                        "when": "isAzureAccountInstalled",
                        "media": {
                            "image": "https://github.com/microsoft/vscode-docker/raw/main/resources/walkthroughs/6g-deployToAppSvc.gif",
                            "altText": "Deploying to Azure App Service"
                        }
                    },
                    {
                        "id": "learn",
                        "title": "%vscode-docker.walkthrough.dockerStart.learn.title%",
                        "description": "%vscode-docker.walkthrough.dockerStart.learn.description%",
                        "completionEvents": [
                            "onStepSelected"
                        ],
                        "media": {
                            "markdown": "resources/walkthroughs/empty.md"
                        }
                    }
                ]
            }
        ]
    },
    "engines": {
        "vscode": "^1.66.0"
    },
    "capabilities": {
        "virtualWorkspaces": false,
        "untrustedWorkspaces": {
            "supported": "limited",
            "description": "%vscode-docker.workspaceTrust.description%",
            "restrictedConfigurations": [
                "docker.commands.build",
                "docker.commands.run",
                "docker.commands.runInteractive",
                "docker.commands.attach",
                "docker.commands.logs",
                "docker.commands.composeUp",
                "docker.commands.composeDown",
<<<<<<< HEAD
                "containers.environment",
=======
                "docker.environment",
                "docker.dockerodeOptions",
>>>>>>> 8a491159
                "docker.scaffolding.templatePath",
                "docker.dockerPath",
                "docker.composeCommand"
            ]
        }
    },
    "scripts": {
        "watch": "webpack --watch",
        "build": "webpack --mode production --devtool hidden-source-map",
        "ci-build": "npm test",
        "package": "npm run build && vsce package",
        "ci-package": "npm test && vsce package",
        "lint": "eslint --max-warnings 0 src --ext ts",
        "test": "node ./out/test/runTest.js",
        "pretest": "tsc -p ./ && npm run lint && npm run build",
        "test-watch": "tsc -watch -p ./"
    },
    "extensionDependencies": [
        "vscode.docker",
        "vscode.yaml"
    ],
    "devDependencies": {
        "@azure/arm-appservice": "^11.0.0",
        "@types/fs-extra": "^9.0.11",
        "@types/glob": "^7.1.3",
        "@types/mocha": "^9.0.0",
        "@types/node": "16.x",
        "@types/node-fetch": "^2.5.12",
        "@types/semver": "^7.3.9",
        "@types/vscode": "1.66.0",
        "@types/xml2js": "^0.4.8",
        "@typescript-eslint/eslint-plugin": "^5.19.0",
        "@typescript-eslint/parser": "^5.19.0",
        "@vscode/test-electron": "^2.1.5",
        "copy-webpack-plugin": "^11.0.0",
        "eslint": "^8.13.0",
        "glob": "^8.0.3",
        "mocha": "^10.0.0",
        "node-loader": "^2.0.0",
        "ts-loader": "^9.2.3",
        "typescript": "^4.6.3",
        "umd-compat-loader": "^2.1.2",
        "vsce": "^2.10.0",
        "webpack": "^5.72.0",
        "webpack-bundle-analyzer": "^4.4.1",
        "webpack-cli": "^4.6.0"
    },
    "dependencies": {
        "@azure/arm-authorization": "^8.3.3",
        "@azure/arm-containerregistry": "^10.0.0",
        "@azure/storage-blob": "^12.4.1",
        "@microsoft/compose-language-service": "^0.1.2",
        "@microsoft/container-runtimes": "file:../vscode-docker-extensibility/microsoft-container-runtimes-0.0.1-alpha.tgz",
        "@microsoft/vscode-azext-azureappservice": "^0.7.1",
        "@microsoft/vscode-azext-azureutils": "^0.3.4",
        "@microsoft/vscode-azext-utils": "^0.3.9",
        "dayjs": "^1.10.4",
        "dockerfile-language-server-nodejs": "^0.9.0",
        "fs-extra": "^10.0.0",
        "gradle-to-js": "^2.0.1",
        "handlebars": "^4.7.6",
        "node-fetch": "^2.6.7",
        "semver": "^7.3.7",
        "tar": "^6.1.11",
        "vscode-languageclient": "^8.0.2",
        "vscode-nls": "^5.0.0",
        "vscode-tas-client": "^0.1.22",
        "xml2js": "^0.4.23"
    }
}<|MERGE_RESOLUTION|>--- conflicted
+++ resolved
@@ -3040,12 +3040,7 @@
                 "docker.commands.logs",
                 "docker.commands.composeUp",
                 "docker.commands.composeDown",
-<<<<<<< HEAD
-                "containers.environment",
-=======
                 "docker.environment",
-                "docker.dockerodeOptions",
->>>>>>> 8a491159
                 "docker.scaffolding.templatePath",
                 "docker.dockerPath",
                 "docker.composeCommand"
