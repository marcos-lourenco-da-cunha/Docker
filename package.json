--- conflicted
+++ resolved
@@ -1,10 +1,6 @@
 {
   "name": "vscode-docker",
-<<<<<<< HEAD
-  "version": "0.3.1",
-=======
   "version": "0.3.1-alpha",
->>>>>>> 648fe64f
   "publisher": "PeterJausovec",
   "displayName": "Docker",
   "description": "Adds syntax highlighting, commands, hover tips, and linting for Dockerfile and docker-compose files.",
