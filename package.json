--- conflicted
+++ resolved
@@ -2786,13 +2786,8 @@
         "@azure/arm-containerregistry": "^8.0.0",
         "@azure/storage-blob": "^12.3.0",
         "@docker/sdk": "^1.0.3",
-<<<<<<< HEAD
         "@grpc/grpc-js": "^1.2.3",
         "dayjs": "^1.10.3",
-=======
-        "@grpc/grpc-js": "^1.2.2",
-        "dayjs": "^1.10.2",
->>>>>>> 344c2b21
         "dockerfile-language-server-nodejs": "^0.2.2",
         "dockerode": "^3.2.1",
         "fs-extra": "^9.0.1",
@@ -2801,13 +2796,8 @@
         "handlebars": "^4.7.6",
         "request": "^2.88.2",
         "request-promise-native": "^1.0.9",
-<<<<<<< HEAD
-        "semver": "7.3.2",
+        "semver": "^7.3.4",
         "tar": "^6.1.0",
-=======
-        "semver": "^7.3.4",
-        "tar": "^6.0.5",
->>>>>>> 344c2b21
         "vscode-azureappservice": "^0.72.2",
         "vscode-azureextensionui": "^0.38.4",
         "vscode-languageclient": "^7.0.0",
