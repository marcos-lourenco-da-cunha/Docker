{
  "name": "vscode-docker",
  "version": "0.1.1-alpha",
  "publisher": "PeterJausovec",
  "displayName": "Docker",
  "description": "Adds syntax highlighting, commands, hover tips, and linting for Dockerfile and docker-compose files.",
  "license": "SEE LICENSE IN LICENSE.md",
  "icon": "images/docker_icon.png",
  "aiKey": "AIF-d9b70cd4-b9f9-4d70-929b-a071c400b217",
  "galleryBanner": {
    "color": "#1289B9",
    "theme": "dark"
  },
  "categories": [
    "Programming Languages",
    "Linters",
    "Azure"
  ],
  "keywords": [
    "docker",
    "compose",
    "container",
    "multi-root ready"
  ],
  "repository": {
    "url": "https://github.com/microsoft/vscode-docker.git"
  },
  "homepage": "https://github.com/Microsoft/vscode-docker/blob/master/README.md",
  "activationEvents": [
    "onLanguage:dockerfile",
    "onLanguage:yaml",
    "onCommand:vscode-docker.image.build",
    "onCommand:vscode-docker.image.inspect",
    "onCommand:vscode-docker.image.remove",
    "onCommand:vscode-docker.image.push",
    "onCommand:vscode-docker.image.tag",
    "onCommand:vscode-docker.container.start",
    "onCommand:vscode-docker.container.start.interactive",
    "onCommand:vscode-docker.container.start.azurecli",
    "onCommand:vscode-docker.container.stop",
    "onCommand:vscode-docker.container.restart",
    "onCommand:vscode-docker.container.show-logs",
    "onCommand:vscode-docker.container.open-shell",
    "onCommand:vscode-docker.compose.up",
    "onCommand:vscode-docker.compose.down",
    "onCommand:vscode-docker.compose.restart",
    "onCommand:vscode-docker.configure",
    "onCommand:vscode-docker.createWebApp",
    "onCommand:vscode-docker.system.prune",
    "onCommand:vscode-docker.dockerHubLogout",
    "onCommand:vscode-docker.browseDockerHub",
    "onCommand:vscode-docker.browseAzurePortal",
    "onCommand:vscode-docker.explorer.refresh",
    "onView:dockerExplorer",
    "onDebugInitialConfigurations"
  ],
  "main": "./out/dockerExtension",
  "contributes": {
    "menus": {
      "commandPalette": [
        {
          "command": "vscode-docker.browseDockerHub",
          "when": "false"
        },
        {
          "command": "vscode-docker.createWebApp",
          "when": "false"
        }
      ],
      "editor/context": [
        {
          "when": "editorLangId == dockerfile",
          "command": "vscode-docker.image.build",
          "group": "docker"
        },
        {
          "when": "resourceFilename == docker-compose.yml",
          "command": "vscode-docker.compose.up",
          "group": "docker"
        },
        {
          "when": "resourceFilename == docker-compose.yml",
          "command": "vscode-docker.compose.down",
          "group": "docker"
        },
        {
          "when": "resourceFilename == docker-compose.yml",
          "command": "vscode-docker.compose.restart",
          "group": "docker"
        },
        {
          "when": "resourceFilename == docker-compose.debug.yml",
          "command": "vscode-docker.compose.up",
          "group": "docker"
        },
        {
          "when": "resourceFilename == docker-compose.debug.yml",
          "command": "vscode-docker.compose.down",
          "group": "docker"
        },
        {
          "when": "resourceFilename == docker-compose.debug.yml",
          "command": "vscode-docker.compose.restart",
          "group": "docker"
        }
      ],
      "explorer/context": [
        {
          "when": "resourceFilename =~ /[dD]ocker[fF]ile/",
          "command": "vscode-docker.image.build",
          "group": "docker"
        },
        {
          "when": "resourceFilename =~ /[dD]ocker-[cC]ompose/",
          "command": "vscode-docker.compose.up",
          "group": "docker"
        },
        {
          "when": "resourceFilename =~ /[dD]ocker-[cC]ompose/",
          "command": "vscode-docker.compose.down",
          "group": "docker"
        },
        {
          "when": "resourceFilename =~ /[dD]ocker-[cC]ompose/",
          "command": "vscode-docker.compose.restart",
          "group": "docker"
        }
      ],
      "view/title": [
        {
          "command": "vscode-docker.explorer.refresh",
          "when": "view == dockerExplorer",
          "group": "navigation"
        },
        {
          "command": "vscode-docker.system.prune",
          "when": "view == dockerExplorer",
          "group": "navigation"
        }
      ],
      "view/item/context": [
        {
          "command": "vscode-docker.container.start",
          "when": "view == dockerExplorer && viewItem == localImageNode"
        },
        {
          "command": "vscode-docker.container.start",
          "when": "view == dockerExplorer && viewItem == imagesRootNode"
        },
        {
          "command": "vscode-docker.container.start.interactive",
          "when": "view == dockerExplorer && viewItem == localImageNode"
        },
        {
          "command": "vscode-docker.container.start.interactive",
          "when": "view == dockerExplorer && viewItem == imagesRootNode"
        },
        {
          "command": "vscode-docker.image.push",
          "when": "view == dockerExplorer && viewItem == localImageNode"
        },
        {
          "command": "vscode-docker.image.push",
          "when": "view == dockerExplorer && viewItem == imagesRootNode"
        },
        {
          "command": "vscode-docker.image.remove",
          "when": "view == dockerExplorer && viewItem == localImageNode"
        },
        {
          "command": "vscode-docker.image.remove",
          "when": "view == dockerExplorer && viewItem == imagesRootNode"
        },
        {
          "command": "vscode-docker.image.inspect",
          "when": "view == dockerExplorer && viewItem == localImageNode"
        },
        {
          "command": "vscode-docker.image.inspect",
          "when": "view == dockerExplorer && viewItem == imagesRootNode"
        },
        {
          "command": "vscode-docker.image.tag",
          "when": "view == dockerExplorer && viewItem == localImageNode"
        },
        {
          "command": "vscode-docker.image.tag",
          "when": "view == dockerExplorer && viewItem == imagesRootNode"
        },
        {
          "command": "vscode-docker.container.stop",
          "when": "view == dockerExplorer && viewItem == runningLocalContainerNode"
        },
        {
          "command": "vscode-docker.container.stop",
          "when": "view == dockerExplorer && viewItem == containersRootNode"
        },
        {
          "command": "vscode-docker.container.restart",
          "when": "view == dockerExplorer && viewItem == runningLocalContainerNode"
        },
        {
          "command": "vscode-docker.container.restart",
          "when": "view == dockerExplorer && viewItem == stoppedLocalContainerNode"
        },
        {
          "command": "vscode-docker.container.restart",
          "when": "view == dockerExplorer && viewItem == containersRootNode"
        },
        {
          "command": "vscode-docker.container.show-logs",
          "when": "view == dockerExplorer && viewItem == runningLocalContainerNode"
        },
        {
          "command": "vscode-docker.container.show-logs",
          "when": "view == dockerExplorer && viewItem == stoppedLocalContainerNode"
        },
        {
          "command": "vscode-docker.container.show-logs",
          "when": "view == dockerExplorer && viewItem == containersRootNode"
        },
        {
          "command": "vscode-docker.container.open-shell",
          "when": "view == dockerExplorer && viewItem == runningLocalContainerNode"
        },
        {
          "command": "vscode-docker.container.open-shell",
          "when": "view == dockerExplorer && viewItem == containersRootNode"
        },
        {
          "command": "vscode-docker.container.remove",
          "when": "view == dockerExplorer && viewItem == stoppedLocalContainerNode"
        },
        {
          "command": "vscode-docker.container.remove",
          "when": "view == dockerExplorer && viewItem == runningLocalContainerNode"
        },
        {
          "command": "vscode-docker.container.remove",
          "when": "view == dockerExplorer && viewItem == containersRootNode"
        },
        {
          "command": "vscode-docker.createWebApp",
          "when": "view == dockerExplorer && viewItem == azureImageNode"
        },
        {
          "command": "vscode-docker.createWebApp",
          "when": "view == dockerExplorer && viewItem == dockerHubImageTag"
        },
        {
          "command": "vscode-docker.dockerHubLogout",
          "when": "view == dockerExplorer && viewItem == dockerHubRootNode"
        },
        {
          "command": "vscode-docker.browseDockerHub",
          "when": "view == dockerExplorer && viewItem == dockerHubImageTag"
        },
        {
          "command": "vscode-docker.browseDockerHub",
          "when": "view == dockerExplorer && viewItem == dockerHubRepository"
        },
        {
          "command": "vscode-docker.browseDockerHub",
          "when": "view == dockerExplorer && viewItem == dockerHubNamespace"
        },
        {
          "command": "vscode-docker.browseAzurePortal",
          "when": "view == dockerExplorer && viewItem == azureRegistryNode"
        },
        {
          "command": "vscode-docker.browseAzurePortal",
          "when": "view == dockerExplorer && viewItem == azureRepositoryNode"
        },
        {
          "command": "vscode-docker.browseAzurePortal",
          "when": "view == dockerExplorer && viewItem == azureImageNode"
        }
      ]
    },
    "debuggers": [
      {
        "type": "docker",
        "label": "Docker",
        "configurationSnippets": [
          {
            "label": "Docker: Attach to Node",
            "description": "Docker: Attach to Node",
            "body": {
              "type": "node",
              "request": "attach",
              "name": "Docker: Attach to Node",
              "port": 9229,
              "address": "localhost",
              "localRoot": "^\"\\${workspaceFolder}\"",
              "remoteRoot": "/usr/src/app",
              "protocol": "inspector"
            }
          }
        ]
      }
    ],
    "languages": [
      {
        "id": "dockerfile",
        "aliases": [
          "Dockerfile"
        ],
        "filenamePatterns": [
          "*.dockerfile",
          "Dockerfile"
        ]
      }
    ],
    "configuration": {
      "type": "object",
      "title": "Docker configuration options",
      "properties": {
        "docker.defaultRegistry": {
          "type": "string",
          "default": "",
          "description": "Default registry when tagging an image, empty string will target Docker Hub when pushing."
        },
        "docker.defaultRegistryPath": {
          "type": "string",
          "default": "",
          "description": "Path within registry to push to."
        },
        "docker.showExplorer": {
          "type": "boolean",
          "default": true,
          "description": "Show or hide the Explorer."
        },
        "docker.explorerRefreshInterval": {
          "type": "number",
          "default": 1000,
          "description": "Explorer refresh interval, default is 1000ms."
        },
        "docker.imageBuildContextPath": {
          "type": "string",
          "default": "",
          "description": "Build context PATH to pass to Docker build command."
        },
        "docker.truncateLongRegistryPaths": {
          "type": "boolean",
          "default": false,
          "description": "Truncate long Image and Container registry paths in the Explorer."
        },
        "docker.truncateMaxLength": {
          "type": "number",
          "default": 10,
          "description": "Maximum number of characters for long registry paths in the Explorer, including elipsis."
        },
        "docker.host": {
          "type": "string",
          "default": "",
          "description": "Host to connect to (same as setting the DOCKER_HOST environment variable)"
        },
        "docker.languageserver.diagnostics.deprecatedMaintainer": {
          "scope": "resource",
          "type": "string",
          "default": "warning",
          "enum": [
            "ignore",
            "warning",
            "error"
          ],
          "description": "Controls the diagnostic severity for the deprecated MAINTAINER instruction."
        },
        "docker.languageserver.diagnostics.emptyContinuationLine": {
          "scope": "resource",
          "type": "string",
          "default": "warning",
          "enum": [
            "ignore",
            "warning",
            "error"
          ],
          "description": "Controls the diagnostic severity for flagging empty continuation lines found in instructions that span multiple lines."
        },
        "docker.languageserver.diagnostics.directiveCasing": {
          "scope": "resource",
          "type": "string",
          "default": "warning",
          "enum": [
            "ignore",
            "warning",
            "error"
          ],
          "description": "Controls the diagnostic severity for parser directives that are not written in lowercase."
        },
        "docker.languageserver.diagnostics.instructionCasing": {
          "scope": "resource",
          "type": "string",
          "default": "warning",
          "enum": [
            "ignore",
            "warning",
            "error"
          ],
          "description": "Controls the diagnostic severity for instructions that are not written in uppercase."
        },
        "docker.languageserver.diagnostics.instructionCmdMultiple": {
          "scope": "resource",
          "type": "string",
          "default": "warning",
          "enum": [
            "ignore",
            "warning",
            "error"
          ],
          "description": "Controls the diagnostic severity for flagging a Dockerfile with multiple CMD instructions."
        },
        "docker.languageserver.diagnostics.instructionEntrypointMultiple": {
          "scope": "resource",
          "type": "string",
          "default": "warning",
          "enum": [
            "ignore",
            "warning",
            "error"
          ],
          "description": "Controls the diagnostic severity for flagging a Dockerfile with multiple ENTRYPOINT instructions."
        },
        "docker.languageserver.diagnostics.instructionHealthcheckMultiple": {
          "scope": "resource",
          "type": "string",
          "default": "warning",
          "enum": [
            "ignore",
            "warning",
            "error"
          ],
          "description": "Controls the diagnostic severity for flagging a Dockerfile with multiple HEALTHCHECK instructions."
        },
        "docker.languageserver.diagnostics.instructionJSONInSingleQuotes": {
          "scope": "resource",
          "type": "string",
          "default": "warning",
          "enum": [
            "ignore",
            "warning",
            "error"
          ],
          "description": "Controls the diagnostic severity for JSON instructions that are written incorrectly with single quotes."
        },
        "docker.attachShellCommand.linuxContainer": {
          "type": "string",
          "default": "/bin/sh",
          "description": "Attach command to use for Linux containers"
        },
        "docker.attachShellCommand.windowsContainer": {
          "type": "string",
          "default": "powershell",
          "description": "Attach command to use for Windows containers"
        },
        "docker.promptOnSystemPrune": {
          "type": "boolean",
          "default": true,
          "description": "Prompt for confirmation when running System Prune command"
        },
        "docker.dockerComposeBuild": {
          "type": "boolean",
          "default": true,
          "description": "Run docker-compose with the --build argument, defaults to true"
        },
        "docker.dockerComposeDetached": {
          "type": "boolean",
          "default": true,
          "description": "Run docker-compose with the --d (detached) argument, defaults to true"
        }
      }
    },
    "commands": [
      {
        "command": "vscode-docker.configure",
        "title": "Add Docker files to Workspace",
        "description": "Add Dockerfile, docker-compose.yml files",
        "category": "Docker"
      },
      {
        "command": "vscode-docker.image.build",
        "title": "Build Image",
        "description": "Build a Docker image from a Dockerfile",
        "category": "Docker"
      },
      {
        "command": "vscode-docker.image.inspect",
        "title": "Inspect Image",
        "description": "Inspect the metadata of a Docker image",
        "category": "Docker"
      },
      {
        "command": "vscode-docker.image.remove",
        "title": "Remove Image",
        "description": "Remove a Docker image",
        "category": "Docker"
      },
      {
        "command": "vscode-docker.image.tag",
        "title": "Tag Image",
        "description": "Tag a Docker image",
        "category": "Docker"
      },
      {
        "command": "vscode-docker.container.start",
        "title": "Run",
        "description": "Starts a container from an image",
        "category": "Docker"
      },
      {
        "command": "vscode-docker.container.start.interactive",
        "title": "Run Interactive",
        "description": "Starts a container from an image and runs it interactively",
        "category": "Docker"
      },
      {
        "command": "vscode-docker.container.start.azurecli",
        "title": "Azure CLI",
        "description": "Starts a container from the Azure CLI image and runs it interactively",
        "category": "Docker"
      },
      {
        "command": "vscode-docker.container.stop",
        "title": "Stop Container",
        "description": "Stop a running container",
        "category": "Docker"
      },
      {
        "command": "vscode-docker.container.restart",
        "title": "Restart Container",
        "description": "Restart one or more containers",
        "category": "Docker"
      },
      {
        "command": "vscode-docker.container.remove",
        "title": "Remove Container",
        "description": "Remove a stopped container",
        "category": "Docker"
      },
      {
        "command": "vscode-docker.container.show-logs",
        "title": "Show Logs",
        "description": "Show the logs of a running container",
        "category": "Docker"
      },
      {
        "command": "vscode-docker.container.open-shell",
        "title": "Attach Shell",
        "description": "Open a terminal with an interactive shell for a running container",
        "category": "Docker"
      },
      {
        "command": "vscode-docker.compose.up",
        "title": "Compose Up",
        "description": "Starts a composition of containers",
        "category": "Docker"
      },
      {
        "command": "vscode-docker.compose.down",
        "title": "Compose Down",
        "description": "Stops a composition of containers",
        "category": "Docker"
      },
      {
        "command": "vscode-docker.compose.restart",
        "title": "Compose Restart",
        "description": "Restarts a composition of containers",
        "category": "Docker"
      },
      {
        "command": "vscode-docker.image.push",
        "title": "Push",
        "description": "Push an image to a registry",
        "category": "Docker"
      },
      {
        "command": "vscode-docker.system.prune",
        "title": "System Prune",
        "category": "Docker",
        "icon": {
          "light": "images/light/prune.svg",
          "dark": "images/dark/prune.svg"
        }
      },
      {
        "command": "vscode-docker.explorer.refresh",
        "title": "Refresh Explorer",
        "category": "Docker",
        "icon": {
          "light": "images/light/refresh.svg",
          "dark": "images/dark/refresh.svg"
        }
      },
      {
        "command": "vscode-docker.createWebApp",
        "title": "Deploy Image to Azure App Service",
        "category": "Docker"
      },
      {
        "command": "vscode-docker.dockerHubLogout",
        "title": "Docker Hub Logout",
        "category": "Docker"
      },
      {
        "command": "vscode-docker.browseDockerHub",
        "title": "Browse in Docker Hub",
        "category": "Docker"
      },
      {
        "command": "vscode-docker.browseAzurePortal",
        "title": "Browse in the Azure Portal",
        "category": "Docker"
      }
    ],
    "views": {
      "dockerView": [
        {
          "id": "dockerExplorer",
          "name": "Explorer",
          "when": "config.docker.showExplorer == true"
        }
      ]
    },
    "viewsContainers": {
      "activitybar": [
        {
          "icon": "images/docker.svg",
          "id": "dockerView",
          "title": "Docker"
        }
      ]
    }
  },
  "engines": {
    "vscode": "^1.25.0"
  },
  "scripts": {
    "vscode:prepublish": "tsc -p ./",
    "build": "tsc -p ./",
    "compile": "tsc -watch -p ./",
    "lint": "tslint --project tsconfig.json -t verbose",
    "lint-fix": "tslint --project tsconfig.json -t verbose --fix",
    "postinstall": "node ./node_modules/vscode/bin/install",
    "test": "npm run build && cross-env CODE_TESTS_WORKSPACE=./test/test.code-workspace node ./node_modules/vscode/bin/test",
    "all": "npm i && npm run lint && npm test"
  },
  "extensionDependencies": [
    "vscode.docker",
    "vscode.yaml"
  ],
  "devDependencies": {
    "@types/adm-zip": "^0.4.31",
    "@types/fs-extra": "^5.0.4",
    "@types/glob": "5.0.35",
    "@types/keytar": "^4.0.1",
    "@types/mocha": "^5.2.5",
    "@types/node": "^8.0.34",
    "adm-zip": "^0.4.11",
    "azure-storage": "^2.8.1",
    "cross-env": "^5.2.0",
    "gulp": "^3.9.1",
    "mocha": "5.2.0",
    "tslint": "^5.11.0",
    "tslint-microsoft-contrib": "5.0.1",
    "typescript": "^2.1.5",
    "vsce": "^1.37.5",
    "vscode": "^1.1.18"
  },
  "dependencies": {
    "azure-arm-containerregistry": "^2.3.0",
    "azure-arm-resource": "^2.0.0-preview",
    "azure-arm-website": "^1.0.0-preview",
    "dockerfile-language-server-nodejs": "^0.0.18",
    "dockerode": "^2.5.1",
    "fs-extra": "^6.0.1",
    "glob": "7.1.2",
    "gradle-to-js": "^1.0.1",
    "moment": "^2.19.3",
    "opn": "^5.1.0",
    "pom-parser": "^1.1.1",
    "request-promise": "^4.2.2",
    "vscode-azureextensionui": "^0.16.6",
<<<<<<< HEAD
    "vscode-extension-telemetry": "^0.0.6",
    "vscode-languageclient": "4.4.0"
=======
    "vscode-extension-telemetry": "0.0.18",
    "vscode-languageclient": "^4.4.0"
>>>>>>> d0fec76c
  }
}<|MERGE_RESOLUTION|>--- conflicted
+++ resolved
@@ -680,12 +680,7 @@
     "pom-parser": "^1.1.1",
     "request-promise": "^4.2.2",
     "vscode-azureextensionui": "^0.16.6",
-<<<<<<< HEAD
-    "vscode-extension-telemetry": "^0.0.6",
-    "vscode-languageclient": "4.4.0"
-=======
     "vscode-extension-telemetry": "0.0.18",
     "vscode-languageclient": "^4.4.0"
->>>>>>> d0fec76c
   }
 }