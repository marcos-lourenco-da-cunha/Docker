{
  "name": "vscode-docker",
  "version": "0.1.1-alpha",
  "publisher": "PeterJausovec",
  "displayName": "Docker",
  "description": "Adds syntax highlighting, commands, hover tips, and linting for Dockerfile and docker-compose files.",
  "license": "SEE LICENSE IN LICENSE.md",
  "icon": "images/docker_icon.png",
  "aiKey": "AIF-d9b70cd4-b9f9-4d70-929b-a071c400b217",
  "galleryBanner": {
    "color": "#1289B9",
    "theme": "dark"
  },
  "categories": [
    "Programming Languages",
    "Linters",
    "Azure"
  ],
  "keywords": [
    "docker",
    "compose",
    "container",
    "multi-root ready"
  ],
  "repository": {
    "url": "https://github.com/microsoft/vscode-docker.git"
  },
  "homepage": "https://github.com/Microsoft/vscode-docker/blob/master/README.md",
  "activationEvents": [
    "onLanguage:dockerfile",
    "onLanguage:yaml",
    "onCommand:vscode-docker.image.build",
    "onCommand:vscode-docker.image.inspect",
    "onCommand:vscode-docker.image.remove",
    "onCommand:vscode-docker.image.push",
    "onCommand:vscode-docker.image.tag",
    "onCommand:vscode-docker.container.start",
    "onCommand:vscode-docker.container.start.interactive",
    "onCommand:vscode-docker.container.start.azurecli",
    "onCommand:vscode-docker.container.stop",
    "onCommand:vscode-docker.container.restart",
    "onCommand:vscode-docker.container.show-logs",
    "onCommand:vscode-docker.container.open-shell",
    "onCommand:vscode-docker.compose.up",
    "onCommand:vscode-docker.compose.down",
    "onCommand:vscode-docker.compose.restart",
    "onCommand:vscode-docker.configure",
    "onCommand:vscode-docker.createWebApp",
    "onCommand:vscode-docker.createRegistry",
    "onCommand:vscode-docker.system.prune",
    "onCommand:vscode-docker.dockerHubLogout",
    "onCommand:vscode-docker.browseDockerHub",
    "onCommand:vscode-docker.browseAzurePortal",
    "onCommand:vscode-docker.explorer.refresh",
<<<<<<< HEAD
    "onCommand:vscode-docker.delete-ACR-Registry",
    "onCommand:vscode-docker.delete-ACR-Repository",
    "onCommand:vscode-docker.delete-ACR-Image",
=======
    "onCommand:vscode-docker.deleteAzureImage",
    "onCommand:vscode-docker.pullFromAzure",
<<<<<<< HEAD
>>>>>>> Made loginCredentials method in acrTools more efficient, added Pull Image from Azure option, temporary fix for no registries
=======
>>>>>>> 57f39125
    "onView:dockerExplorer",
    "onDebugInitialConfigurations"
  ],
  "main": "./out/dockerExtension",
  "contributes": {
    "menus": {
      "commandPalette": [
        {
          "command": "vscode-docker.browseDockerHub",
          "when": "false"
        },
        {
          "command": "vscode-docker.createWebApp",
          "when": "false"
        }
      ],
      "editor/context": [
        {
          "when": "editorLangId == dockerfile",
          "command": "vscode-docker.image.build",
          "group": "docker"
        },
        {
          "when": "resourceFilename == docker-compose.yml",
          "command": "vscode-docker.compose.up",
          "group": "docker"
        },
        {
          "when": "resourceFilename == docker-compose.yml",
          "command": "vscode-docker.compose.down",
          "group": "docker"
        },
        {
          "when": "resourceFilename == docker-compose.yml",
          "command": "vscode-docker.compose.restart",
          "group": "docker"
        },
        {
          "when": "resourceFilename == docker-compose.debug.yml",
          "command": "vscode-docker.compose.up",
          "group": "docker"
        },
        {
          "when": "resourceFilename == docker-compose.debug.yml",
          "command": "vscode-docker.compose.down",
          "group": "docker"
        },
        {
          "when": "resourceFilename == docker-compose.debug.yml",
          "command": "vscode-docker.compose.restart",
          "group": "docker"
        }
      ],
      "explorer/context": [
        {
          "when": "resourceFilename =~ /[dD]ocker[fF]ile/",
          "command": "vscode-docker.image.build",
          "group": "docker"
        },
        {
          "when": "resourceFilename =~ /[dD]ocker-[cC]ompose/",
          "command": "vscode-docker.compose.up",
          "group": "docker"
        },
        {
          "when": "resourceFilename =~ /[dD]ocker-[cC]ompose/",
          "command": "vscode-docker.compose.down",
          "group": "docker"
        },
        {
          "when": "resourceFilename =~ /[dD]ocker-[cC]ompose/",
          "command": "vscode-docker.compose.restart",
          "group": "docker"
        }
      ],
      "view/title": [
        {
          "command": "vscode-docker.explorer.refresh",
          "when": "view == dockerExplorer",
          "group": "navigation"
        },
        {
          "command": "vscode-docker.system.prune",
          "when": "view == dockerExplorer",
          "group": "navigation"
        }
      ],
      "view/item/context": [
        {
          "command": "vscode-docker.container.start",
          "when": "view == dockerExplorer && viewItem =~ /^(localImageNode|imagesRootNode)$/"
        },
        {
          "command": "vscode-docker.container.start.interactive",
          "when": "view == dockerExplorer && viewItem =~ /^(localImageNode|imagesRootNode)$/"
        },
        {
          "command": "vscode-docker.image.push",
          "when": "view == dockerExplorer && viewItem =~ /^(localImageNode|imagesRootNode)$/"
        },
        {
          "command": "vscode-docker.image.remove",
          "when": "view == dockerExplorer && viewItem =~ /^(localImageNode|imagesRootNode)$/"
        },
        {
          "command": "vscode-docker.image.inspect",
          "when": "view == dockerExplorer && viewItem =~ /^(localImageNode|imagesRootNode)$/"
        },
        {
          "command": "vscode-docker.image.tag",
          "when": "view == dockerExplorer && viewItem =~ /^(localImageNode|imagesRootNode)$/"
        },
        {
          "command": "vscode-docker.container.stop",
          "when": "view == dockerExplorer && viewItem =~ /^(runningLocalContainerNode|containersRootNode)$/"
        },
        {
          "command": "vscode-docker.container.restart",
          "when": "view == dockerExplorer && viewItem =~ /^(runningLocalContainerNode|stoppedLocalContainerNode|containersRootNode)$/"
        },
        {
          "command": "vscode-docker.container.show-logs",
          "when": "view == dockerExplorer && viewItem =~ /^(runningLocalContainerNode|stoppedLocalContainerNode|containersRootNode)$/"
        },
        {
          "command": "vscode-docker.container.open-shell",
          "when": "view == dockerExplorer && viewItem =~ /^(runningLocalContainerNode|containersRootNode)$/"
        },
        {
          "command": "vscode-docker.container.remove",
          "when": "view == dockerExplorer && viewItem =~ /^(stoppedLocalContainerNode|runningLocalContainerNode|containersRootNode)$/"
        },
        {
          "command": "vscode-docker.createWebApp",
          "when": "view == dockerExplorer && viewItem =~ /^(azureImageNode|dockerHubImageTag)$/"
        },
        {
          "command": "vscode-docker.createRegistry",
          "when": "view == dockerExplorer && viewItem == azureRegistryRootNode"
        },
        {
          "command": "vscode-docker.dockerHubLogout",
          "when": "view == dockerExplorer && viewItem == dockerHubRootNode"
        },
        {
          "command": "vscode-docker.deleteAzureImage",
          "when": "view == dockerExplorer && viewItem == azureImageNode"
        },
        {
          "command": "vscode-docker.pullFromAzure",
          "when": "view == dockerExplorer && viewItem == azureImageNode"
        },
        {
          "command": "vscode-docker.browseDockerHub",
          "when": "view == dockerExplorer && viewItem == dockerHubImageTag"
        },
        {
          "command": "vscode-docker.browseDockerHub",
          "when": "view == dockerExplorer && viewItem == dockerHubRepository"
        },
        {
          "command": "vscode-docker.delete-ACR-Image",
          "when": "view == dockerExplorer && viewItem == azureImageNode"
        },
        {
          "command": "vscode-docker.delete-ACR-Registry",
          "when": "view == dockerExplorer && viewItem == azureRegistryNode"
        },
        {
          "command": "vscode-docker.browseDockerHub",
          "when": "view == dockerExplorer && viewItem =~ /^(dockerHubImageTag|dockerHubRepository|dockerHubNamespace)$/"
        },
        {
          "command": "vscode-docker.browseAzurePortal",
          "when": "view == dockerExplorer && viewItem =~ /^(azureRegistryNode|azureRepositoryNode|azureImageNode)$/"
        }
      ]
    },
    "debuggers": [
      {
        "type": "docker",
        "label": "Docker",
        "configurationSnippets": [
          {
            "label": "Docker: Attach to Node",
            "description": "Docker: Attach to Node",
            "body": {
              "type": "node",
              "request": "attach",
              "name": "Docker: Attach to Node",
              "port": 9229,
              "address": "localhost",
              "localRoot": "^\"\\${workspaceFolder}\"",
              "remoteRoot": "/usr/src/app",
              "protocol": "inspector"
            }
          }
        ]
      }
    ],
    "languages": [
      {
        "id": "dockerfile",
        "aliases": [
          "Dockerfile"
        ],
        "filenamePatterns": [
          "*.dockerfile",
          "Dockerfile"
        ]
      }
    ],
    "configuration": {
      "type": "object",
      "title": "Docker configuration options",
      "properties": {
        "docker.defaultRegistry": {
          "type": "string",
          "default": "",
          "description": "Default registry when tagging an image, empty string will target Docker Hub when pushing."
        },
        "docker.defaultRegistryPath": {
          "type": "string",
          "default": "",
          "description": "Path within registry to push to."
        },
        "docker.showExplorer": {
          "type": "boolean",
          "default": true,
          "description": "Show or hide the Explorer."
        },
        "docker.explorerRefreshInterval": {
          "type": "number",
          "default": 1000,
          "description": "Explorer refresh interval, default is 1000ms."
        },
        "docker.imageBuildContextPath": {
          "type": "string",
          "default": "",
          "description": "Build context PATH to pass to Docker build command."
        },
        "docker.truncateLongRegistryPaths": {
          "type": "boolean",
          "default": false,
          "description": "Truncate long Image and Container registry paths in the Explorer."
        },
        "docker.truncateMaxLength": {
          "type": "number",
          "default": 10,
          "description": "Maximum number of characters for long registry paths in the Explorer, including elipsis."
        },
        "docker.host": {
          "type": "string",
          "default": "",
          "description": "Host to connect to (same as setting the DOCKER_HOST environment variable)"
        },
        "docker.languageserver.diagnostics.deprecatedMaintainer": {
          "scope": "resource",
          "type": "string",
          "default": "warning",
          "enum": [
            "ignore",
            "warning",
            "error"
          ],
          "description": "Controls the diagnostic severity for the deprecated MAINTAINER instruction."
        },
        "docker.languageserver.diagnostics.emptyContinuationLine": {
          "scope": "resource",
          "type": "string",
          "default": "warning",
          "enum": [
            "ignore",
            "warning",
            "error"
          ],
          "description": "Controls the diagnostic severity for flagging empty continuation lines found in instructions that span multiple lines."
        },
        "docker.languageserver.diagnostics.directiveCasing": {
          "scope": "resource",
          "type": "string",
          "default": "warning",
          "enum": [
            "ignore",
            "warning",
            "error"
          ],
          "description": "Controls the diagnostic severity for parser directives that are not written in lowercase."
        },
        "docker.languageserver.diagnostics.instructionCasing": {
          "scope": "resource",
          "type": "string",
          "default": "warning",
          "enum": [
            "ignore",
            "warning",
            "error"
          ],
          "description": "Controls the diagnostic severity for instructions that are not written in uppercase."
        },
        "docker.languageserver.diagnostics.instructionCmdMultiple": {
          "scope": "resource",
          "type": "string",
          "default": "warning",
          "enum": [
            "ignore",
            "warning",
            "error"
          ],
          "description": "Controls the diagnostic severity for flagging a Dockerfile with multiple CMD instructions."
        },
        "docker.languageserver.diagnostics.instructionEntrypointMultiple": {
          "scope": "resource",
          "type": "string",
          "default": "warning",
          "enum": [
            "ignore",
            "warning",
            "error"
          ],
          "description": "Controls the diagnostic severity for flagging a Dockerfile with multiple ENTRYPOINT instructions."
        },
        "docker.languageserver.diagnostics.instructionHealthcheckMultiple": {
          "scope": "resource",
          "type": "string",
          "default": "warning",
          "enum": [
            "ignore",
            "warning",
            "error"
          ],
          "description": "Controls the diagnostic severity for flagging a Dockerfile with multiple HEALTHCHECK instructions."
        },
        "docker.languageserver.diagnostics.instructionJSONInSingleQuotes": {
          "scope": "resource",
          "type": "string",
          "default": "warning",
          "enum": [
            "ignore",
            "warning",
            "error"
          ],
          "description": "Controls the diagnostic severity for JSON instructions that are written incorrectly with single quotes."
        },
        "docker.attachShellCommand.linuxContainer": {
          "type": "string",
          "default": "/bin/sh",
          "description": "Attach command to use for Linux containers"
        },
        "docker.attachShellCommand.windowsContainer": {
          "type": "string",
          "default": "powershell",
          "description": "Attach command to use for Windows containers"
        },
        "docker.promptOnSystemPrune": {
          "type": "boolean",
          "default": true,
          "description": "Prompt for confirmation when running System Prune command"
        },
        "docker.dockerComposeBuild": {
          "type": "boolean",
          "default": true,
          "description": "Run docker-compose with the --build argument, defaults to true"
        },
        "docker.dockerComposeDetached": {
          "type": "boolean",
          "default": true,
          "description": "Run docker-compose with the --d (detached) argument, defaults to true"
        }
      }
    },
    "commands": [
      {
        "command": "vscode-docker.configure",
        "title": "Add Docker files to Workspace",
        "description": "Add Dockerfile, docker-compose.yml files",
        "category": "Docker"
      },
      {
        "command": "vscode-docker.image.build",
        "title": "Build Image",
        "description": "Build a Docker image from a Dockerfile",
        "category": "Docker"
      },
      {
        "command": "vscode-docker.image.inspect",
        "title": "Inspect Image",
        "description": "Inspect the metadata of a Docker image",
        "category": "Docker"
      },
      {
        "command": "vscode-docker.image.remove",
        "title": "Remove Image",
        "description": "Remove a Docker image",
        "category": "Docker"
      },
      {
        "command": "vscode-docker.image.tag",
        "title": "Tag Image",
        "description": "Tag a Docker image",
        "category": "Docker"
      },
      {
        "command": "vscode-docker.container.start",
        "title": "Run",
        "description": "Starts a container from an image",
        "category": "Docker"
      },
      {
        "command": "vscode-docker.container.start.interactive",
        "title": "Run Interactive",
        "description": "Starts a container from an image and runs it interactively",
        "category": "Docker"
      },
      {
        "command": "vscode-docker.container.start.azurecli",
        "title": "Azure CLI",
        "description": "Starts a container from the Azure CLI image and runs it interactively",
        "category": "Docker"
      },
      {
        "command": "vscode-docker.container.stop",
        "title": "Stop Container",
        "description": "Stop a running container",
        "category": "Docker"
      },
      {
        "command": "vscode-docker.container.restart",
        "title": "Restart Container",
        "description": "Restart one or more containers",
        "category": "Docker"
      },
      {
        "command": "vscode-docker.container.remove",
        "title": "Remove Container",
        "description": "Remove a stopped container",
        "category": "Docker"
      },
      {
        "command": "vscode-docker.container.show-logs",
        "title": "Show Logs",
        "description": "Show the logs of a running container",
        "category": "Docker"
      },
      {
        "command": "vscode-docker.container.open-shell",
        "title": "Attach Shell",
        "description": "Open a terminal with an interactive shell for a running container",
        "category": "Docker"
      },
      {
        "command": "vscode-docker.compose.up",
        "title": "Compose Up",
        "description": "Starts a composition of containers",
        "category": "Docker"
      },
      {
        "command": "vscode-docker.compose.down",
        "title": "Compose Down",
        "description": "Stops a composition of containers",
        "category": "Docker"
      },
      {
        "command": "vscode-docker.compose.restart",
        "title": "Compose Restart",
        "description": "Restarts a composition of containers",
        "category": "Docker"
      },
      {
        "command": "vscode-docker.createRegistry",
        "title": "Create Registry",
        "category": "Docker"
      },
      {
        "command": "vscode-docker.delete-ACR-Repository",
        "title": "Delete Azure Repository",
        "category": "Docker"
      },
      {
        "command": "vscode-docker.delete-ACR-Image",
        "title": "Delete Azure Image",
        "category": "Docker"
      },
      {
        "command": "vscode-docker.image.push",
        "title": "Push",
        "description": "Push an image to a registry",
        "category": "Docker"
      },
      {
        "command": "vscode-docker.system.prune",
        "title": "System Prune",
        "category": "Docker",
        "icon": {
          "light": "images/light/prune.svg",
          "dark": "images/dark/prune.svg"
        }
      },
      {
        "command": "vscode-docker.explorer.refresh",
        "title": "Refresh Explorer",
        "category": "Docker",
        "icon": {
          "light": "images/light/refresh.svg",
          "dark": "images/dark/refresh.svg"
        }
      },
      {
        "command": "vscode-docker.createWebApp",
        "title": "Deploy Image to Azure App Service",
        "category": "Docker"
      },
      {
        "command": "vscode-docker.pullFromAzure",
        "title": "Pull Image from Azure",
        "category": "Docker"
      },
      {
        "command": "vscode-docker.dockerHubLogout",
        "title": "Docker Hub Logout",
        "category": "Docker"
      },
      {
        "command": "vscode-docker.browseDockerHub",
        "title": "Browse in Docker Hub",
        "category": "Docker"
      },
      {
        "command": "vscode-docker.browseAzurePortal",
        "title": "Browse in the Azure Portal",
        "category": "Docker"
      },
      {
        "command": "vscode-docker.delete-ACR-Registry",
        "title": "Delete Azure Registry",
        "category": "Docker"
      },
      {
        "command": "vscode-docker.delete-ACR-Image",
        "title": "Delete Azure Image",
        "category": "Docker"
      }
    ],
    "views": {
      "dockerView": [
        {
          "id": "dockerExplorer",
          "name": "Explorer",
          "when": "config.docker.showExplorer == true"
        }
      ]
    },
    "viewsContainers": {
      "activitybar": [
        {
          "icon": "images/docker.svg",
          "id": "dockerView",
          "title": "Docker"
        }
      ]
    }
  },
  "engines": {
    "vscode": "^1.25.0"
  },
  "scripts": {
    "vscode:prepublish": "tsc -p ./",
    "build": "tsc -p ./",
    "compile": "tsc -watch -p ./",
    "lint": "tslint --project tsconfig.json -t verbose",
    "lint-fix": "tslint --project tsconfig.json -t verbose --fix",
    "postinstall": "node ./node_modules/vscode/bin/install",
    "test": "npm run build && cross-env CODE_TESTS_WORKSPACE=./test/test.code-workspace node ./node_modules/vscode/bin/test",
    "all": "npm i && npm run lint && npm test"
  },
  "extensionDependencies": [
    "vscode.docker",
    "vscode.yaml"
  ],
  "devDependencies": {
    "@types/adm-zip": "^0.4.31",
    "@types/fs-extra": "^5.0.4",
    "@types/glob": "5.0.35",
    "@types/keytar": "^4.0.1",
    "@types/mocha": "^5.2.5",
    "@types/node": "^8.0.34",
    "adm-zip": "^0.4.11",
    "azure-storage": "^2.8.1",
    "cross-env": "^5.2.0",
    "gulp": "^3.9.1",
    "mocha": "5.2.0",
    "tslint": "^5.11.0",
    "tslint-microsoft-contrib": "5.0.1",
    "typescript": "^2.1.5",
    "vsce": "^1.37.5",
    "vscode": "^1.1.18"
  },
  "dependencies": {
    "azure-arm-containerregistry": "^2.3.0",
    "azure-arm-resource": "^2.0.0-preview",
    "azure-arm-website": "^1.0.0-preview",
    "dockerfile-language-server-nodejs": "^0.0.18",
    "dockerode": "^2.5.1",
    "fs-extra": "^6.0.1",
    "glob": "7.1.2",
    "gradle-to-js": "^1.0.1",
    "moment": "^2.19.3",
    "opn": "^5.1.0",
    "pom-parser": "^1.1.1",
    "request-promise": "^4.2.2",
    "vscode-azureextensionui": "^0.16.6",
    "vscode-extension-telemetry": "0.0.18",
    "vscode-languageclient": "^4.4.0"
  }
}<|MERGE_RESOLUTION|>--- conflicted
+++ resolved
@@ -52,17 +52,11 @@
     "onCommand:vscode-docker.browseDockerHub",
     "onCommand:vscode-docker.browseAzurePortal",
     "onCommand:vscode-docker.explorer.refresh",
-<<<<<<< HEAD
     "onCommand:vscode-docker.delete-ACR-Registry",
     "onCommand:vscode-docker.delete-ACR-Repository",
     "onCommand:vscode-docker.delete-ACR-Image",
-=======
     "onCommand:vscode-docker.deleteAzureImage",
     "onCommand:vscode-docker.pullFromAzure",
-<<<<<<< HEAD
->>>>>>> Made loginCredentials method in acrTools more efficient, added Pull Image from Azure option, temporary fix for no registries
-=======
->>>>>>> 57f39125
     "onView:dockerExplorer",
     "onDebugInitialConfigurations"
   ],
