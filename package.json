{
    "name": "vscode-docker",
    "version": "1.11.5-alpha",
    "publisher": "ms-azuretools",
    "displayName": "Docker",
    "description": "Makes it easy to create, manage, and debug containerized applications.",
    "license": "SEE LICENSE IN LICENSE.md",
    "icon": "resources/docker_blue.png",
    "aiKey": "AIF-d9b70cd4-b9f9-4d70-929b-a071c400b217",
    "galleryBanner": {
        "color": "#1e1e1e",
        "theme": "dark"
    },
    "categories": [
        "Programming Languages",
        "Linters",
        "Azure"
    ],
    "keywords": [
        "docker",
        "compose",
        "container",
        "multi-root ready"
    ],
    "repository": {
        "type": "git",
        "url": "https://github.com/microsoft/vscode-docker"
    },
    "homepage": "https://github.com/Microsoft/vscode-docker/blob/main/README.md",
    "activationEvents": [
        "onCommand:vscode-docker.compose.down",
        "onCommand:vscode-docker.compose.restart",
        "onCommand:vscode-docker.compose.up",
        "onCommand:vscode-docker.compose.up.subset",
        "onCommand:vscode-docker.configure",
        "onCommand:vscode-docker.configureCompose",
        "onCommand:vscode-docker.containers.attachShell",
        "onCommand:vscode-docker.containers.browse",
        "onCommand:vscode-docker.containers.configureExplorer",
        "onCommand:vscode-docker.containers.downloadFile",
        "onCommand:vscode-docker.containers.inspect",
        "onCommand:vscode-docker.containers.openFile",
        "onCommand:vscode-docker.containers.prune",
        "onCommand:vscode-docker.containers.refresh",
        "onCommand:vscode-docker.containers.remove",
        "onCommand:vscode-docker.containers.restart",
        "onCommand:vscode-docker.containers.select",
        "onCommand:vscode-docker.containers.start",
        "onCommand:vscode-docker.containers.stop",
        "onCommand:vscode-docker.containers.viewLogs",
        "onCommand:vscode-docker.containers.composeGroup.logs",
        "onCommand:vscode-docker.containers.composeGroup.restart",
        "onCommand:vscode-docker.containers.composeGroup.down",
        "onCommand:vscode-docker.debugging.initializeForDebugging",
        "onCommand:vscode-docker.help",
        "onCommand:vscode-docker.help.reportIssue",
        "onCommand:vscode-docker.help.openStartPage",
        "onCommand:vscode-docker.images.build",
        "onCommand:vscode-docker.images.configureExplorer",
        "onCommand:vscode-docker.images.inspect",
        "onCommand:vscode-docker.images.prune",
        "onCommand:vscode-docker.images.pull",
        "onCommand:vscode-docker.images.push",
        "onCommand:vscode-docker.images.refresh",
        "onCommand:vscode-docker.images.remove",
        "onCommand:vscode-docker.images.run",
        "onCommand:vscode-docker.images.runAzureCli",
        "onCommand:vscode-docker.images.runInteractive",
        "onCommand:vscode-docker.images.tag",
        "onCommand:vscode-docker.images.copyFullTag",
        "onCommand:vscode-docker.installDocker",
        "onCommand:vscode-docker.networks.configureExplorer",
        "onCommand:vscode-docker.networks.create",
        "onCommand:vscode-docker.networks.inspect",
        "onCommand:vscode-docker.networks.prune",
        "onCommand:vscode-docker.networks.refresh",
        "onCommand:vscode-docker.networks.remove",
        "onCommand:vscode-docker.pruneSystem",
        "onCommand:vscode-docker.registries.azure.buildImage",
        "onCommand:vscode-docker.registries.azure.createRegistry",
        "onCommand:vscode-docker.registries.azure.deleteRegistry",
        "onCommand:vscode-docker.registries.azure.deleteRepository",
        "onCommand:vscode-docker.registries.azure.openInPortal",
        "onCommand:vscode-docker.registries.azure.runFileAsTask",
        "onCommand:vscode-docker.registries.azure.runTask",
        "onCommand:vscode-docker.registries.azure.untagImage",
        "onCommand:vscode-docker.registries.azure.viewProperties",
        "onCommand:vscode-docker.registries.azure.viewTaskLogs",
        "onCommand:vscode-docker.registries.connectRegistry",
        "onCommand:vscode-docker.registries.copyImageDigest",
        "onCommand:vscode-docker.registries.deleteImage",
        "onCommand:vscode-docker.registries.deployImageToAzure",
        "onCommand:vscode-docker.registries.deployImageToAci",
        "onCommand:vscode-docker.registries.disconnectRegistry",
        "onCommand:vscode-docker.registries.dockerHub.openInBrowser",
        "onCommand:vscode-docker.registries.help",
        "onCommand:vscode-docker.registries.logInToDockerCli",
        "onCommand:vscode-docker.registries.logOutOfDockerCli",
        "onCommand:vscode-docker.registries.pullImage",
        "onCommand:vscode-docker.registries.pullRepository",
        "onCommand:vscode-docker.registries.reconnectRegistry",
        "onCommand:vscode-docker.registries.refresh",
        "onCommand:vscode-docker.volumes.configureExplorer",
        "onCommand:vscode-docker.volumes.inspect",
        "onCommand:vscode-docker.volumes.prune",
        "onCommand:vscode-docker.volumes.refresh",
        "onCommand:vscode-docker.volumes.remove",
        "onCommand:vscode-docker.contexts.use",
        "onCommand:vscode-docker.contexts.remove",
        "onCommand:vscode-docker.contexts.inspect",
        "onCommand:vscode-docker.contexts.configureExplorer",
        "onCommand:vscode-docker.contexts.refresh",
        "onCommand:vscode-docker.contexts.help",
        "onCommand:vscode-docker.contexts.create.aci",
        "onCommand:workbench.action.tasks.runTask",
        "onDebugInitialConfigurations",
        "onDebugResolve:docker",
        "onFileSystem:docker",
        "onLanguage:dockerfile",
        "onLanguage:dockercompose",
        "onView:dockerContainers",
        "onView:dockerImages",
        "onView:dockerNetworks",
        "onView:dockerRegistries",
        "onView:dockerVolumes",
        "onView:vscode-docker.views.dockerContexts",
        "onView:vscode-docker.views.help"
    ],
    "main": "main",
    "contributes": {
        "menus": {
            "commandPalette": [
                {
                    "command": "vscode-docker.containers.downloadFile",
                    "when": "never"
                },
                {
                    "command": "vscode-docker.containers.openFile",
                    "when": "never"
                },
                {
                    "command": "vscode-docker.containers.select",
                    "when": "never"
                },
                {
                    "command": "vscode-docker.registries.azure.selectSubscriptions",
                    "when": "never"
                },
                {
                    "command": "vscode-docker.registries.reconnectRegistry",
                    "when": "never"
                },
                {
                    "command": "vscode-docker.contexts.create.aci",
                    "when": "vscode-docker:newCliPresent"
                },
                {
                    "command": "vscode-docker.registries.deployImageToAci",
                    "when": "vscode-docker:newCliPresent"
                },
                {
                    "command": "vscode-docker.containers.composeGroup.logs",
                    "when": "never"
                },
                {
                    "command": "vscode-docker.containers.composeGroup.restart",
                    "when": "never"
                },
                {
                    "command": "vscode-docker.containers.composeGroup.down",
                    "when": "never"
                },
                {
                    "command": "vscode-docker.contexts.use",
                    "when": "!vscode-docker:contextLocked"
                }
            ],
            "editor/context": [
                {
                    "when": "editorLangId == dockerfile && isAzureAccountInstalled",
                    "command": "vscode-docker.registries.azure.buildImage",
                    "group": "docker"
                },
                {
                    "when": "editorLangId == yaml && isAzureAccountInstalled",
                    "command": "vscode-docker.registries.azure.runFileAsTask",
                    "group": "docker"
                },
                {
                    "when": "editorLangId == dockercompose",
                    "command": "vscode-docker.compose.down",
                    "group": "docker"
                },
                {
                    "when": "editorLangId == dockercompose",
                    "command": "vscode-docker.compose.restart",
                    "group": "docker"
                },
                {
                    "when": "editorLangId == dockercompose",
                    "command": "vscode-docker.compose.up",
                    "group": "docker"
                },
                {
                    "when": "editorLangId == dockercompose",
                    "command": "vscode-docker.compose.up.subset",
                    "group": "docker"
                },
                {
                    "when": "editorLangId == dockerfile",
                    "command": "vscode-docker.images.build",
                    "group": "docker"
                }
            ],
            "explorer/context": [
                {
                    "when": "resourceFilename =~ /dockerfile/i && isAzureAccountInstalled",
                    "command": "vscode-docker.registries.azure.buildImage",
                    "group": "docker"
                },
                {
                    "when": "resourceLangId == yaml && isAzureAccountInstalled",
                    "command": "vscode-docker.registries.azure.runFileAsTask",
                    "group": "docker"
                },
                {
                    "when": "resourceLangId == dockercompose",
                    "command": "vscode-docker.compose.down",
                    "group": "docker"
                },
                {
                    "when": "resourceLangId == dockercompose",
                    "command": "vscode-docker.compose.restart",
                    "group": "docker"
                },
                {
                    "when": "resourceLangId == dockercompose",
                    "command": "vscode-docker.compose.up",
                    "group": "docker"
                },
                {
                    "when": "resourceLangId == dockercompose",
                    "command": "vscode-docker.compose.up.subset",
                    "group": "docker"
                },
                {
                    "when": "resourceFilename =~ /dockerfile/i",
                    "command": "vscode-docker.images.build",
                    "group": "docker"
                }
            ],
            "view/title": [
                {
                    "command": "vscode-docker.containers.prune",
                    "when": "view == dockerContainers && !vscode-docker:newSdkContext",
                    "group": "navigation@1"
                },
                {
                    "command": "vscode-docker.containers.configureExplorer",
                    "when": "view == dockerContainers",
                    "group": "navigation@8"
                },
                {
                    "command": "vscode-docker.networks.configureExplorer",
                    "when": "view == dockerNetworks",
                    "group": "navigation@8"
                },
                {
                    "command": "vscode-docker.containers.refresh",
                    "when": "view == dockerContainers",
                    "group": "navigation@9"
                },
                {
                    "command": "vscode-docker.networks.create",
                    "when": "view == dockerNetworks && !vscode-docker:newSdkContext",
                    "group": "navigation@1"
                },
                {
                    "command": "vscode-docker.networks.prune",
                    "when": "view == dockerNetworks && !vscode-docker:newSdkContext",
                    "group": "navigation@2"
                },
                {
                    "command": "vscode-docker.networks.refresh",
                    "when": "view == dockerNetworks",
                    "group": "navigation@9"
                },
                {
                    "command": "vscode-docker.images.prune",
                    "when": "view == dockerImages && !vscode-docker:newSdkContext",
                    "group": "navigation@2"
                },
                {
                    "command": "vscode-docker.images.configureExplorer",
                    "when": "view == dockerImages",
                    "group": "navigation@8"
                },
                {
                    "command": "vscode-docker.images.refresh",
                    "when": "view == dockerImages",
                    "group": "navigation@9"
                },
                {
                    "command": "vscode-docker.registries.refresh",
                    "when": "view == dockerRegistries",
                    "group": "navigation@9"
                },
                {
                    "command": "vscode-docker.registries.connectRegistry",
                    "when": "view == dockerRegistries",
                    "group": "navigation@1"
                },
                {
                    "command": "vscode-docker.registries.help",
                    "when": "view == dockerRegistries",
                    "group": "navigation@10"
                },
                {
                    "command": "vscode-docker.volumes.prune",
                    "when": "view == dockerVolumes && !vscode-docker:newSdkContext",
                    "group": "navigation@1"
                },
                {
                    "command": "vscode-docker.volumes.configureExplorer",
                    "when": "view == dockerVolumes",
                    "group": "navigation@8"
                },
                {
                    "command": "vscode-docker.volumes.refresh",
                    "when": "view == dockerVolumes",
                    "group": "navigation@9"
                },
                {
                    "command": "vscode-docker.contexts.create.aci",
                    "when": "view == vscode-docker.views.dockerContexts && vscode-docker:newCliPresent && isAzureAccountInstalled",
                    "group": "navigation@1"
                },
                {
                    "command": "vscode-docker.contexts.configureExplorer",
                    "when": "view == vscode-docker.views.dockerContexts",
                    "group": "navigation@8"
                },
                {
                    "command": "vscode-docker.contexts.refresh",
                    "when": "view == vscode-docker.views.dockerContexts",
                    "group": "navigation@9"
                },
                {
                    "command": "vscode-docker.contexts.help",
                    "when": "view == vscode-docker.views.dockerContexts",
                    "group": "navigation@10"
                },
                {
                    "command": "vscode-docker.help",
                    "when": "view == dockerContainers || view == dockerImages || view == dockerVolumes || view == dockerNetworks",
                    "group": "navigation@10"
                }
            ],
            "view/item/context": [
                {
                    "command": "vscode-docker.containers.viewLogs",
                    "when": "view == dockerContainers && viewItem =~ /container$/i",
                    "group": "containers_1_general@1"
                },
                {
                    "command": "vscode-docker.containers.attachShell",
                    "when": "view == dockerContainers && viewItem =~ /^runningContainer$/i",
                    "group": "containers_1_general@2"
                },
                {
                    "command": "vscode-docker.containers.inspect",
                    "when": "view == dockerContainers && viewItem =~ /container$/i",
                    "group": "containers_1_general@3"
                },
                {
                    "command": "vscode-docker.containers.browse",
                    "when": "view == dockerContainers && viewItem =~ /runningContainer$/i",
                    "group": "containers_1_general@4"
                },
                {
                    "command": "vscode-docker.containers.start",
                    "when": "view == dockerContainers && viewItem =~ /^(created|dead|exited|paused|terminated)Container$/i",
                    "group": "containers_1_general@5"
                },
                {
                    "command": "vscode-docker.containers.downloadFile",
                    "when": "view == dockerContainers && viewItem == containerFile",
                    "group": "files_1@2"
                },
                {
                    "command": "vscode-docker.containers.openFile",
                    "when": "view == dockerContainers && viewItem == containerFile",
                    "group": "files_1@1"
                },
                {
                    "command": "vscode-docker.containers.stop",
                    "when": "view == dockerContainers && viewItem =~ /^(paused|restarting|running)Container$/i",
                    "group": "containers_1_general@6"
                },
                {
                    "command": "vscode-docker.containers.restart",
                    "when": "view == dockerContainers && viewItem =~ /^runningContainer$/i",
                    "group": "containers_1_general@7"
                },
                {
                    "command": "vscode-docker.containers.remove",
                    "when": "view == dockerContainers && viewItem =~ /container$/i",
                    "group": "containers_2_destructive@1"
                },
                {
                    "command": "vscode-docker.containers.composeGroup.logs",
                    "when": "view == dockerContainers && viewItem =~ /composeGroup$/i && !vscode-docker:aciContext",
                    "group": "composeGroup_1_general@1"
                },
                {
                    "command": "vscode-docker.containers.composeGroup.restart",
                    "when": "view == dockerContainers && viewItem =~ /composeGroup$/i && !vscode-docker:aciContext",
                    "group": "composeGroup_2_destructive@1"
                },
                {
                    "command": "vscode-docker.containers.composeGroup.down",
                    "when": "view == dockerContainers && viewItem =~ /composeGroup$/i && !vscode-docker:aciContext",
                    "group": "composeGroup_2_destructive@2"
                },
                {
                    "command": "vscode-docker.images.run",
                    "when": "view == dockerImages && viewItem == image",
                    "group": "images_1_run@1"
                },
                {
                    "command": "vscode-docker.images.runInteractive",
                    "when": "view == dockerImages && viewItem == image",
                    "group": "images_1_run@2"
                },
                {
                    "command": "vscode-docker.images.inspect",
                    "when": "view == dockerImages && viewItem == image",
                    "group": "images_2_general@1"
                },
                {
                    "command": "vscode-docker.images.pull",
                    "when": "view == dockerImages && viewItem == image",
                    "group": "images_2_general@2"
                },
                {
                    "command": "vscode-docker.images.push",
                    "when": "view == dockerImages && viewItem == image",
                    "group": "images_2_general@3"
                },
                {
                    "command": "vscode-docker.images.tag",
                    "when": "view == dockerImages && viewItem == image",
                    "group": "images_2_general@4"
                },
                {
                    "command": "vscode-docker.images.copyFullTag",
                    "when": "view == dockerImages && viewItem == image",
                    "group": "images_2_general@5"
                },
                {
                    "command": "vscode-docker.images.remove",
                    "when": "view == dockerImages && viewItem == image",
                    "group": "images_3_destructive@1"
                },
                {
                    "command": "vscode-docker.registries.azure.selectSubscriptions",
                    "when": "view == dockerRegistries && viewItem == azure;DockerV2;RegistryProvider;",
                    "group": "inline"
                },
                {
                    "command": "vscode-docker.registries.azure.viewTaskLogs",
                    "when": "view == dockerRegistries && viewItem == azureTaskRun",
                    "group": "inline"
                },
                {
                    "command": "vscode-docker.networks.inspect",
                    "when": "view == dockerNetworks && viewItem =~ /network$/i",
                    "group": "networks_1_general@1"
                },
                {
                    "command": "vscode-docker.networks.remove",
                    "when": "view == dockerNetworks && viewItem =~ /^customNetwork$/i",
                    "group": "networks_2_destructive@1"
                },
                {
                    "command": "vscode-docker.registries.azure.createRegistry",
                    "when": "view == dockerRegistries && viewItem == azureextensionui.azureSubscription",
                    "group": "regs_1_general@1"
                },
                {
                    "command": "vscode-docker.registries.azure.deleteRegistry",
                    "when": "view == dockerRegistries && viewItem == azure;DockerV2;Registry;",
                    "group": "regs_reg_2_destructive@1"
                },
                {
                    "command": "vscode-docker.registries.pullRepository",
                    "when": "view == dockerRegistries && viewItem =~ /Repository;/",
                    "group": "regs_repo_1_general@1"
                },
                {
                    "command": "vscode-docker.registries.azure.deleteRepository",
                    "when": "view == dockerRegistries && viewItem == azure;DockerV2;Repository;",
                    "group": "regs_repo_2_destructive@1"
                },
                {
                    "command": "vscode-docker.registries.pullImage",
                    "when": "view == dockerRegistries && viewItem =~ /Tag;/",
                    "group": "regs_tag_1_general@1"
                },
                {
                    "command": "vscode-docker.registries.copyImageDigest",
                    "when": "view == dockerRegistries && viewItem =~ /DockerV2;Tag;/",
                    "group": "regs_tag_1_general@2"
                },
                {
                    "command": "vscode-docker.registries.deployImageToAzure",
                    "when": "view == dockerRegistries && viewItem =~ /(DockerV2|DockerHubV2);Tag;/ && isAzureAccountInstalled",
                    "group": "regs_tag_1_general@3"
                },
                {
                    "command": "vscode-docker.registries.deployImageToAci",
                    "when": "view == dockerRegistries && viewItem =~ /(DockerV2|DockerHubV2);Tag;/ && vscode-docker:newCliPresent && isAzureAccountInstalled",
                    "group": "regs_tag_1_general@4"
                },
                {
                    "command": "vscode-docker.registries.azure.untagImage",
                    "when": "view == dockerRegistries && viewItem == azure;DockerV2;Tag;",
                    "group": "regs_tag_2_destructive@1"
                },
                {
                    "command": "vscode-docker.registries.deleteImage",
                    "when": "view == dockerRegistries && viewItem =~ /DockerV2;Tag;/",
                    "group": "regs_tag_2_destructive@2"
                },
                {
                    "command": "vscode-docker.registries.azure.runTask",
                    "when": "view == dockerRegistries && viewItem == azureTask",
                    "group": "regs_task_1_general@1"
                },
                {
                    "command": "vscode-docker.registries.copyImageDigest",
                    "when": "view == dockerRegistries && viewItem == azureTaskRun",
                    "group": "regs_taskRun_1_general@1"
                },
                {
                    "command": "vscode-docker.registries.azure.viewTaskLogs",
                    "when": "view == dockerRegistries && viewItem == azureTaskRun",
                    "group": "regs_taskRun_1_general@2"
                },
                {
                    "command": "vscode-docker.registries.disconnectRegistry",
                    "when": "view == dockerRegistries && viewItem =~ /RegistryProvider;/",
                    "group": "regs_yyy_destructive@1"
                },
                {
                    "command": "vscode-docker.registries.disconnectRegistry",
                    "when": "view == dockerRegistries && viewItem == invalidRegistryProvider",
                    "group": "regs_yyy_destructive@1"
                },
                {
                    "command": "vscode-docker.registries.azure.openInPortal",
                    "when": "view == dockerRegistries && viewItem =~ /azure(Subscription|;DockerV2;Registry;)/",
                    "group": "regs_zzz_common@1"
                },
                {
                    "command": "vscode-docker.registries.dockerHub.openInBrowser",
                    "when": "view == dockerRegistries && viewItem =~ /dockerHub;DockerHubV2;(Tag|Repository|Registry);/",
                    "group": "regs_zzz_common@1"
                },
                {
                    "command": "vscode-docker.registries.azure.viewProperties",
                    "when": "view == dockerRegistries && viewItem =~ /azure(TaskRun|;DockerV2;Registry;)/",
                    "group": "regs_zzz_common@2"
                },
                {
                    "command": "vscode-docker.registries.reconnectRegistry",
                    "when": "view == dockerRegistries && viewItem == registryConnectError",
                    "group": "regs_zzz_common@8"
                },
                {
                    "command": "vscode-docker.registries.refresh",
                    "when": "view == dockerRegistries && viewItem == connectedRegistries",
                    "group": "regs_zzz_common@9"
                },
                {
                    "command": "vscode-docker.registries.refresh",
                    "when": "view == dockerRegistries && viewItem =~ /.*;.*;(Repository|Registry|RegistryProvider);/",
                    "group": "regs_zzz_common@9"
                },
                {
                    "command": "vscode-docker.registries.refresh",
                    "when": "view == dockerRegistries && viewItem =~ /azure(Subscription|Tasks|Task|RunsWithoutTask)$/",
                    "group": "regs_zzz_common@9"
                },
                {
                    "command": "vscode-docker.volumes.inspect",
                    "when": "view == dockerVolumes && viewItem == volume && !vscode-docker:newSdkContext",
                    "group": "volumes_1_general@1"
                },
                {
                    "command": "vscode-docker.volumes.remove",
                    "when": "view == dockerVolumes && viewItem == volume",
                    "group": "volumes_2_destructive@1"
                },
                {
                    "command": "vscode-docker.contexts.inspect",
                    "when": "view == vscode-docker.views.dockerContexts && viewItem =~ /Context/i",
                    "group": "contexts_1_general@1"
                },
                {
                    "command": "vscode-docker.contexts.use",
                    "when": "view == vscode-docker.views.dockerContexts && viewItem =~ /Context/i && !vscode-docker:contextLocked",
                    "group": "contexts_1_general@2"
                },
                {
                    "command": "vscode-docker.contexts.use",
                    "when": "view == vscode-docker.views.dockerContexts && viewItem =~ /Context/i && !vscode-docker:contextLocked",
                    "group": "inline"
                },
                {
                    "command": "vscode-docker.contexts.remove",
                    "when": "view == vscode-docker.views.dockerContexts && viewItem =~ /^customContext/i",
                    "group": "contexts_2_destructive@1"
                },
                {
                    "command": "vscode-docker.containers.downloadFile",
                    "when": "view == dockerContainers && viewItem == containerFile",
                    "group": "inline@2"
                },
                {
                    "command": "vscode-docker.containers.openFile",
                    "when": "view == dockerContainers && viewItem == containerFile",
                    "group": "inline@1"
                }
            ]
        },
        "debuggers": [
            {
                "type": "docker",
                "label": "Docker: Debug in Container",
                "configurationAttributes": {
                    "launch": {
                        "properties": {
                            "containerName": {
                                "type": "string",
                                "description": "%vscode-docker.debug.containerName%"
                            },
                            "dockerServerReadyAction": {
                                "description": "%vscode-docker.debug.dockerServerReadyAction.description%",
                                "properties": {
                                    "action": {
                                        "type": "string",
                                        "description": "%vscode-docker.debug.dockerServerReadyAction.action%",
                                        "enum": [
                                            "debugWithChrome",
                                            "openExternally"
                                        ]
                                    },
                                    "containerName": {
                                        "type": "string",
                                        "description": "%vscode-docker.debug.dockerServerReadyAction.containerName%"
                                    },
                                    "pattern": {
                                        "type": "string",
                                        "description": "%vscode-docker.debug.dockerServerReadyAction.pattern%",
                                        "default": "(https?://\\S+|[0-9]+)"
                                    },
                                    "uriFormat": {
                                        "type": "string",
                                        "description": "%vscode-docker.debug.dockerServerReadyAction.uriFormat%",
                                        "default": "http://localhost:%s"
                                    },
                                    "webRoot": {
                                        "type": "string",
                                        "description": "%vscode-docker.debug.dockerServerReadyAction.webRoot%"
                                    }
                                }
                            },
                            "removeContainerAfterDebug": {
                                "type": "boolean",
                                "description": "%vscode-docker.debug.removeContainerAfterDebug%",
                                "default": true
                            },
                            "platform": {
                                "type": "string",
                                "description": "%vscode-docker.debug.platform%",
                                "enum": [
                                    "netCore",
                                    "node",
                                    "python"
                                ]
                            },
                            "netCore": {
                                "description": "%vscode-docker.debug.netCore.description%",
                                "properties": {
                                    "appProject": {
                                        "type": "string",
                                        "description": "%vscode-docker.debug.netCore.appProject%"
                                    }
                                },
                                "required": [
                                    "appProject"
                                ]
                            },
                            "node": {
                                "description": "%vscode-docker.debug.node.description%",
                                "properties": {
                                    "port": {
                                        "type": "integer",
                                        "description": "%vscode-docker.debug.node.port%"
                                    },
                                    "address": {
                                        "type": "string",
                                        "description": "%vscode-docker.debug.node.address%"
                                    },
                                    "sourceMaps": {
                                        "type": "boolean",
                                        "description": "%vscode-docker.debug.node.sourceMaps%"
                                    },
                                    "outFiles": {
                                        "type": "array",
                                        "description": "%vscode-docker.debug.node.outFiles%",
                                        "items": {
                                            "type": "string"
                                        }
                                    },
                                    "autoAttachChildProcesses": {
                                        "type": "boolean",
                                        "description": "%vscode-docker.debug.node.autoAttachChildProcesses%"
                                    },
                                    "timeout": {
                                        "type": "integer",
                                        "description": "%vscode-docker.debug.node.timeout%"
                                    },
                                    "stopOnEntry": {
                                        "type": "boolean",
                                        "description": "%vscode-docker.debug.node.stopOnEntry%"
                                    },
                                    "localRoot": {
                                        "type": "string",
                                        "description": "%vscode-docker.debug.node.localRoot%"
                                    },
                                    "remoteRoot": {
                                        "type": "string",
                                        "description": "%vscode-docker.debug.node.remoteRoot%"
                                    },
                                    "smartStep": {
                                        "type": "boolean",
                                        "description": "%vscode-docker.debug.node.smartStep%"
                                    },
                                    "skipFiles": {
                                        "type": "array",
                                        "description": "%vscode-docker.debug.node.skipFiles%",
                                        "items": {
                                            "type": "string"
                                        }
                                    },
                                    "trace": {
                                        "type": [
                                            "boolean",
                                            "string"
                                        ],
                                        "description": "%vscode-docker.debug.node.trace%",
                                        "enum": [
                                            "verbose",
                                            true
                                        ]
                                    }
                                }
                            },
                            "python": {
                                "description": "%vscode-docker.debug.python.description%",
                                "properties": {
                                    "host": {
                                        "type": "string",
                                        "description": "%vscode-docker.debug.python.host%",
                                        "default": "localhost"
                                    },
                                    "port": {
                                        "type": "number",
                                        "description": "%vscode-docker.debug.python.port%",
                                        "default": 5678
                                    },
                                    "pathMappings": {
                                        "type": "array",
                                        "items": {
                                            "type": "object",
                                            "properties": {
                                                "localRoot": {
                                                    "type": "string",
                                                    "description": "%vscode-docker.debug.python.pathMappings.localRoot%"
                                                },
                                                "remoteRoot": {
                                                    "type": "string",
                                                    "description": "%vscode-docker.debug.python.pathMappings.remoteRoot%"
                                                }
                                            }
                                        }
                                    },
                                    "justMyCode": {
                                        "type": "boolean",
                                        "description": "%vscode-docker.debug.python.justMyCode%"
                                    },
                                    "django": {
                                        "type": "boolean",
                                        "description": "%vscode-docker.debug.python.django%",
                                        "default": false
                                    },
                                    "fastapi": {
                                        "type": "boolean",
                                        "description": "%vscode-docker.debug.python.fastapi%",
                                        "default": false
                                    },
                                    "jinja": {
                                        "type": "boolean",
                                        "description": "%vscode-docker.debug.python.jinja%",
                                        "default": false
                                    },
                                    "projectType": {
                                        "type": "string",
                                        "description": "%vscode-docker.debug.python.projectType%",
                                        "enum": [
                                            "django",
                                            "fastapi",
                                            "flask",
                                            "general"
                                        ]
                                    },
                                    "args": {
                                        "type": "array",
                                        "description": "%vscode-docker.debug.python.args%",
                                        "items": {
                                            "type": "string"
                                        }
                                    }
                                }
                            }
                        }
                    },
                    "attach": {
                        "properties": {
                            "containerName": {
                                "type": "string",
                                "description": "%vscode-docker.debug.attach.containerName%"
                            },
                            "processName": {
                                "type": "string",
                                "description": "%vscode-docker.debug.attach.processName%"
                            },
                            "processId": {
                                "anyOf": [
                                    {
                                        "type": "string",
                                        "description": "%vscode-docker.debug.attach.processIdString%",
                                        "default": "${command:pickProcess}"
                                    },
                                    {
                                        "type": "integer",
                                        "description": "%vscode-docker.debug.attach.processIdInteger%",
                                        "default": 0
                                    }
                                ]
                            },
                            "platform": {
                                "type": "string",
                                "description": "%vscode-docker.debug.attach.platform%",
                                "enum": [
                                    "netCore"
                                ]
                            },
                            "sourceFileMap": {
                                "type": "object",
                                "description": "%vscode-docker.debug.attach.sourceFileMap%",
                                "additionalProperties": {
                                    "type": "string"
                                },
                                "default": {
                                    "<insert-source-path-here>": "<insert-target-path-here>"
                                }
                            },
                            "netCore": {
                                "description": "%vscode-docker.debug.attach.netCore.description%",
                                "properties": {
                                    "debuggerPath": {
                                        "type": "string",
                                        "description": "%vscode-docker.debug.attach.netCore.debuggerPath%"
                                    }
                                }
                            }
                        }
                    }
                },
                "configurationSnippets": [
                    {
                        "label": "Docker: Attach to Node",
                        "description": "Docker: Attach to Node",
                        "body": {
                            "type": "node",
                            "request": "attach",
                            "name": "Docker: Attach to Node",
                            "remoteRoot": "/usr/src/app"
                        }
                    },
                    {
                        "label": "Docker: .NET Core Attach (Preview)",
                        "description": "Docker: Attach to a .NET Core process in a container",
                        "body": {
                            "name": "Docker .NET Core Attach (Preview)",
                            "type": "docker",
                            "request": "attach",
                            "platform": "netCore",
                            "sourceFileMap": {
                                "/src": "^\"\\${workspaceFolder}\""
                            }
                        }
                    }
                ]
            }
        ],
        "taskDefinitions": [
            {
                "type": "docker-build",
                "properties": {
                    "dockerBuild": {
                        "description": "%vscode-docker.tasks.docker-build.dockerBuild.description%",
                        "properties": {
                            "buildArgs": {
                                "type": "object",
                                "description": "%vscode-docker.tasks.docker-build.dockerBuild.buildArgs%",
                                "additionalProperties": {
                                    "type": "string"
                                }
                            },
                            "context": {
                                "type": "string",
                                "description": "%vscode-docker.tasks.docker-build.dockerBuild.context%"
                            },
                            "dockerfile": {
                                "type": "string",
                                "description": "%vscode-docker.tasks.docker-build.dockerBuild.dockerfile%"
                            },
                            "labels": {
                                "type": "object",
                                "description": "%vscode-docker.tasks.docker-build.dockerBuild.labels.description%",
                                "properties": {
                                    "includeDefaults": {
                                        "type": "boolean",
                                        "description": "%vscode-docker.tasks.docker-build.dockerBuild.labels.includeDefaults%",
                                        "default": true
                                    }
                                },
                                "additionalProperties": {
                                    "type": "string"
                                }
                            },
                            "tag": {
                                "type": "string",
                                "description": "%vscode-docker.tasks.docker-build.dockerBuild.tag%"
                            },
                            "target": {
                                "type": "string",
                                "description": "%vscode-docker.tasks.docker-build.dockerBuild.target%"
                            },
                            "pull": {
                                "type": "boolean",
                                "description": "%vscode-docker.tasks.docker-build.dockerBuild.pull%"
                            },
                            "customOptions": {
                                "type": "string",
                                "description": "%vscode-docker.tasks.docker-build.dockerBuild.customOptions%"
                            }
                        }
                    },
                    "platform": {
                        "type": "string",
                        "description": "%vscode-docker.tasks.docker-build.platform%",
                        "enum": [
                            "netCore",
                            "node",
                            "python"
                        ]
                    },
                    "netCore": {
                        "description": "%vscode-docker.tasks.docker-build.netCore.description%",
                        "properties": {
                            "appProject": {
                                "type": "string",
                                "description": "%vscode-docker.tasks.docker-build.netCore.appProject%"
                            }
                        },
                        "required": [
                            "appProject"
                        ]
                    },
                    "node": {
                        "description": "%vscode-docker.tasks.docker-build.node.description%",
                        "properties": {
                            "package": {
                                "type": "string",
                                "description": "%vscode-docker.tasks.docker-build.node.package%"
                            }
                        }
                    },
                    "python": {
                        "description": "%vscode-docker.tasks.docker-build.python.description%",
                        "type": "object"
                    }
                }
            },
            {
                "type": "docker-run",
                "properties": {
                    "dockerRun": {
                        "description": "%vscode-docker.tasks.docker-run.dockerRun.description%",
                        "properties": {
                            "command": {
                                "type": "string",
                                "description": "%vscode-docker.tasks.docker-run.dockerRun.command%"
                            },
                            "containerName": {
                                "type": "string",
                                "description": "%vscode-docker.tasks.docker-run.dockerRun.containerName%"
                            },
                            "env": {
                                "type": "object",
                                "description": "%vscode-docker.tasks.docker-run.dockerRun.env%",
                                "additionalProperties": {
                                    "type": "string"
                                }
                            },
                            "envFiles": {
                                "type": "array",
                                "description": "%vscode-docker.tasks.docker-run.dockerRun.envFiles%",
                                "items": {
                                    "type": "string"
                                }
                            },
                            "image": {
                                "type": "string",
                                "description": "%vscode-docker.tasks.docker-run.dockerRun.image%"
                            },
                            "labels": {
                                "type": "object",
                                "description": "%vscode-docker.tasks.docker-run.dockerRun.labels.description%",
                                "properties": {
                                    "includeDefaults": {
                                        "type": "boolean",
                                        "description": "%vscode-docker.tasks.docker-run.dockerRun.labels.includeDefaults%",
                                        "default": true
                                    }
                                },
                                "additionalProperties": {
                                    "type": "string"
                                }
                            },
                            "network": {
                                "type": "string",
                                "description": "%vscode-docker.tasks.docker-run.dockerRun.network%"
                            },
                            "networkAlias": {
                                "type": "string",
                                "description": "%vscode-docker.tasks.docker-run.dockerRun.networkAlias%"
                            },
                            "os": {
                                "type": "string",
                                "description": "%vscode-docker.tasks.docker-run.dockerRun.os%",
                                "default": "Linux",
                                "enum": [
                                    "Linux",
                                    "Windows"
                                ]
                            },
                            "ports": {
                                "type": "array",
                                "description": "%vscode-docker.tasks.docker-run.dockerRun.ports.description%",
                                "items": {
                                    "type": "object",
                                    "properties": {
                                        "hostPort": {
                                            "type": "integer",
                                            "description": "%vscode-docker.tasks.docker-run.dockerRun.ports.hostPort%"
                                        },
                                        "containerPort": {
                                            "type": "integer",
                                            "description": "%vscode-docker.tasks.docker-run.dockerRun.ports.containerPort%"
                                        },
                                        "protocol": {
                                            "type": "string",
                                            "description": "%vscode-docker.tasks.docker-run.dockerRun.ports.protocol%",
                                            "enum": [
                                                "tcp",
                                                "udp"
                                            ]
                                        }
                                    },
                                    "required": [
                                        "containerPort"
                                    ]
                                }
                            },
                            "portsPublishAll": {
                                "type": "boolean",
                                "description": "%vscode-docker.tasks.docker-run.dockerRun.portsPublishAll%",
                                "default": true
                            },
                            "extraHosts": {
                                "type": "array",
                                "description": "%vscode-docker.tasks.docker-run.dockerRun.extraHosts.description%",
                                "items": {
                                    "type": "object",
                                    "properties": {
                                        "hostname": {
                                            "type": "string",
                                            "description": "%vscode-docker.tasks.docker-run.dockerRun.extraHosts.hostname%"
                                        },
                                        "ip": {
                                            "type": "string",
                                            "description": "%vscode-docker.tasks.docker-run.dockerRun.extraHosts.ip%"
                                        }
                                    },
                                    "required": [
                                        "hostname",
                                        "ip"
                                    ]
                                }
                            },
                            "volumes": {
                                "type": "array",
                                "description": "%vscode-docker.tasks.docker-run.dockerRun.volumes.description%",
                                "items": {
                                    "type": "object",
                                    "properties": {
                                        "localPath": {
                                            "type": "string",
                                            "description": "%vscode-docker.tasks.docker-run.dockerRun.volumes.localPath%"
                                        },
                                        "containerPath": {
                                            "type": "string",
                                            "description": "%vscode-docker.tasks.docker-run.dockerRun.volumes.containerPath%"
                                        },
                                        "permissions": {
                                            "type": "string",
                                            "description": "%vscode-docker.tasks.docker-run.dockerRun.volumes.permissions%",
                                            "enum": [
                                                "rw",
                                                "ro"
                                            ]
                                        }
                                    },
                                    "required": [
                                        "localPath",
                                        "containerPath"
                                    ]
                                }
                            },
                            "remove": {
                                "type": "boolean",
                                "description": "%vscode-docker.tasks.docker-run.dockerRun.remove%",
                                "default": false
                            },
                            "customOptions": {
                                "type": "string",
                                "description": "%vscode-docker.tasks.docker-run.dockerRun.customOptions%"
                            }
                        }
                    },
                    "platform": {
                        "type": "string",
                        "description": "%vscode-docker.tasks.docker-run.platform%",
                        "enum": [
                            "netCore",
                            "node",
                            "python"
                        ]
                    },
                    "netCore": {
                        "description": "%vscode-docker.tasks.docker-run.netCore.description%",
                        "properties": {
                            "appProject": {
                                "type": "string",
                                "description": "%vscode-docker.tasks.docker-run.netCore.appProject%"
                            },
                            "enableDebugging": {
                                "type": "boolean",
                                "description": "%vscode-docker.tasks.docker-run.netCore.enableDebugging%"
                            },
                            "configureSsl": {
                                "type": "boolean",
                                "description": "%vscode-docker.tasks.docker-run.netCore.configureSsl%"
                            }
                        },
                        "required": [
                            "appProject"
                        ]
                    },
                    "node": {
                        "description": "%vscode-docker.tasks.docker-run.node.description%",
                        "properties": {
                            "enableDebugging": {
                                "type": "boolean",
                                "description": "%vscode-docker.tasks.docker-run.node.enableDebugging%"
                            },
                            "inspectMode": {
                                "type": "string",
                                "description": "%vscode-docker.tasks.docker-run.node.inspectMode%"
                            },
                            "inspectPort": {
                                "type": "integer",
                                "description": "%vscode-docker.tasks.docker-run.node.inspectPort%"
                            },
                            "package": {
                                "type": "string",
                                "description": "%vscode-docker.tasks.docker-run.node.package%"
                            }
                        }
                    },
                    "python": {
                        "type": "object",
                        "additionalProperties": false,
                        "description": "%vscode-docker.tasks.docker-run.python.description%",
                        "properties": {
                            "file": {
                                "type": "string",
                                "description": "%vscode-docker.tasks.docker-run.python.file%",
                                "default": "${file}"
                            },
                            "module": {
                                "type": "string",
                                "description": "%vscode-docker.tasks.docker-run.python.module%"
                            },
                            "args": {
                                "type": "array",
                                "description": "%vscode-docker.tasks.docker-run.python.args%",
                                "items": {
                                    "type": "string"
                                }
                            },
                            "wait": {
                                "type": "boolean",
                                "description": "%vscode-docker.tasks.docker-run.python.wait%",
                                "default": true
                            },
                            "debugPort": {
                                "type": "number",
                                "description": "%vscode-docker.tasks.docker-run.python.debugPort%",
                                "default": 5678
                            }
                        },
                        "oneOf": [
                            {
                                "required": [
                                    "file"
                                ],
                                "not": {
                                    "enum": [
                                        "module"
                                    ]
                                }
                            },
                            {
                                "required": [
                                    "module"
                                ],
                                "not": {
                                    "enum": [
                                        "file"
                                    ]
                                }
                            }
                        ]
                    }
                }
            },
            {
                "type": "docker-compose",
                "properties": {
                    "dockerCompose": {
                        "description": "%vscode-docker.tasks.docker-compose.dockerCompose.description%",
                        "properties": {
                            "up": {
                                "description": "%vscode-docker.tasks.docker-compose.dockerCompose.up.description%",
                                "properties": {
                                    "detached": {
                                        "type": "boolean",
                                        "description": "%vscode-docker.tasks.docker-compose.dockerCompose.up.detached%",
                                        "default": true
                                    },
                                    "build": {
                                        "type": "boolean",
                                        "description": "%vscode-docker.tasks.docker-compose.dockerCompose.up.build%",
                                        "default": true
                                    },
                                    "scale": {
                                        "type": "object",
                                        "description": "%vscode-docker.tasks.docker-compose.dockerCompose.up.scale%",
                                        "additionalProperties": {
                                            "type": "number"
                                        }
                                    },
                                    "services": {
                                        "type": "array",
                                        "description": "%vscode-docker.tasks.docker-compose.dockerCompose.up.services%",
                                        "items": {
                                            "type": "string"
                                        }
                                    },
                                    "customOptions": {
                                        "type": "string",
                                        "description": "%vscode-docker.tasks.docker-compose.dockerCompose.up.customOptions%"
                                    }
                                }
                            },
                            "down": {
                                "description": "%vscode-docker.tasks.docker-compose.dockerCompose.down.description%",
                                "properties": {
                                    "removeImages": {
                                        "type": "string",
                                        "description": "%vscode-docker.tasks.docker-compose.dockerCompose.down.removeImages%",
                                        "enum": [
                                            "all",
                                            "local"
                                        ]
                                    },
                                    "removeVolumes": {
                                        "type": "boolean",
                                        "description": "%vscode-docker.tasks.docker-compose.dockerCompose.down.removeVolumes%",
                                        "default": false
                                    },
                                    "customOptions": {
                                        "type": "string",
                                        "description": "%vscode-docker.tasks.docker-compose.dockerCompose.down.customOptions%"
                                    }
                                }
                            },
                            "envFiles": {
                                "type": "array",
                                "description": "%vscode-docker.tasks.docker-compose.dockerCompose.envFiles.description%",
                                "items": {
                                    "type": "string"
                                }
                            },
                            "files": {
                                "type": "array",
                                "description": "%vscode-docker.tasks.docker-compose.dockerCompose.files.description%",
                                "items": {
                                    "type": "string"
                                }
                            }
                        },
                        "oneOf": [
                            {
                                "required": [
                                    "up"
                                ],
                                "not": {
                                    "enum": [
                                        "down"
                                    ]
                                }
                            },
                            {
                                "required": [
                                    "down"
                                ],
                                "not": {
                                    "enum": [
                                        "up"
                                    ]
                                }
                            }
                        ],
                        "default": {
                            "up": {
                                "detached": true,
                                "build": true
                            },
                            "files": [
                                "${workspaceFolder}/docker-compose.yml"
                            ]
                        }
                    }
                },
                "required": [
                    "dockerCompose"
                ]
            }
        ],
        "languages": [
            {
                "id": "dockerfile",
                "aliases": [
                    "Dockerfile"
                ],
                "filenamePatterns": [
                    "*.dockerfile",
                    "Dockerfile",
                    "Dockerfile.*"
                ]
            },
            {
                "id": "ignore",
                "filenames": [
                    ".dockerignore"
                ]
            }
        ],
        "configuration": {
            "title": "Docker",
            "properties": {
                "docker.promptForRegistryWhenPushingImages": {
                    "type": "boolean",
                    "default": true,
                    "description": "%vscode-docker.config.docker.promptForRegistryWhenPushingImages%"
                },
                "docker.explorerRefreshInterval": {
                    "type": "number",
                    "default": 2000,
                    "description": "%vscode-docker.config.docker.explorerRefreshInterval%"
                },
                "docker.commands.build": {
                    "oneOf": [
                        {
                            "type": "array",
                            "items": {
                                "properties": {
                                    "template": {
                                        "type": "string",
                                        "description": "%vscode-docker.config.template.build.template%"
                                    },
                                    "label": {
                                        "type": "string",
                                        "description": "%vscode-docker.config.template.build.label%"
                                    },
                                    "match": {
                                        "type": "string",
                                        "description": "%vscode-docker.config.template.build.match%"
                                    },
                                    "contextTypes": {
                                        "type": "array",
                                        "items": {
                                            "type": "string",
                                            "enum": [
                                                "moby",
                                                "aci"
                                            ]
                                        },
                                        "description": "%vscode-docker.config.template.contextTypes.description%"
                                    }
                                },
                                "required": [
                                    "label",
                                    "template"
                                ]
                            }
                        },
                        {
                            "type": "string"
                        }
                    ],
                    "default": "docker build --pull --rm -f \"${dockerfile}\" -t ${tag} \"${context}\"",
                    "description": "%vscode-docker.config.template.build.description%"
                },
                "docker.commands.run": {
                    "oneOf": [
                        {
                            "type": "array",
                            "items": {
                                "properties": {
                                    "template": {
                                        "type": "string",
                                        "description": "%vscode-docker.config.template.run.template%"
                                    },
                                    "label": {
                                        "type": "string",
                                        "description": "%vscode-docker.config.template.run.label%"
                                    },
                                    "match": {
                                        "type": "string",
                                        "description": "%vscode-docker.config.template.run.match%"
                                    },
                                    "contextTypes": {
                                        "type": "array",
                                        "items": {
                                            "type": "string",
                                            "enum": [
                                                "moby",
                                                "aci"
                                            ]
                                        },
                                        "description": "%vscode-docker.config.template.contextTypes.description%"
                                    }
                                },
                                "required": [
                                    "label",
                                    "template"
                                ]
                            }
                        },
                        {
                            "type": "string"
                        }
                    ],
                    "default": "docker run --rm -d ${exposedPorts} ${tag}",
                    "description": "%vscode-docker.config.template.run.description%"
                },
                "docker.commands.runInteractive": {
                    "oneOf": [
                        {
                            "type": "array",
                            "items": {
                                "properties": {
                                    "template": {
                                        "type": "string",
                                        "description": "%vscode-docker.config.template.runInteractive.template%"
                                    },
                                    "label": {
                                        "type": "string",
                                        "description": "%vscode-docker.config.template.runInteractive.label%"
                                    },
                                    "match": {
                                        "type": "string",
                                        "description": "%vscode-docker.config.template.runInteractive.match%"
                                    },
                                    "contextTypes": {
                                        "type": "array",
                                        "items": {
                                            "type": "string",
                                            "enum": [
                                                "moby",
                                                "aci"
                                            ]
                                        },
                                        "description": "%vscode-docker.config.template.contextTypes.description%"
                                    }
                                },
                                "required": [
                                    "label",
                                    "template"
                                ]
                            }
                        },
                        {
                            "type": "string"
                        }
                    ],
                    "default": "docker run --rm -it ${exposedPorts} ${tag}",
                    "description": "%vscode-docker.config.template.runInteractive.description%"
                },
                "docker.commands.attach": {
                    "oneOf": [
                        {
                            "type": "array",
                            "items": {
                                "properties": {
                                    "template": {
                                        "type": "string",
                                        "description": "%vscode-docker.config.template.attach.template%"
                                    },
                                    "label": {
                                        "type": "string",
                                        "description": "%vscode-docker.config.template.attach.label%"
                                    },
                                    "match": {
                                        "type": "string",
                                        "description": "%vscode-docker.config.template.attach.match%"
                                    },
                                    "contextTypes": {
                                        "type": "array",
                                        "items": {
                                            "type": "string",
                                            "enum": [
                                                "moby",
                                                "aci"
                                            ]
                                        },
                                        "description": "%vscode-docker.config.template.contextTypes.description%"
                                    }
                                },
                                "required": [
                                    "label",
                                    "template"
                                ]
                            }
                        },
                        {
                            "type": "string"
                        }
                    ],
                    "default": "docker exec -it ${containerId} ${shellCommand}",
                    "description": "%vscode-docker.config.template.attach.description%"
                },
                "docker.commands.logs": {
                    "oneOf": [
                        {
                            "type": "array",
                            "items": {
                                "properties": {
                                    "template": {
                                        "type": "string",
                                        "description": "%vscode-docker.config.template.logs.template%"
                                    },
                                    "label": {
                                        "type": "string",
                                        "description": "%vscode-docker.config.template.logs.label%"
                                    },
                                    "match": {
                                        "type": "string",
                                        "description": "%vscode-docker.config.template.logs.match%"
                                    },
                                    "contextTypes": {
                                        "type": "array",
                                        "items": {
                                            "type": "string",
                                            "enum": [
                                                "moby",
                                                "aci"
                                            ]
                                        },
                                        "description": "%vscode-docker.config.template.contextTypes.description%"
                                    }
                                },
                                "required": [
                                    "label",
                                    "template"
                                ]
                            }
                        },
                        {
                            "type": "string"
                        }
                    ],
                    "default": "docker logs --tail 1000 -f ${containerId}",
                    "description": "%vscode-docker.config.template.logs.description%"
                },
                "docker.commands.composeUp": {
                    "oneOf": [
                        {
                            "type": "array",
                            "items": {
                                "properties": {
                                    "template": {
                                        "type": "string",
                                        "description": "%vscode-docker.config.template.composeUp.template%"
                                    },
                                    "label": {
                                        "type": "string",
                                        "description": "%vscode-docker.config.template.composeUp.label%"
                                    },
                                    "match": {
                                        "type": "string",
                                        "description": "%vscode-docker.config.template.composeUp.match%"
                                    },
                                    "contextTypes": {
                                        "type": "array",
                                        "items": {
                                            "type": "string",
                                            "enum": [
                                                "moby",
                                                "aci"
                                            ]
                                        },
                                        "description": "%vscode-docker.config.template.contextTypes.description%"
                                    }
                                },
                                "required": [
                                    "label",
                                    "template"
                                ]
                            }
                        },
                        {
                            "type": "string"
                        }
                    ],
                    "default": [
                        {
                            "label": "Compose Up",
                            "template": "docker-compose ${configurationFile} up ${detached} ${build}",
                            "contextTypes": [
                                "moby"
                            ]
                        },
                        {
                            "label": "Compose Up",
                            "template": "docker compose ${configurationFile} up ${detached}"
                        }
                    ],
                    "description": "%vscode-docker.config.template.composeUp.description%"
                },
                "docker.commands.composeDown": {
                    "oneOf": [
                        {
                            "type": "array",
                            "items": {
                                "properties": {
                                    "template": {
                                        "type": "string",
                                        "description": "%vscode-docker.config.template.composeDown.template%"
                                    },
                                    "label": {
                                        "type": "string",
                                        "description": "%vscode-docker.config.template.composeDown.label%"
                                    },
                                    "match": {
                                        "type": "string",
                                        "description": "%vscode-docker.config.template.composeDown.match%"
                                    },
                                    "contextTypes": {
                                        "type": "array",
                                        "items": {
                                            "type": "string",
                                            "enum": [
                                                "moby",
                                                "aci"
                                            ]
                                        },
                                        "description": "%vscode-docker.config.template.contextTypes.description%"
                                    }
                                },
                                "required": [
                                    "label",
                                    "template"
                                ]
                            }
                        },
                        {
                            "type": "string"
                        }
                    ],
                    "default": [
                        {
                            "label": "Compose Down",
                            "template": "docker-compose ${configurationFile} down",
                            "contextTypes": [
                                "moby"
                            ]
                        },
                        {
                            "label": "Compose Down",
                            "template": "docker compose ${configurationFile} down"
                        }
                    ],
                    "description": "%vscode-docker.config.template.composeDown.description%"
                },
                "docker.containers.groupBy": {
                    "type": "string",
                    "default": "Compose Project Name",
                    "description": "%vscode-docker.config.docker.containers.groupBy%",
                    "enum": [
                        "Compose Project Name",
                        "ContainerId",
                        "ContainerName",
                        "CreatedTime",
                        "FullTag",
                        "ImageId",
                        "Networks",
                        "None",
                        "Ports",
                        "Registry",
                        "Repository",
                        "RepositoryName",
                        "RepositoryNameAndTag",
                        "State",
                        "Status",
                        "Tag"
                    ]
                },
                "docker.containers.description": {
                    "type": "array",
                    "default": [
                        "ContainerName",
                        "Status"
                    ],
                    "description": "%vscode-docker.config.docker.containers.description%",
                    "items": {
                        "type": "string",
                        "enum": [
                            "Compose Project Name",
                            "ContainerId",
                            "ContainerName",
                            "CreatedTime",
                            "FullTag",
                            "ImageId",
                            "Networks",
                            "Ports",
                            "Registry",
                            "Repository",
                            "RepositoryName",
                            "RepositoryNameAndTag",
                            "State",
                            "Status",
                            "Tag"
                        ]
                    }
                },
                "docker.containers.label": {
                    "type": "string",
                    "default": "FullTag",
                    "description": "%vscode-docker.config.docker.containers.label%",
                    "enum": [
                        "Compose Project Name",
                        "ContainerId",
                        "ContainerName",
                        "CreatedTime",
                        "FullTag",
                        "ImageId",
                        "Networks",
                        "Ports",
                        "Registry",
                        "Repository",
                        "RepositoryName",
                        "RepositoryNameAndTag",
                        "State",
                        "Status",
                        "Tag"
                    ]
                },
                "docker.containers.sortBy": {
                    "type": "string",
                    "default": "CreatedTime",
                    "description": "%vscode-docker.config.docker.containers.sortBy%",
                    "enum": [
                        "CreatedTime",
                        "Label"
                    ]
                },
                "docker.contexts.description": {
                    "type": "array",
                    "default": [
                        "Description"
                    ],
                    "description": "%vscode-docker.config.docker.contexts.description%",
                    "items": {
                        "type": "string",
                        "enum": [
                            "Name",
                            "Description",
                            "DockerEndpoint"
                        ]
                    }
                },
                "docker.contexts.label": {
                    "type": "string",
                    "default": "Name",
                    "description": "%vscode-docker.config.docker.contexts.label%",
                    "enum": [
                        "Name",
                        "Description",
                        "DockerEndpoint"
                    ]
                },
                "docker.images.groupBy": {
                    "type": "string",
                    "default": "Repository",
                    "description": "%vscode-docker.config.docker.images.groupBy%",
                    "enum": [
                        "CreatedTime",
                        "FullTag",
                        "ImageId",
                        "None",
                        "Registry",
                        "Repository",
                        "RepositoryName",
                        "RepositoryNameAndTag",
                        "Tag"
                    ]
                },
                "docker.images.description": {
                    "type": "array",
                    "default": [
                        "CreatedTime"
                    ],
                    "description": "%vscode-docker.config.docker.images.description%",
                    "items": {
                        "type": "string",
                        "enum": [
                            "CreatedTime",
                            "FullTag",
                            "ImageId",
                            "Registry",
                            "Repository",
                            "RepositoryName",
                            "RepositoryNameAndTag",
                            "Tag",
                            "Size"
                        ]
                    }
                },
                "docker.images.label": {
                    "type": "string",
                    "default": "Tag",
                    "description": "%vscode-docker.config.docker.images.label%",
                    "enum": [
                        "CreatedTime",
                        "FullTag",
                        "ImageId",
                        "Registry",
                        "Repository",
                        "RepositoryName",
                        "RepositoryNameAndTag",
                        "Tag",
                        "Size"
                    ]
                },
                "docker.images.sortBy": {
                    "type": "string",
                    "default": "CreatedTime",
                    "description": "%vscode-docker.config.docker.images.sortBy%",
                    "enum": [
                        "CreatedTime",
                        "Label",
                        "Size"
                    ]
                },
                "docker.images.checkForOutdatedImages": {
                    "type": "boolean",
                    "default": true,
                    "description": "%vscode-docker.config.docker.images.checkForOutdatedImages%"
                },
                "docker.networks.groupBy": {
                    "type": "string",
                    "default": "None",
                    "description": "%vscode-docker.config.docker.networks.groupBy%",
                    "enum": [
                        "CreatedTime",
                        "NetworkDriver",
                        "NetworkId",
                        "NetworkName",
                        "None"
                    ]
                },
                "docker.networks.description": {
                    "type": "array",
                    "default": [
                        "NetworkDriver",
                        "CreatedTime"
                    ],
                    "description": "%vscode-docker.config.docker.networks.description%",
                    "items": {
                        "type": "string",
                        "enum": [
                            "CreatedTime",
                            "NetworkDriver",
                            "NetworkId",
                            "NetworkName"
                        ]
                    }
                },
                "docker.networks.showBuiltInNetworks": {
                    "type": "boolean",
                    "default": true,
                    "description": "%vscode-docker.config.docker.networks.showBuiltIn%"
                },
                "docker.networks.label": {
                    "type": "string",
                    "default": "NetworkName",
                    "description": "%vscode-docker.config.docker.networks.label%",
                    "enum": [
                        "CreatedTime",
                        "NetworkDriver",
                        "NetworkId",
                        "NetworkName"
                    ]
                },
                "docker.networks.sortBy": {
                    "type": "string",
                    "default": "CreatedTime",
                    "description": "%vscode-docker.config.docker.networks.sortBy%",
                    "enum": [
                        "CreatedTime",
                        "Label"
                    ]
                },
                "docker.volumes.groupBy": {
                    "type": "string",
                    "default": "None",
                    "description": "%vscode-docker.config.docker.volumes.groupBy%",
                    "enum": [
                        "CreatedTime",
                        "VolumeName",
                        "None"
                    ]
                },
                "docker.volumes.description": {
                    "type": "array",
                    "default": [
                        "CreatedTime"
                    ],
                    "description": "%vscode-docker.config.docker.volumes.description%",
                    "items": {
                        "type": "string",
                        "enum": [
                            "CreatedTime",
                            "VolumeName"
                        ]
                    }
                },
                "docker.volumes.label": {
                    "type": "string",
                    "default": "VolumeName",
                    "description": "%vscode-docker.config.docker.volumes.label%",
                    "enum": [
                        "CreatedTime",
                        "VolumeName"
                    ]
                },
                "docker.volumes.sortBy": {
                    "type": "string",
                    "default": "CreatedTime",
                    "description": "%vscode-docker.config.docker.volumes.sortBy%",
                    "enum": [
                        "CreatedTime",
                        "Label"
                    ]
                },
                "docker.imageBuildContextPath": {
                    "type": "string",
                    "default": "",
                    "description": "%vscode-docker.config.docker.imageBuildContextPath%",
                    "scope": "machine-overridable"
                },
                "docker.truncateLongRegistryPaths": {
                    "type": "boolean",
                    "default": false,
                    "description": "%vscode-docker.config.docker.truncateLongRegistryPaths%"
                },
                "docker.truncateMaxLength": {
                    "type": "number",
                    "default": 10,
                    "description": "%vscode-docker.config.docker.truncateMaxLength%"
                },
                "docker.dockerodeOptions": {
                    "type": "object",
                    "description": "%vscode-docker.config.docker.dockerodeOptions%"
                },
                "docker.host": {
                    "type": "string",
                    "default": "",
                    "description": "%vscode-docker.config.docker.host%",
                    "scope": "machine-overridable"
                },
                "docker.context": {
                    "type": "string",
                    "default": "",
                    "description": "%vscode-docker.config.docker.context%",
                    "scope": "machine-overridable"
                },
                "docker.certPath": {
                    "type": "string",
                    "default": "",
                    "description": "%vscode-docker.config.docker.certPath%",
                    "scope": "machine-overridable"
                },
                "docker.tlsVerify": {
                    "type": "string",
                    "default": "",
                    "description": "%vscode-docker.config.docker.tlsVerify%",
                    "scope": "machine-overridable"
                },
                "docker.machineName": {
                    "type": "string",
                    "default": "",
                    "description": "%vscode-docker.config.docker.machineName%",
                    "scope": "machine-overridable"
                },
                "docker.languageserver.diagnostics.deprecatedMaintainer": {
                    "scope": "resource",
                    "type": "string",
                    "default": "warning",
                    "enum": [
                        "ignore",
                        "warning",
                        "error"
                    ],
                    "description": "%vscode-docker.config.docker.languageserver.diagnostics.deprecatedMaintainer%"
                },
                "docker.languageserver.diagnostics.emptyContinuationLine": {
                    "scope": "resource",
                    "type": "string",
                    "default": "warning",
                    "enum": [
                        "ignore",
                        "warning",
                        "error"
                    ],
                    "description": "%vscode-docker.config.docker.languageserver.diagnostics.emptyContinuationLine%"
                },
                "docker.languageserver.diagnostics.directiveCasing": {
                    "scope": "resource",
                    "type": "string",
                    "default": "warning",
                    "enum": [
                        "ignore",
                        "warning",
                        "error"
                    ],
                    "description": "%vscode-docker.config.docker.languageserver.diagnostics.directiveCasing%"
                },
                "docker.languageserver.diagnostics.instructionCasing": {
                    "scope": "resource",
                    "type": "string",
                    "default": "warning",
                    "enum": [
                        "ignore",
                        "warning",
                        "error"
                    ],
                    "description": "%vscode-docker.config.docker.languageserver.diagnostics.instructionCasing%"
                },
                "docker.languageserver.diagnostics.instructionCmdMultiple": {
                    "scope": "resource",
                    "type": "string",
                    "default": "warning",
                    "enum": [
                        "ignore",
                        "warning",
                        "error"
                    ],
                    "description": "%vscode-docker.config.docker.languageserver.diagnostics.instructionCmdMultiple%"
                },
                "docker.languageserver.diagnostics.instructionEntrypointMultiple": {
                    "scope": "resource",
                    "type": "string",
                    "default": "warning",
                    "enum": [
                        "ignore",
                        "warning",
                        "error"
                    ],
                    "description": "%vscode-docker.config.docker.languageserver.diagnostics.instructionEntrypointMultiple%"
                },
                "docker.languageserver.diagnostics.instructionHealthcheckMultiple": {
                    "scope": "resource",
                    "type": "string",
                    "default": "warning",
                    "enum": [
                        "ignore",
                        "warning",
                        "error"
                    ],
                    "description": "%vscode-docker.config.docker.languageserver.diagnostics.instructionHealthcheckMultiple%"
                },
                "docker.languageserver.diagnostics.instructionJSONInSingleQuotes": {
                    "scope": "resource",
                    "type": "string",
                    "default": "warning",
                    "enum": [
                        "ignore",
                        "warning",
                        "error"
                    ],
                    "description": "%vscode-docker.config.docker.languageserver.diagnostics.instructionJsonInSingleQuotes%"
                },
                "docker.languageserver.diagnostics.instructionWorkdirRelative": {
                    "scope": "resource",
                    "type": "string",
                    "default": "warning",
                    "enum": [
                        "ignore",
                        "warning",
                        "error"
                    ],
                    "description": "%vscode-docker.config.docker.languageserver.diagnostics.instructionWorkdirRelative%"
                },
                "docker.dockerComposeBuild": {
                    "type": "boolean",
                    "default": true,
                    "description": "%vscode-docker.config.docker.dockerComposeBuild%"
                },
                "docker.dockerComposeDetached": {
                    "type": "boolean",
                    "default": true,
                    "description": "%vscode-docker.config.docker.dockerComposeDetached%"
                },
                "docker.showRemoteWorkspaceWarning": {
                    "type": "boolean",
                    "default": true,
                    "description": "%vscode-docker.config.docker.showRemoteWorkspaceWarning%"
                },
                "docker.scaffolding.templatePath": {
                    "type": "string",
                    "description": "%vscode-docker.config.docker.scaffolding.templatePath%"
                },
                "docker.showStartPage": {
                    "type": "boolean",
                    "default": true,
                    "description": "%vscode-docker.config.docker.showStartPage%"
                }
            }
        },
        "configurationDefaults": {
            "[dockercompose]": {
                "editor.quickSuggestions": {
                    "other": true,
                    "comments": false,
                    "strings": true
                }
            }
        },
        "commands": [
            {
                "command": "vscode-docker.compose.down",
                "title": "%vscode-docker.commands.compose.down%",
                "category": "%vscode-docker.commands.category.docker%"
            },
            {
                "command": "vscode-docker.compose.restart",
                "title": "%vscode-docker.commands.compose.restart%",
                "category": "%vscode-docker.commands.category.docker%"
            },
            {
                "command": "vscode-docker.compose.up",
                "title": "%vscode-docker.commands.compose.up%",
                "category": "%vscode-docker.commands.category.docker%"
            },
            {
                "command": "vscode-docker.compose.up.subset",
                "title": "%vscode-docker.commands.compose.up.subset%",
                "category": "%vscode-docker.commands.category.docker%"
            },
            {
                "command": "vscode-docker.configure",
                "title": "%vscode-docker.commands.configure%",
                "category": "%vscode-docker.commands.category.docker%"
            },
            {
                "command": "vscode-docker.configureCompose",
                "title": "%vscode-docker.commands.configureCompose%",
                "category": "%vscode-docker.commands.category.docker%"
            },
            {
                "command": "vscode-docker.installDocker",
                "title": "%vscode-docker.commands.installDocker%",
                "category": "%vscode-docker.commands.category.docker%"
            },
            {
                "command": "vscode-docker.containers.attachShell",
                "title": "%vscode-docker.commands.containers.attachShell%",
                "category": "%vscode-docker.commands.category.dockerContainers%"
            },
            {
                "command": "vscode-docker.containers.browse",
                "title": "%vscode-docker.commands.containers.browse%",
                "category": "%vscode-docker.commands.category.dockerContainers%"
            },
            {
                "command": "vscode-docker.containers.configureExplorer",
                "title": "%vscode-docker.commands.containers.configureExplorer%",
                "category": "%vscode-docker.commands.category.dockerContainers%",
                "icon": "$(settings-gear)"
            },
            {
                "command": "vscode-docker.containers.downloadFile",
                "title": "%vscode-docker.commands.containers.downloadFile%",
                "category": "%vscode-docker.commands.category.dockerContainers%",
                "icon": "$(desktop-download)"
            },
            {
                "command": "vscode-docker.containers.inspect",
                "title": "%vscode-docker.commands.containers.inspect%",
                "category": "%vscode-docker.commands.category.dockerContainers%"
            },
            {
                "command": "vscode-docker.containers.openFile",
                "title": "%vscode-docker.commands.containers.openFile%",
                "category": "%vscode-docker.commands.category.dockerContainers%",
                "icon": "$(go-to-file)"
            },
            {
                "command": "vscode-docker.containers.prune",
                "title": "%vscode-docker.commands.containers.prune%",
                "category": "%vscode-docker.commands.category.dockerContainers%",
                "icon": "$(clear-all)"
            },
            {
                "command": "vscode-docker.containers.refresh",
                "title": "%vscode-docker.commands.containers.refresh%",
                "category": "%vscode-docker.commands.category.dockerContainers%",
                "icon": "$(refresh)"
            },
            {
                "command": "vscode-docker.containers.remove",
                "title": "%vscode-docker.commands.containers.remove%",
                "category": "%vscode-docker.commands.category.dockerContainers%"
            },
            {
                "command": "vscode-docker.containers.restart",
                "title": "%vscode-docker.commands.containers.restart%",
                "category": "%vscode-docker.commands.category.dockerContainers%"
            },
            {
                "command": "vscode-docker.containers.select",
                "title": "%vscode-docker.commands.containers.select%",
                "category": "%vscode-docker.commands.category.dockerContainers%"
            },
            {
                "command": "vscode-docker.containers.start",
                "title": "%vscode-docker.commands.containers.start%",
                "category": "%vscode-docker.commands.category.dockerContainers%"
            },
            {
                "command": "vscode-docker.containers.stop",
                "title": "%vscode-docker.commands.containers.stop%",
                "category": "%vscode-docker.commands.category.dockerContainers%"
            },
            {
                "command": "vscode-docker.containers.viewLogs",
                "title": "%vscode-docker.commands.containers.viewLogs%",
                "category": "%vscode-docker.commands.category.dockerContainers%"
            },
            {
                "command": "vscode-docker.containers.composeGroup.logs",
                "title": "%vscode-docker.commands.containers.composeGroup.logs%",
                "category": "%vscode-docker.commands.category.dockerContainers%"
            },
            {
                "command": "vscode-docker.containers.composeGroup.restart",
                "title": "%vscode-docker.commands.containers.composeGroup.restart%",
                "category": "%vscode-docker.commands.category.dockerContainers%"
            },
            {
                "command": "vscode-docker.containers.composeGroup.down",
                "title": "%vscode-docker.commands.containers.composeGroup.down%",
                "category": "%vscode-docker.commands.category.dockerContainers%"
            },
            {
                "command": "vscode-docker.debugging.initializeForDebugging",
                "title": "%vscode-docker.commands.debugging.initializeForDebugging%",
                "category": "%vscode-docker.commands.category.docker%"
            },
            {
                "command": "vscode-docker.images.build",
                "title": "%vscode-docker.commands.images.build%",
                "category": "%vscode-docker.commands.category.dockerImages%"
            },
            {
                "command": "vscode-docker.images.configureExplorer",
                "title": "%vscode-docker.commands.images.configureExplorer%",
                "category": "%vscode-docker.commands.category.dockerImages%",
                "icon": "$(settings-gear)"
            },
            {
                "command": "vscode-docker.images.inspect",
                "title": "%vscode-docker.commands.images.inspect%",
                "category": "%vscode-docker.commands.category.dockerImages%"
            },
            {
                "command": "vscode-docker.images.prune",
                "title": "%vscode-docker.commands.images.prune%",
                "category": "%vscode-docker.commands.category.dockerImages%",
                "icon": "$(clear-all)"
            },
            {
                "command": "vscode-docker.images.pull",
                "title": "%vscode-docker.commands.images.pull%",
                "category": "%vscode-docker.commands.category.dockerImages%"
            },
            {
                "command": "vscode-docker.images.push",
                "title": "%vscode-docker.commands.images.push%",
                "category": "%vscode-docker.commands.category.dockerImages%"
            },
            {
                "command": "vscode-docker.images.refresh",
                "title": "%vscode-docker.commands.images.refresh%",
                "category": "%vscode-docker.commands.category.dockerImages%",
                "icon": "$(refresh)"
            },
            {
                "command": "vscode-docker.images.remove",
                "title": "%vscode-docker.commands.images.remove%",
                "category": "%vscode-docker.commands.category.dockerImages%"
            },
            {
                "command": "vscode-docker.images.run",
                "title": "%vscode-docker.commands.images.run%",
                "category": "%vscode-docker.commands.category.dockerImages%"
            },
            {
                "command": "vscode-docker.images.runAzureCli",
                "title": "%vscode-docker.commands.images.runAzureCli%",
                "category": "%vscode-docker.commands.category.dockerImages%"
            },
            {
                "command": "vscode-docker.images.runInteractive",
                "title": "%vscode-docker.commands.images.runInteractive%",
                "category": "%vscode-docker.commands.category.dockerImages%"
            },
            {
                "command": "vscode-docker.images.tag",
                "title": "%vscode-docker.commands.images.tag%",
                "category": "%vscode-docker.commands.category.dockerImages%"
            },
            {
                "command": "vscode-docker.images.copyFullTag",
                "title": "%vscode-docker.commands.images.copyFullTag%",
                "category": "%vscode-docker.commands.category.dockerImages%"
            },
            {
                "command": "vscode-docker.networks.configureExplorer",
                "title": "%vscode-docker.commands.networks.configureExplorer%",
                "category": "%vscode-docker.commands.category.dockerNetworks%",
                "icon": "$(settings-gear)"
            },
            {
                "command": "vscode-docker.networks.create",
                "title": "%vscode-docker.commands.networks.create%",
                "category": "%vscode-docker.commands.category.dockerNetworks%",
                "icon": "$(add)"
            },
            {
                "command": "vscode-docker.networks.inspect",
                "title": "%vscode-docker.commands.networks.inspect%",
                "category": "%vscode-docker.commands.category.dockerNetworks%"
            },
            {
                "command": "vscode-docker.networks.prune",
                "title": "%vscode-docker.commands.networks.prune%",
                "category": "%vscode-docker.commands.category.dockerNetworks%",
                "icon": "$(clear-all)"
            },
            {
                "command": "vscode-docker.networks.refresh",
                "title": "%vscode-docker.commands.networks.refresh%",
                "category": "%vscode-docker.commands.category.dockerNetworks%",
                "icon": "$(refresh)"
            },
            {
                "command": "vscode-docker.networks.remove",
                "title": "%vscode-docker.commands.networks.remove%",
                "category": "%vscode-docker.commands.category.dockerNetworks%"
            },
            {
                "command": "vscode-docker.pruneSystem",
                "title": "%vscode-docker.commands.pruneSystem%",
                "category": "%vscode-docker.commands.category.docker%"
            },
            {
                "command": "vscode-docker.registries.azure.buildImage",
                "title": "%vscode-docker.commands.registries.azure.buildImage%",
                "category": "%vscode-docker.commands.category.azureContainerRegistry%"
            },
            {
                "command": "vscode-docker.registries.azure.createRegistry",
                "title": "%vscode-docker.commands.registries.azure.createRegistry%",
                "category": "%vscode-docker.commands.category.azureContainerRegistry%"
            },
            {
                "command": "vscode-docker.registries.azure.deleteRegistry",
                "title": "%vscode-docker.commands.registries.azure.deleteRegistry%",
                "category": "%vscode-docker.commands.category.azureContainerRegistry%"
            },
            {
                "command": "vscode-docker.registries.azure.deleteRepository",
                "title": "%vscode-docker.commands.registries.azure.deleteRepository%",
                "category": "%vscode-docker.commands.category.azureContainerRegistry%"
            },
            {
                "command": "vscode-docker.registries.azure.openInPortal",
                "title": "%vscode-docker.commands.registries.azure.openInPortal%",
                "category": "%vscode-docker.commands.category.azureContainerRegistry%"
            },
            {
                "command": "vscode-docker.registries.azure.runFileAsTask",
                "title": "%vscode-docker.commands.registries.azure.runFileAsTask%",
                "category": "%vscode-docker.commands.category.azureContainerRegistry%"
            },
            {
                "command": "vscode-docker.registries.azure.runTask",
                "title": "%vscode-docker.commands.registries.azure.runTask%",
                "category": "%vscode-docker.commands.category.azureContainerRegistry%"
            },
            {
                "command": "vscode-docker.registries.azure.selectSubscriptions",
                "title": "%vscode-docker.commands.registries.azure.selectSubscriptions%",
                "icon": "$(filter)"
            },
            {
                "command": "vscode-docker.registries.azure.untagImage",
                "title": "%vscode-docker.commands.registries.azure.untagImage%",
                "category": "%vscode-docker.commands.category.azureContainerRegistry%"
            },
            {
                "command": "vscode-docker.registries.azure.viewProperties",
                "title": "%vscode-docker.commands.registries.azure.viewProperties%",
                "category": "%vscode-docker.commands.category.azureContainerRegistry%"
            },
            {
                "command": "vscode-docker.registries.azure.viewTaskLogs",
                "title": "%vscode-docker.commands.registries.azure.viewLogs%",
                "category": "%vscode-docker.commands.category.azureContainerRegistry%",
                "icon": "$(output)"
            },
            {
                "command": "vscode-docker.registries.connectRegistry",
                "title": "%vscode-docker.commands.registries.connect%",
                "category": "%vscode-docker.commands.category.dockerRegistries%",
                "icon": "$(plug)"
            },
            {
                "command": "vscode-docker.registries.copyImageDigest",
                "title": "%vscode-docker.commands.registries.copyImageDigest%",
                "category": "%vscode-docker.commands.category.dockerRegistries%"
            },
            {
                "command": "vscode-docker.registries.deleteImage",
                "title": "%vscode-docker.commands.registries.deleteImage%",
                "category": "%vscode-docker.commands.category.dockerRegistries%"
            },
            {
                "command": "vscode-docker.registries.deployImageToAzure",
                "title": "%vscode-docker.commands.registries.deployImageToAzure%",
                "category": "%vscode-docker.commands.category.dockerRegistries%"
            },
            {
                "command": "vscode-docker.registries.deployImageToAci",
                "title": "%vscode-docker.commands.registries.deployImageToAci%",
                "category": "%vscode-docker.commands.category.dockerRegistries%"
            },
            {
                "command": "vscode-docker.registries.disconnectRegistry",
                "title": "%vscode-docker.commands.registries.disconnectRegistry%",
                "category": "%vscode-docker.commands.category.dockerRegistries%"
            },
            {
                "command": "vscode-docker.registries.dockerHub.openInBrowser",
                "title": "%vscode-docker.commands.registries.dockerHub.openInBrowser%",
                "category": "%vscode-docker.commands.category.dockerHub%"
            },
            {
                "command": "vscode-docker.registries.help",
                "title": "%vscode-docker.commands.registries.help%",
                "category": "%vscode-docker.commands.category.dockerRegistries%",
                "icon": "$(question)"
            },
            {
                "command": "vscode-docker.registries.logInToDockerCli",
                "title": "%vscode-docker.commands.registries.logInToDockerCli%",
                "category": "%vscode-docker.commands.category.dockerRegistries%"
            },
            {
                "command": "vscode-docker.registries.logOutOfDockerCli",
                "title": "%vscode-docker.commands.registries.logOutOfDockerCli%",
                "category": "%vscode-docker.commands.category.dockerRegistries%"
            },
            {
                "command": "vscode-docker.registries.pullImage",
                "title": "%vscode-docker.commands.registries.pullImage%",
                "category": "%vscode-docker.commands.category.dockerRegistries%"
            },
            {
                "command": "vscode-docker.registries.pullRepository",
                "title": "%vscode-docker.commands.registries.pullRepository%",
                "category": "%vscode-docker.commands.category.dockerRegistries%"
            },
            {
                "command": "vscode-docker.registries.reconnectRegistry",
                "title": "%vscode-docker.commands.registries.reconnectRegistry%",
                "category": "%vscode-docker.commands.category.dockerRegistries%"
            },
            {
                "command": "vscode-docker.registries.refresh",
                "title": "%vscode-docker.commands.registries.refresh%",
                "category": "%vscode-docker.commands.category.dockerRegistries%",
                "icon": "$(refresh)"
            },
            {
                "command": "vscode-docker.volumes.configureExplorer",
                "title": "%vscode-docker.commands.volumes.configureExplorer%",
                "category": "%vscode-docker.commands.category.dockerVolumes%",
                "icon": "$(settings-gear)"
            },
            {
                "command": "vscode-docker.volumes.inspect",
                "title": "%vscode-docker.commands.volumes.inspect%",
                "category": "%vscode-docker.commands.category.dockerVolumes%"
            },
            {
                "command": "vscode-docker.volumes.prune",
                "title": "%vscode-docker.commands.volumes.prune%",
                "category": "%vscode-docker.commands.category.dockerVolumes%",
                "icon": "$(clear-all)"
            },
            {
                "command": "vscode-docker.volumes.refresh",
                "title": "%vscode-docker.commands.volumes.refresh%",
                "category": "%vscode-docker.commands.category.dockerVolumes%",
                "icon": "$(refresh)"
            },
            {
                "command": "vscode-docker.volumes.remove",
                "title": "%vscode-docker.commands.volumes.remove%",
                "category": "%vscode-docker.commands.category.dockerVolumes%"
            },
            {
                "command": "vscode-docker.help",
                "title": "%vscode-docker.commands.help%",
                "category": "%vscode-docker.commands.category.docker%",
                "icon": "$(question)"
            },
            {
                "command": "vscode-docker.help.reportIssue",
                "title": "%vscode-docker.commands.help.reportIssue%",
                "category": "%vscode-docker.commands.category.docker%"
            },
            {
                "command": "vscode-docker.help.openStartPage",
                "title": "%vscode-docker.commands.help.openStartPage%",
                "category": "%vscode-docker.commands.category.docker%"
            },
            {
                "command": "vscode-docker.contexts.use",
                "title": "%vscode-docker.commands.contexts.use%",
                "category": "%vscode-docker.commands.category.contexts%",
                "icon": "$(check)"
            },
            {
                "command": "vscode-docker.contexts.remove",
                "title": "%vscode-docker.commands.contexts.remove%",
                "category": "%vscode-docker.commands.category.contexts%"
            },
            {
                "command": "vscode-docker.contexts.inspect",
                "title": "%vscode-docker.commands.contexts.inspect%",
                "category": "%vscode-docker.commands.category.contexts%"
            },
            {
                "command": "vscode-docker.contexts.configureExplorer",
                "title": "%vscode-docker.commands.contexts.configureExplorer%",
                "category": "%vscode-docker.commands.category.contexts%",
                "icon": "$(settings-gear)"
            },
            {
                "command": "vscode-docker.contexts.refresh",
                "title": "%vscode-docker.commands.contexts.refresh%",
                "category": "%vscode-docker.commands.category.contexts%",
                "icon": "$(refresh)"
            },
            {
                "command": "vscode-docker.contexts.help",
                "title": "%vscode-docker.commands.contexts.help%",
                "category": "%vscode-docker.commands.category.contexts%",
                "icon": "$(question)"
            },
            {
                "command": "vscode-docker.contexts.create.aci",
                "title": "%vscode-docker.commands.contexts.create.aci%",
                "category": "%vscode-docker.commands.category.contexts%",
                "icon": "$(add)"
            }
        ],
        "views": {
            "dockerView": [
                {
                    "id": "dockerContainers",
                    "name": "%vscode-docker.views.dockerContainers%"
                },
                {
                    "id": "dockerImages",
                    "name": "%vscode-docker.views.dockerImages%"
                },
                {
                    "id": "dockerRegistries",
                    "name": "%vscode-docker.views.dockerRegistries%"
                },
                {
                    "id": "dockerNetworks",
                    "name": "%vscode-docker.views.dockerNetworks%",
                    "visibility": "collapsed"
                },
                {
                    "id": "dockerVolumes",
                    "name": "%vscode-docker.views.dockerVolumes%",
                    "visibility": "collapsed"
                },
                {
                    "id": "vscode-docker.views.dockerContexts",
                    "name": "%vscode-docker.views.dockerContexts%",
                    "visibility": "collapsed"
                },
                {
                    "id": "vscode-docker.views.help",
                    "name": "%vscode-docker.views.help%"
                }
            ]
        },
        "viewsContainers": {
            "activitybar": [
                {
                    "icon": "resources/docker.svg",
                    "id": "dockerView",
                    "title": "%vscode-docker.views.activityBar%"
                }
            ]
        }
    },
    "engines": {
        "vscode": "^1.55.0"
    },
    "scripts": {
        "watch": "tsc -watch -p ./",
        "build": "gulp build",
        "ci-build": "gulp ci-build",
        "package": "gulp package",
        "ci-package": "gulp ci-package",
        "lint": "gulp lint",
        "test": "gulp test",
        "test-only": "gulp test-only",
        "unit-test": "gulp unit-test",
        "webpack-dev": "gulp webpack-dev",
        "webpack-prod": "gulp webpack-prod"
    },
    "extensionDependencies": [
        "vscode.docker",
        "vscode.yaml"
    ],
    "devDependencies": {
        "@types/adm-zip": "^0.4.33",
        "@types/deep-equal": "^1.0.1",
        "@types/dockerode": "^3.2.2",
        "@types/fs-extra": "^9.0.6",
        "@types/glob": "^7.1.3",
        "@types/mocha": "^8.2.0",
        "@types/node": "^12.19.16",
        "@types/node-fetch": "^2.5.8",
        "@types/request-promise-native": "^1.0.17",
        "@types/semver": "^7.3.4",
        "@types/string-replace-webpack-plugin": "^0.1.0",
        "@types/tar-stream": "^2.2.0",
<<<<<<< HEAD
        "@types/vscode": "1.54.0",
=======
        "@types/uuid": "^8.3.0",
        "@types/vscode": "1.53.0",
>>>>>>> 9f571919
        "@types/xml2js": "^0.4.8",
        "@typescript-eslint/eslint-plugin": "^4.15.0",
        "@typescript-eslint/eslint-plugin-tslint": "^4.15.0",
        "@typescript-eslint/parser": "^4.15.0",
        "adm-zip": "^0.5.2",
        "copy-webpack-plugin": "^6.4.1",
        "eslint": "^7.19.0",
        "eslint-plugin-import": "^2.22.1",
        "eslint-plugin-unicorn": "^29.0.0",
        "gulp": "^4.0.2",
        "gulp-eslint": "^6.0.0",
        "gulp-sourcemaps": "^3.0.0",
        "gulp-typescript": "^6.0.0-alpha.1",
        "mocha": "^8.2.1",
        "string-replace-webpack-plugin": "^0.1.3",
        "ts-node": "^9.1.1",
        "typescript": "^4.1.4",
        "umd-compat-loader": "^2.1.2",
        "vsce": "^1.85.0",
        "vscode-azureextensiondev": "^0.7.0",
        "vscode-codicons": "^0.0.15",
        "vscode-nls-dev": "^3.3.2",
        "vscode-test": "^1.5.0",
        "webpack": "^4.46.0",
        "webpack-cli": "^3.3.12"
    },
    "dependencies": {
        "@azure/arm-appservice": "^6.1.0",
        "@azure/arm-authorization": "^8.3.3",
        "@azure/arm-containerregistry": "^8.0.0",
        "@azure/storage-blob": "^12.4.1",
        "@docker/sdk": "^1.0.3",
        "@grpc/grpc-js": "^1.2.6",
        "dayjs": "^1.10.4",
        "dockerfile-language-server-nodejs": "^0.3.0",
        "dockerode": "^3.2.1",
        "fs-extra": "^9.1.0",
        "glob": "^7.1.6",
        "gradle-to-js": "^2.0.0",
        "handlebars": "^4.7.6",
        "node-fetch": "^2.6.1",
        "semver": "^7.3.4",
        "tar": "^6.1.0",
        "tar-stream": "^2.2.0",
        "uuid": "^8.3.2",
        "vscode-azureappservice": "^0.74.0",
        "vscode-azureextensionui": "^0.39.7",
        "vscode-languageclient": "^7.0.0",
        "vscode-nls": "^5.0.0",
        "vscode-tas-client": "^0.1.22",
        "xml2js": "^0.4.23"
    }
}<|MERGE_RESOLUTION|>--- conflicted
+++ resolved
@@ -2727,12 +2727,8 @@
         "@types/semver": "^7.3.4",
         "@types/string-replace-webpack-plugin": "^0.1.0",
         "@types/tar-stream": "^2.2.0",
-<<<<<<< HEAD
+        "@types/uuid": "^8.3.0",
         "@types/vscode": "1.54.0",
-=======
-        "@types/uuid": "^8.3.0",
-        "@types/vscode": "1.53.0",
->>>>>>> 9f571919
         "@types/xml2js": "^0.4.8",
         "@typescript-eslint/eslint-plugin": "^4.15.0",
         "@typescript-eslint/eslint-plugin-tslint": "^4.15.0",
