--- conflicted
+++ resolved
@@ -801,13 +801,8 @@
         "category": "Docker"
       },
       {
-<<<<<<< HEAD
         "command": "vscode-docker.ACR-Build",
         "title": "Cloud run",
-=======
-        "command": "vscode-docker.pull-ACR-Image",
-        "title": "Pull Image from Azure",
->>>>>>> 22e45ec7
         "category": "Docker"
       }
     ],
