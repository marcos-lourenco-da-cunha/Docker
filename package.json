{
  "name": "vscode-docker",
  "version": "0.1.1-alpha",
  "publisher": "PeterJausovec",
  "displayName": "Docker",
  "description": "Adds syntax highlighting, commands, hover tips, and linting for Dockerfile and docker-compose files.",
  "license": "SEE LICENSE IN LICENSE.md",
  "icon": "images/docker_icon.png",
  "aiKey": "AIF-d9b70cd4-b9f9-4d70-929b-a071c400b217",
  "galleryBanner": {
    "color": "#1289B9",
    "theme": "dark"
  },
  "categories": [
    "Programming Languages",
    "Linters",
    "Azure"
  ],
  "keywords": [
    "docker",
    "compose",
    "container",
    "multi-root ready"
  ],
  "repository": {
    "url": "https://github.com/microsoft/vscode-docker.git"
  },
  "homepage": "https://github.com/Microsoft/vscode-docker/blob/master/README.md",
  "activationEvents": [
    "onLanguage:dockerfile",
    "onLanguage:yaml",
    "onCommand:vscode-docker.api.configure",
    "onCommand:vscode-docker.image.build",
    "onCommand:vscode-docker.image.inspect",
    "onCommand:vscode-docker.image.remove",
    "onCommand:vscode-docker.image.push",
    "onCommand:vscode-docker.image.tag",
    "onCommand:vscode-docker.container.start",
    "onCommand:vscode-docker.container.start.interactive",
    "onCommand:vscode-docker.container.start.azurecli",
    "onCommand:vscode-docker.container.stop",
    "onCommand:vscode-docker.container.restart",
    "onCommand:vscode-docker.container.show-logs",
    "onCommand:vscode-docker.container.open-shell",
    "onCommand:vscode-docker.compose.up",
    "onCommand:vscode-docker.compose.down",
    "onCommand:vscode-docker.compose.restart",
    "onCommand:vscode-docker.configure",
    "onCommand:vscode-docker.createWebApp",
    "onCommand:vscode-docker.create-ACR-Registry",
    "onCommand:vscode-docker.system.prune",
    "onCommand:vscode-docker.dockerHubLogout",
    "onCommand:vscode-docker.browseDockerHub",
    "onCommand:vscode-docker.browseAzurePortal",
    "onCommand:vscode-docker.explorer.refresh",
<<<<<<< HEAD
    "onCommand:vscode-docker.delete-ACR-Registry",
    "onCommand:vscode-docker.delete-ACR-Repository",
    "onCommand:vscode-docker.delete-ACR-Image",
=======
    "onCommand:vscode-docker.connectCustomRegistry",
    "onCommand:vscode-docker.disconnectCustomRegistry",
>>>>>>> 5bd3256a
    "onView:dockerExplorer",
    "onDebugInitialConfigurations"
  ],
  "main": "./out/dockerExtension",
  "contributes": {
    "menus": {
      "commandPalette": [{
          "command": "vscode-docker.browseDockerHub",
          "when": "false"
        },
        {
          "command": "vscode-docker.createWebApp",
          "when": "false"
        },
        {
          "command": "vscode-docker.api.configure",
          "when": "never"
        }
      ],
      "editor/context": [{
          "when": "editorLangId == dockerfile",
          "command": "vscode-docker.image.build",
          "group": "docker"
        },
        {
          "when": "resourceFilename == docker-compose.yml",
          "command": "vscode-docker.compose.up",
          "group": "docker"
        },
        {
          "when": "resourceFilename == docker-compose.yml",
          "command": "vscode-docker.compose.down",
          "group": "docker"
        },
        {
          "when": "resourceFilename == docker-compose.yml",
          "command": "vscode-docker.compose.restart",
          "group": "docker"
        },
        {
          "when": "resourceFilename == docker-compose.debug.yml",
          "command": "vscode-docker.compose.up",
          "group": "docker"
        },
        {
          "when": "resourceFilename == docker-compose.debug.yml",
          "command": "vscode-docker.compose.down",
          "group": "docker"
        },
        {
          "when": "resourceFilename == docker-compose.debug.yml",
          "command": "vscode-docker.compose.restart",
          "group": "docker"
        }
      ],
      "explorer/context": [{
          "when": "resourceFilename =~ /[dD]ocker[fF]ile/",
          "command": "vscode-docker.image.build",
          "group": "docker"
        },
        {
          "when": "resourceFilename =~ /[dD]ocker-[cC]ompose/",
          "command": "vscode-docker.compose.up",
          "group": "docker"
        },
        {
          "when": "resourceFilename =~ /[dD]ocker-[cC]ompose/",
          "command": "vscode-docker.compose.down",
          "group": "docker"
        },
        {
          "when": "resourceFilename =~ /[dD]ocker-[cC]ompose/",
          "command": "vscode-docker.compose.restart",
          "group": "docker"
        }
      ],
      "view/title": [{
          "command": "vscode-docker.explorer.refresh",
          "when": "view == dockerExplorer",
          "group": "navigation"
        },
        {
          "command": "vscode-docker.system.prune",
          "when": "view == dockerExplorer",
          "group": "navigation"
        }
      ],
      "view/item/context": [{
          "command": "vscode-docker.container.start",
          "when": "view == dockerExplorer && viewItem =~ /^(localImageNode|imagesRootNode)$/"
        },
        {
          "command": "vscode-docker.container.start.interactive",
          "when": "view == dockerExplorer && viewItem =~ /^(localImageNode|imagesRootNode)$/"
        },
        {
          "command": "vscode-docker.image.push",
          "when": "view == dockerExplorer && viewItem =~ /^(localImageNode|imagesRootNode)$/"
        },
        {
          "command": "vscode-docker.image.remove",
          "when": "view == dockerExplorer && viewItem =~ /^(localImageNode|imagesRootNode)$/"
        },
        {
          "command": "vscode-docker.image.inspect",
          "when": "view == dockerExplorer && viewItem =~ /^(localImageNode|imagesRootNode)$/"
        },
        {
          "command": "vscode-docker.image.tag",
          "when": "view == dockerExplorer && viewItem =~ /^(localImageNode|imagesRootNode)$/"
        },
        {
          "command": "vscode-docker.container.stop",
          "when": "view == dockerExplorer && viewItem =~ /^(runningLocalContainerNode|containersRootNode)$/"
        },
        {
          "command": "vscode-docker.container.restart",
          "when": "view == dockerExplorer && viewItem =~ /^(runningLocalContainerNode|stoppedLocalContainerNode|containersRootNode)$/"
        },
        {
          "command": "vscode-docker.container.show-logs",
          "when": "view == dockerExplorer && viewItem =~ /^(runningLocalContainerNode|stoppedLocalContainerNode|containersRootNode)$/"
        },
        {
          "command": "vscode-docker.container.open-shell",
          "when": "view == dockerExplorer && viewItem =~ /^(runningLocalContainerNode|containersRootNode)$/"
        },
        {
          "command": "vscode-docker.container.remove",
          "when": "view == dockerExplorer && viewItem =~ /^(stoppedLocalContainerNode|runningLocalContainerNode|containersRootNode)$/"
        },
        {
          "command": "vscode-docker.createWebApp",
          "when": "view == dockerExplorer && viewItem =~ /^(azureImageTagNode|dockerHubImageTagNode|customImageTagNode)$/"
        },
        {
          "command": "vscode-docker.create-ACR-Registry",
          "when": "view == dockerExplorer && viewItem == azureRegistryRootNode"
        },
        {
          "command": "vscode-docker.dockerHubLogout",
          "when": "view == dockerExplorer && viewItem == dockerHubRootNode"
        },
        {
          "command": "vscode-docker.delete-ACR-Repository",
          "when": "view == dockerExplorer && viewItem == azureRepositoryNode"
        },
        {
          "command": "vscode-docker.delete-ACR-Image",
          "when": "view == dockerExplorer && viewItem == azureImageNode"
        },
        {
          "command": "vscode-docker.delete-ACR-Registry",
          "when": "view == dockerExplorer && viewItem == azureRegistryNode"
        },
        {
          "command": "vscode-docker.browseDockerHub",
          "when": "view == dockerExplorer && viewItem =~ /^(dockerHubImageTagNode|dockerHubRepositoryNode|dockerHubOrgNode)$/"
        },
        {
          "command": "vscode-docker.browseAzurePortal",
          "when": "view == dockerExplorer && viewItem =~ /^(azureRegistryNode|azureRepositoryNode|azureImageTagNode)$/"
        },
        {
          "command": "vscode-docker.connectCustomRegistry",
          "when": "view == dockerExplorer && viewItem =~ /^(customRootNode|registriesRootNode)$/"
        },
        {
          "command": "vscode-docker.disconnectCustomRegistry",
          "when": "view == dockerExplorer && viewItem =~ /^(customRegistryNode)$/"
        }
      ]
    },
    "debuggers": [{
      "type": "docker",
      "label": "Docker",
      "configurationSnippets": [{
        "label": "Docker: Attach to Node",
        "description": "Docker: Attach to Node",
        "body": {
          "type": "node",
          "request": "attach",
          "name": "Docker: Attach to Node",
          "port": 9229,
          "address": "localhost",
          "localRoot": "^\"\\${workspaceFolder}\"",
          "remoteRoot": "/usr/src/app",
          "protocol": "inspector"
        }
      }]
    }],
    "languages": [{
      "id": "dockerfile",
      "aliases": [
        "Dockerfile"
      ],
      "filenamePatterns": [
        "*.dockerfile",
        "Dockerfile"
      ]
    }],
    "configuration": {
      "type": "object",
      "title": "Docker configuration options",
      "properties": {
        "docker.defaultRegistryPath": {
          "type": "string",
          "default": "",
          "description": "Default registry and path when tagging an image, empty string will target Docker Hub when pushing"
        },
        "docker.askToSaveRegistryPath": {
          "type": "boolean",
          "default": true,
          "description": "Ask the user whether to store the path prefix in defaultRegsitryPath on first push"
        },
        "docker.showExplorer": {
          "type": "boolean",
          "default": true,
          "description": "Show or hide the Explorer."
        },
        "docker.explorerRefreshInterval": {
          "type": "number",
          "default": 1000,
          "description": "Explorer refresh interval, default is 1000ms."
        },
        "docker.imageBuildContextPath": {
          "type": "string",
          "default": "",
          "description": "Build context PATH to pass to Docker build command."
        },
        "docker.truncateLongRegistryPaths": {
          "type": "boolean",
          "default": false,
          "description": "Truncate long Image and Container registry paths in the Explorer."
        },
        "docker.truncateMaxLength": {
          "type": "number",
          "default": 10,
          "description": "Maximum number of characters for long registry paths in the Explorer, including elipsis."
        },
        "docker.host": {
          "type": "string",
          "default": "",
          "description": "Host to connect to (same as setting the DOCKER_HOST environment variable)"
        },
        "docker.languageserver.diagnostics.deprecatedMaintainer": {
          "scope": "resource",
          "type": "string",
          "default": "warning",
          "enum": [
            "ignore",
            "warning",
            "error"
          ],
          "description": "Controls the diagnostic severity for the deprecated MAINTAINER instruction."
        },
        "docker.languageserver.diagnostics.emptyContinuationLine": {
          "scope": "resource",
          "type": "string",
          "default": "warning",
          "enum": [
            "ignore",
            "warning",
            "error"
          ],
          "description": "Controls the diagnostic severity for flagging empty continuation lines found in instructions that span multiple lines."
        },
        "docker.languageserver.diagnostics.directiveCasing": {
          "scope": "resource",
          "type": "string",
          "default": "warning",
          "enum": [
            "ignore",
            "warning",
            "error"
          ],
          "description": "Controls the diagnostic severity for parser directives that are not written in lowercase."
        },
        "docker.languageserver.diagnostics.instructionCasing": {
          "scope": "resource",
          "type": "string",
          "default": "warning",
          "enum": [
            "ignore",
            "warning",
            "error"
          ],
          "description": "Controls the diagnostic severity for instructions that are not written in uppercase."
        },
        "docker.languageserver.diagnostics.instructionCmdMultiple": {
          "scope": "resource",
          "type": "string",
          "default": "warning",
          "enum": [
            "ignore",
            "warning",
            "error"
          ],
          "description": "Controls the diagnostic severity for flagging a Dockerfile with multiple CMD instructions."
        },
        "docker.languageserver.diagnostics.instructionEntrypointMultiple": {
          "scope": "resource",
          "type": "string",
          "default": "warning",
          "enum": [
            "ignore",
            "warning",
            "error"
          ],
          "description": "Controls the diagnostic severity for flagging a Dockerfile with multiple ENTRYPOINT instructions."
        },
        "docker.languageserver.diagnostics.instructionHealthcheckMultiple": {
          "scope": "resource",
          "type": "string",
          "default": "warning",
          "enum": [
            "ignore",
            "warning",
            "error"
          ],
          "description": "Controls the diagnostic severity for flagging a Dockerfile with multiple HEALTHCHECK instructions."
        },
        "docker.languageserver.diagnostics.instructionJSONInSingleQuotes": {
          "scope": "resource",
          "type": "string",
          "default": "warning",
          "enum": [
            "ignore",
            "warning",
            "error"
          ],
          "description": "Controls the diagnostic severity for JSON instructions that are written incorrectly with single quotes."
        },
        "docker.attachShellCommand.linuxContainer": {
          "type": "string",
          "default": "/bin/sh",
          "description": "Attach command to use for Linux containers"
        },
        "docker.attachShellCommand.windowsContainer": {
          "type": "string",
          "default": "powershell",
          "description": "Attach command to use for Windows containers"
        },
        "docker.promptOnSystemPrune": {
          "type": "boolean",
          "default": true,
          "description": "Prompt for confirmation when running System Prune command"
        },
        "docker.dockerComposeBuild": {
          "type": "boolean",
          "default": true,
          "description": "Run docker-compose with the --build argument, defaults to true"
        },
        "docker.dockerComposeDetached": {
          "type": "boolean",
          "default": true,
          "description": "Run docker-compose with the --d (detached) argument, defaults to true"
        }
      }
    },
    "commands": [{
        "command": "vscode-docker.configure",
        "title": "Add Docker files to workspace",
        "description": "Add Dockerfile, docker-compose.yml files",
        "category": "Docker"
      },
      {
        "command": "vscode-docker.api.configure",
        "title": "Add Docker files to Workspace (API)"
      },
      {
        "command": "vscode-docker.image.build",
        "title": "Build Image",
        "description": "Build a Docker image from a Dockerfile",
        "category": "Docker"
      },
      {
        "command": "vscode-docker.image.inspect",
        "title": "Inspect Image",
        "description": "Inspect the metadata of a Docker image",
        "category": "Docker"
      },
      {
        "command": "vscode-docker.image.remove",
        "title": "Remove Image",
        "description": "Remove a Docker image",
        "category": "Docker"
      },
      {
        "command": "vscode-docker.image.tag",
        "title": "Tag Image",
        "description": "Tag a Docker image",
        "category": "Docker"
      },
      {
        "command": "vscode-docker.container.start",
        "title": "Run",
        "description": "Starts a container from an image",
        "category": "Docker"
      },
      {
        "command": "vscode-docker.container.start.interactive",
        "title": "Run Interactive",
        "description": "Starts a container from an image and runs it interactively",
        "category": "Docker"
      },
      {
        "command": "vscode-docker.container.start.azurecli",
        "title": "Azure CLI",
        "description": "Starts a container from the Azure CLI image and runs it interactively",
        "category": "Docker"
      },
      {
        "command": "vscode-docker.container.stop",
        "title": "Stop Container",
        "description": "Stop a running container",
        "category": "Docker"
      },
      {
        "command": "vscode-docker.container.restart",
        "title": "Restart Container",
        "description": "Restart one or more containers",
        "category": "Docker"
      },
      {
        "command": "vscode-docker.container.remove",
        "title": "Remove Container",
        "description": "Remove a stopped container",
        "category": "Docker"
      },
      {
        "command": "vscode-docker.container.show-logs",
        "title": "Show Logs",
        "description": "Show the logs of a running container",
        "category": "Docker"
      },
      {
        "command": "vscode-docker.container.open-shell",
        "title": "Attach Shell",
        "description": "Open a terminal with an interactive shell for a running container",
        "category": "Docker"
      },
      {
        "command": "vscode-docker.compose.up",
        "title": "Compose Up",
        "description": "Starts a composition of containers",
        "category": "Docker"
      },
      {
        "command": "vscode-docker.compose.down",
        "title": "Compose Down",
        "description": "Stops a composition of containers",
        "category": "Docker"
      },
      {
        "command": "vscode-docker.compose.restart",
        "title": "Compose Restart",
        "description": "Restarts a composition of containers",
        "category": "Docker"
      },
      {
        "command": "vscode-docker.create-ACR-Registry",
        "title": "Create Azure Registry",
        "category": "Docker"
      },
      {
        "command": "vscode-docker.delete-ACR-Repository",
        "title": "Delete Azure Repository",
        "category": "Docker"
      },
      {
        "command": "vscode-docker.delete-ACR-Image",
        "title": "Delete Azure Image",
        "category": "Docker"
      },
      {
        "command": "vscode-docker.image.push",
        "title": "Push",
        "description": "Push an image to a registry",
        "category": "Docker"
      },
      {
        "command": "vscode-docker.system.prune",
        "title": "System Prune",
        "category": "Docker",
        "icon": {
          "light": "images/light/prune.svg",
          "dark": "images/dark/prune.svg"
        }
      },
      {
        "command": "vscode-docker.explorer.refresh",
        "title": "Refresh Explorer",
        "category": "Docker",
        "icon": {
          "light": "images/light/refresh.svg",
          "dark": "images/dark/refresh.svg"
        }
      },
      {
        "command": "vscode-docker.createWebApp",
        "title": "Deploy Image to Azure App Service",
        "category": "Docker"
      },
      {
        "command": "vscode-docker.dockerHubLogout",
        "title": "Docker Hub Logout",
        "category": "Docker"
      },
      {
        "command": "vscode-docker.browseDockerHub",
        "title": "Browse in Docker Hub",
        "category": "Docker"
      },
      {
        "command": "vscode-docker.browseAzurePortal",
        "title": "Browse in the Azure Portal",
        "category": "Docker"
      },
      {
<<<<<<< HEAD
        "command": "vscode-docker.delete-ACR-Registry",
        "title": "Delete Azure Registry",
        "category": "Docker"
      },
      {
        "command": "vscode-docker.delete-ACR-Image",
        "title": "Delete Azure Image",
=======
        "command": "vscode-docker.connectCustomRegistry",
        "title": "Connect to a private registry...",
        "category": "Docker"
      },
      {
        "command": "vscode-docker.disconnectCustomRegistry",
        "title": "Disconnect from private registry",
>>>>>>> 5bd3256a
        "category": "Docker"
      }
    ],
    "views": {
      "dockerView": [{
        "id": "dockerExplorer",
        "name": "Explorer",
        "when": "config.docker.showExplorer == true"
      }]
    },
    "viewsContainers": {
      "activitybar": [{
        "icon": "images/docker.svg",
        "id": "dockerView",
        "title": "Docker"
      }]
    }
  },
  "engines": {
    "vscode": "^1.25.0"
  },
  "scripts": {
    "vscode:prepublish": "tsc -p ./",
    "build": "tsc -p ./",
    "compile": "tsc -watch -p ./",
    "lint": "tslint --project tsconfig.json -t verbose",
    "lint-fix": "tslint --project tsconfig.json -t verbose --fix",
    "postinstall": "node ./node_modules/vscode/bin/install",
    "test": "npm run build && cross-env CODE_TESTS_WORKSPACE=./test/test.code-workspace DEBUGTELEMETRY=1 node ./node_modules/vscode/bin/test",
    "all": "npm i && npm run lint && npm test"
  },
  "extensionDependencies": [
    "vscode.docker",
    "vscode.yaml"
  ],
  "devDependencies": {
    "@types/adm-zip": "^0.4.31",
    "@types/fs-extra": "^5.0.4",
    "@types/glob": "5.0.35",
    "@types/keytar": "^4.0.1",
    "@types/mocha": "^5.2.5",
    "@types/node": "^8.0.34",
    "adm-zip": "^0.4.11",
    "azure-storage": "^2.8.1",
    "cross-env": "^5.2.0",
    "gulp": "^3.9.1",
    "mocha": "5.2.0",
    "tslint": "^5.11.0",
    "tslint-microsoft-contrib": "5.0.1",
    "typescript": "^2.1.5",
    "vsce": "^1.37.5",
    "vscode": "^1.1.18"
  },
  "dependencies": {
    "azure-arm-containerregistry": "^2.3.0",
    "azure-arm-resource": "^2.0.0-preview",
    "azure-arm-website": "^1.0.0-preview",
    "dockerfile-language-server-nodejs": "^0.0.18",
    "dockerode": "^2.5.1",
    "fs-extra": "^6.0.1",
    "glob": "7.1.2",
    "gradle-to-js": "^1.0.1",
    "moment": "^2.19.3",
    "opn": "^5.1.0",
    "pom-parser": "^1.1.1",
    "request-promise": "^4.2.2",
    "vscode-azureextensionui": "^0.17.0",
    "vscode-extension-telemetry": "0.0.18",
    "vscode-languageclient": "^4.4.0"
  }
}<|MERGE_RESOLUTION|>--- conflicted
+++ resolved
@@ -53,14 +53,11 @@
     "onCommand:vscode-docker.browseDockerHub",
     "onCommand:vscode-docker.browseAzurePortal",
     "onCommand:vscode-docker.explorer.refresh",
-<<<<<<< HEAD
     "onCommand:vscode-docker.delete-ACR-Registry",
     "onCommand:vscode-docker.delete-ACR-Repository",
     "onCommand:vscode-docker.delete-ACR-Image",
-=======
     "onCommand:vscode-docker.connectCustomRegistry",
     "onCommand:vscode-docker.disconnectCustomRegistry",
->>>>>>> 5bd3256a
     "onView:dockerExplorer",
     "onDebugInitialConfigurations"
   ],
@@ -210,7 +207,7 @@
         },
         {
           "command": "vscode-docker.delete-ACR-Image",
-          "when": "view == dockerExplorer && viewItem == azureImageNode"
+          "when": "view == dockerExplorer && viewItem == azureImageTagNode"
         },
         {
           "command": "vscode-docker.delete-ACR-Registry",
@@ -581,7 +578,6 @@
         "category": "Docker"
       },
       {
-<<<<<<< HEAD
         "command": "vscode-docker.delete-ACR-Registry",
         "title": "Delete Azure Registry",
         "category": "Docker"
@@ -589,7 +585,9 @@
       {
         "command": "vscode-docker.delete-ACR-Image",
         "title": "Delete Azure Image",
-=======
+        "category": "Docker"
+      },
+      {
         "command": "vscode-docker.connectCustomRegistry",
         "title": "Connect to a private registry...",
         "category": "Docker"
@@ -597,7 +595,6 @@
       {
         "command": "vscode-docker.disconnectCustomRegistry",
         "title": "Disconnect from private registry",
->>>>>>> 5bd3256a
         "category": "Docker"
       }
     ],
