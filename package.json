{
  "name": "vscode-docker",
<<<<<<< HEAD
  "version": "0.6.1-alpha",
=======
  "version": "0.6.2-alpha",
>>>>>>> d45b1ecf
  "preview": true,
  "publisher": "PeterJausovec",
  "displayName": "Docker",
  "description": "Adds syntax highlighting, commands, hover tips, and linting for Dockerfile and docker-compose files.",
  "license": "SEE LICENSE IN LICENSE.md",
  "icon": "images/docker_icon.png",
  "aiKey": "AIF-d9b70cd4-b9f9-4d70-929b-a071c400b217",
  "galleryBanner": {
    "color": "#1289B9",
    "theme": "dark"
  },
  "categories": [
    "Programming Languages",
    "Linters",
    "Azure"
  ],
  "keywords": [
    "docker",
    "compose",
    "container",
    "multi-root ready"
  ],
  "repository": {
    "type": "git",
    "url": "https://github.com/microsoft/vscode-docker"
  },
  "homepage": "https://github.com/Microsoft/vscode-docker/blob/master/README.md",
  "activationEvents": [
    "onCommand:vscode-docker.acr.createRegistry",
    "onCommand:vscode-docker.acr.deleteImage",
    "onCommand:vscode-docker.acr.deleteRegistry",
    "onCommand:vscode-docker.acr.deleteRepository",
    "onCommand:vscode-docker.acr.pullImage",
    "onCommand:vscode-docker.acr.pullRepo",
    "onCommand:vscode-docker.acr.quickBuild",
    "onCommand:vscode-docker.acr.runTask",
    "onCommand:vscode-docker.acr.runTaskFile",
    "onCommand:vscode-docker.acr.showTask",
    "onCommand:vscode-docker.acr.untagImage",
    "onCommand:vscode-docker.acr.viewLogs",
    "onCommand:vscode-docker.api.configure",
    "onCommand:vscode-docker.browseAzurePortal",
    "onCommand:vscode-docker.browseDockerHub",
    "onCommand:vscode-docker.compose.down",
    "onCommand:vscode-docker.compose.restart",
    "onCommand:vscode-docker.compose.up",
    "onCommand:vscode-docker.configure",
    "onCommand:vscode-docker.connectCustomRegistry",
    "onCommand:vscode-docker.container.open-shell",
    "onCommand:vscode-docker.container.remove",
    "onCommand:vscode-docker.container.restart",
    "onCommand:vscode-docker.container.show-logs",
    "onCommand:vscode-docker.container.start",
    "onCommand:vscode-docker.container.start.azurecli",
    "onCommand:vscode-docker.container.start.interactive",
    "onCommand:vscode-docker.container.stop",
    "onCommand:vscode-docker.createWebApp",
    "onCommand:vscode-docker.disconnectCustomRegistry",
    "onCommand:vscode-docker.dockerHubLogin",
    "onCommand:vscode-docker.dockerHubLogout",
    "onCommand:vscode-docker.explorer.refresh",
    "onCommand:vscode-docker.image.build",
    "onCommand:vscode-docker.image.inspect",
    "onCommand:vscode-docker.image.push",
    "onCommand:vscode-docker.image.remove",
    "onCommand:vscode-docker.images.selectGroupBy",
    "onCommand:vscode-docker.image.tag",
    "onCommand:vscode-docker.setRegistryAsDefault",
    "onCommand:vscode-docker.system.prune",
    "onDebugInitialConfigurations",
    "onDebugResolve:docker-coreclr",
    "onLanguage:dockerfile",
    "onLanguage:yaml",
    "onView:dockerExplorer"
  ],
  "main": "main",
  "contributes": {
    "menus": {
      "commandPalette": [
        {
          "command": "vscode-docker.api.configure",
          "when": "never"
        },
        {
          "command": "vscode-docker.browseDockerHub",
          "when": "false"
        },
        {
          "command": "vscode-docker.createWebApp",
          "when": "false"
        },
        {
          "command": "vscode-docker.setRegistryAsDefault",
          "when": "never"
        }
      ],
      "editor/context": [
        {
          "when": "editorLangId == dockerfile && isAzureAccountInstalled",
          "command": "vscode-docker.acr.quickBuild",
          "group": "docker"
        },
        {
          "when": "editorLangId == yaml",
          "command": "vscode-docker.acr.runTaskFile",
          "group": "docker"
        },
        {
          "when": "resourceFilename == docker-compose.yml",
          "command": "vscode-docker.compose.down",
          "group": "docker"
        },
        {
          "when": "resourceFilename == docker-compose.yml",
          "command": "vscode-docker.compose.restart",
          "group": "docker"
        },
        {
          "when": "resourceFilename == docker-compose.yml",
          "command": "vscode-docker.compose.up",
          "group": "docker"
        },
        {
          "when": "resourceFilename == docker-compose.debug.yml",
          "command": "vscode-docker.compose.down",
          "group": "docker"
        },
        {
          "when": "resourceFilename == docker-compose.debug.yml",
          "command": "vscode-docker.compose.restart",
          "group": "docker"
        },
        {
          "when": "resourceFilename == docker-compose.debug.yml",
          "command": "vscode-docker.compose.up",
          "group": "docker"
        },
        {
          "when": "editorLangId == dockerfile",
          "command": "vscode-docker.image.build",
          "group": "docker"
        }
      ],
      "explorer/context": [
        {
          "when": "resourceFilename =~ /(^|\\.)dockerfile$/i",
          "command": "vscode-docker.acr.quickBuild",
          "group": "docker"
        },
        {
          "when": "resourceFilename =~ /^(?:(?!^docker-compose\\.ya?ml$).)*\\.ya?ml$/i",
          "command": "vscode-docker.acr.runTaskFile",
          "group": "docker"
        },
        {
          "when": "resourceFilename =~ /docker-compose/i",
          "command": "vscode-docker.compose.down",
          "group": "docker"
        },
        {
          "when": "resourceFilename =~ /docker-compose/i",
          "command": "vscode-docker.compose.restart",
          "group": "docker"
        },
        {
          "when": "resourceFilename =~ /docker-compose/i",
          "command": "vscode-docker.compose.up",
          "group": "docker"
        },
        {
          "when": "resourceFilename =~ /dockerfile/i",
          "command": "vscode-docker.image.build",
          "group": "docker"
        }
      ],
      "view/title": [
        {
          "command": "vscode-docker.explorer.refresh",
          "when": "view == dockerExplorer",
          "group": "navigation@1"
        },
        {
          "command": "vscode-docker.system.prune",
          "when": "view == dockerExplorer",
          "group": "navigation@2"
        }
      ],
      "view/item/context": [
        {
          "command": "vscode-docker.images.selectGroupBy",
          "when": "view == dockerExplorer && viewItem =~ /^imagesRootNode$/",
          "group": "inline"
        },
        {
          "command": "vscode-docker.acr.createRegistry",
          "when": "view == dockerExplorer && viewItem == azureRegistryRootNode",
          "group": "default"
        },
        {
          "command": "vscode-docker.acr.deleteImage",
          "when": "view == dockerExplorer && viewItem == azureImageTagNode",
          "group": "default"
        },
        {
          "command": "vscode-docker.acr.deleteRegistry",
          "when": "view == dockerExplorer && viewItem == azureRegistryNode",
          "group": "default"
        },
        {
          "command": "vscode-docker.acr.deleteRepository",
          "when": "view == dockerExplorer && viewItem == azureRepositoryNode",
          "group": "default"
        },
        {
          "command": "vscode-docker.acr.pullImage",
          "when": "view == dockerExplorer && viewItem == azureImageTagNode",
          "group": "default"
        },
        {
          "command": "vscode-docker.acr.pullRepo",
          "when": "view == dockerExplorer && viewItem == azureRepositoryNode",
          "group": "default"
        },
        {
          "command": "vscode-docker.acr.runTask",
          "when": "view == dockerExplorer && viewItem == taskNode",
          "group": "default"
        },
        {
          "command": "vscode-docker.acr.showTask",
          "when": "view == dockerExplorer && viewItem == taskNode",
          "group": "default"
        },
        {
          "command": "vscode-docker.acr.untagImage",
          "when": "view == dockerExplorer && viewItem == azureImageTagNode",
          "group": "default"
        },
        {
          "command": "vscode-docker.acr.viewLogs",
          "when": "view == dockerExplorer && viewItem =~ /^(azureRegistryNode|azureImageTagNode|taskNode)$/",
          "group": "default"
        },
        {
          "command": "vscode-docker.browseDockerHub",
          "when": "view == dockerExplorer && viewItem =~ /^(dockerHubImageTagNode|dockerHubRepositoryNode|dockerHubOrgNode)$/",
          "group": "default"
        },
        {
          "command": "vscode-docker.browseAzurePortal",
          "when": "view == dockerExplorer && viewItem =~ /^(azureRegistryNode|azureRepositoryNode|azureImageTagNode)$/",
          "group": "default"
        },
        {
          "command": "vscode-docker.connectCustomRegistry",
          "when": "view == dockerExplorer && viewItem == customRootNode",
          "group": "default"
        },
        {
          "command": "vscode-docker.container.open-shell",
          "when": "view == dockerExplorer && viewItem =~ /^(runningLocalContainerNode|containersRootNode)$/",
          "group": "default"
        },
        {
          "command": "vscode-docker.container.remove",
          "when": "view == dockerExplorer && viewItem =~ /^(stoppedLocalContainerNode|runningLocalContainerNode|containersRootNode)$/",
          "group": "default"
        },
        {
          "command": "vscode-docker.container.restart",
          "when": "view == dockerExplorer && viewItem =~ /^(runningLocalContainerNode|stoppedLocalContainerNode|containersRootNode)$/",
          "group": "default"
        },
        {
          "command": "vscode-docker.container.show-logs",
          "when": "view == dockerExplorer && viewItem =~ /^(runningLocalContainerNode|stoppedLocalContainerNode|containersRootNode)$/",
          "group": "default"
        },
        {
          "command": "vscode-docker.container.start",
          "when": "view == dockerExplorer && viewItem =~ /^(localImageNode|imagesRootNode)$/",
          "group": "5_default"
        },
        {
          "command": "vscode-docker.container.start.interactive",
          "when": "view == dockerExplorer && viewItem =~ /^(localImageNode|imagesRootNode)$/",
          "group": "5_default"
        },
        {
          "command": "vscode-docker.container.stop",
          "when": "view == dockerExplorer && viewItem =~ /^(runningLocalContainerNode|containersRootNode)$/",
          "group": "5_default"
        },
        {
          "command": "vscode-docker.createWebApp",
          "when": "view == dockerExplorer && viewItem =~ /^(azureImageTagNode|dockerHubImageTagNode|customImageTagNode)$/",
          "group": "5_default"
        },
        {
          "command": "vscode-docker.disconnectCustomRegistry",
          "when": "view == dockerExplorer && viewItem =~ /^(customRegistryNode)$/",
          "group": "5_default"
        },
        {
          "command": "vscode-docker.dockerHubLogout",
          "when": "view == dockerExplorer && viewItem == dockerHubRootNode",
          "group": "5_default"
        },
        {
          "command": "vscode-docker.image.inspect",
          "when": "view == dockerExplorer && viewItem =~ /^(localImageNode|imagesRootNode)$/",
          "group": "5_default"
        },
        {
          "command": "vscode-docker.image.push",
          "when": "view == dockerExplorer && viewItem =~ /^(localImageNode|imagesRootNode)$/",
          "group": "5_default"
        },
        {
          "command": "vscode-docker.image.remove",
          "when": "view == dockerExplorer && viewItem =~ /^(localImageNode|imagesRootNode)$/",
          "group": "5_default"
        },
        {
          "command": "vscode-docker.image.tag",
          "when": "view == dockerExplorer && viewItem =~ /^(localImageNode|imagesRootNode)$/",
          "group": "5_default"
        },
        {
          "command": "vscode-docker.setRegistryAsDefault",
          "when": "view == dockerExplorer && viewItem =~ /^(customRegistryNode|azureRegistryNode|dockerHubOrgNode)$/",
          "group": "5_default"
        }
      ]
    },
    "debuggers": [
      {
        "type": "docker",
        "label": "Docker: Node.js",
        "configurationSnippets": [
          {
            "label": "Docker: Attach to Node",
            "description": "Docker: Attach to Node",
            "body": {
              "type": "node",
              "request": "attach",
              "name": "Docker: Attach to Node",
              "remoteRoot": "/usr/src/app"
            }
          }
        ]
      },
      {
        "type": "docker-coreclr",
        "label": "Docker: Launch .NET Core (Preview)",
        "configurationSnippets": [
          {
            "label": "Docker: Launch .NET Core (Preview)",
            "description": "Docker: Launch .NET Core (Preview)",
            "body": {
              "name": "Docker: Launch .NET Core (Preview)",
              "type": "docker-coreclr",
              "request": "launch",
              "preLaunchTask": "build",
              "dockerBuild": {},
              "dockerRun": {}
            }
          }
        ],
        "configurationAttributes": {
          "launch": {
            "properties": {
              "appFolder": {
                "type": "string",
                "description": "Path to the folder for the application."
              },
              "appOutput": {
                "type": "string",
                "description": "Path to the output assembly for the application."
              },
              "appProject": {
                "type": "string",
                "description": "Path to the application project file."
              },
              "dockerBuild": {
                "description": "Options for building the Docker image used for debugging.",
                "properties": {
                  "args": {
                    "type": "object",
                    "description": "Build arguments applied to the Docker image used for debugging.",
                    "additionalProperties": {
                      "type": "string"
                    }
                  },
                  "context": {
                    "type": "string",
                    "description": "Path to the Docker build context."
                  },
                  "dockerfile": {
                    "type": "string",
                    "description": "Path to the Dockerfile used for the build."
                  },
                  "labels": {
                    "type": "object",
                    "description": "Labels applied to the Docker image used for debugging.",
                    "additionalProperties": {
                      "type": "string"
                    }
                  },
                  "tag": {
                    "type": "string",
                    "description": "Tag applied to the Docker image used for debugging."
                  },
                  "target": {
                    "type": "string",
                    "description": "Docker build target (stage) used for debugging."
                  }
                }
              },
              "dockerRun": {
                "description": "Options for running the Docker container used for debugging.",
                "properties": {
                  "containerName": {
                    "type": "string",
                    "description": "Name of the container used for debugging."
                  },
                  "env": {
                    "type": "object",
                    "description": "Environment variables applied to the Docker container used for debugging.",
                    "additionalProperties": {
                      "type": "string"
                    }
                  },
                  "envFiles": {
                    "type": "array",
                    "description": "Files of environment variables read in and applied to the Docker container used for debugging.",
                    "items": {
                      "type": "string"
                    }
                  },
                  "labels": {
                    "type": "object",
                    "description": "Labels applied to the Docker container used for debugging.",
                    "additionalProperties": {
                      "type": "string"
                    }
                  },
                  "network": {
                    "type": "string",
                    "description": "The network to which the container will be connected."
                  },
                  "ports": {
                    "type": "array",
                    "description": "Ports that are going to be mapped on the host.",
                    "items": {
                      "type": "object",
                      "properties": {
                        "hostPort": {
                          "type": "string",
                          "description": "Port number to be bound on the host."
                        },
                        "containerPort": {
                          "type": "string",
                          "description": "Port number of the container to be bound."
                        },
                        "protocol": {
                          "type": "string",
                          "description": "Specific protocol for the binding (`tcp | udp`).",
                          "enum": [
                            "tcp",
                            "udp"
                          ]
                        },
                        "required": [
                          "containerPort"
                        ]
                      }
                    }
                  },
                  "extraHosts": {
                    "type": "array",
                    "description": "Hosts to be added to the container's `hosts` file for DNS resolution.",
                    "items": {
                      "type": "object",
                      "properties": {
                        "hostname": {
                          "type": "string",
                          "description": "Hostname for dns resolution."
                        },
                        "ip": {
                          "type": "string",
                          "description": "IP associated to the hostname."
                        }
                      },
                      "required": [
                        "hostname",
                        "ip"
                      ]
                    }
                  },
                  "volumes": {
                    "type": "array",
                    "description": "Volumes that are going to be mapped to the container.",
                    "items": {
                      "type": "object",
                      "properties": {
                        "localPath": {
                          "type": "string",
                          "description": "Path on local machine that will be mapped. The folder will be created if it does not exist."
                        },
                        "containerPath": {
                          "type": "string",
                          "description": "Path where the volume will be mapped within the container. The folder will be created if it does not exist."
                        },
                        "permissions": {
                          "type": "string",
                          "description": "Permissions for the container for the mapped volume, `rw` for read-write or `ro` for read-only.",
                          "enum": [
                            "rw",
                            "ro"
                          ]
                        }
                      },
                      "required": [
                        "localPath",
                        "containerPath"
                      ]
                    }
                  }
                }
              }
            }
          }
        }
      }
    ],
    "languages": [
      {
        "id": "dockerfile",
        "aliases": [
          "Dockerfile"
        ],
        "filenamePatterns": [
          "*.dockerfile",
          "Dockerfile"
        ]
      },
      {
        "id": "ignore",
        "filenames": [
          ".dockerignore"
        ]
      }
    ],
    "configuration": {
      "type": "object",
      "title": "Docker configuration options",
      "properties": {
        "docker.defaultRegistryPath": {
          "type": "string",
          "default": "",
          "description": "Default registry and path when tagging an image"
        },
        "docker.showExplorer": {
          "type": "boolean",
          "default": true,
          "description": "Show or hide the Explorer"
        },
        "docker.explorerRefreshInterval": {
          "type": "number",
          "default": 1000,
          "description": "Explorer refresh interval, default is 1000ms"
        },
        "docker.groupImagesBy": {
          "type": "string",
          "default": "Repository",
          "description": "How to group items in the treeview Images node",
          "enum": [
            "None",
            "Repository",
            "RepositoryName",
            "ImageId"
          ]
        },
        "docker.imageBuildContextPath": {
          "type": "string",
          "default": "",
          "description": "Build context PATH to pass to Docker build command"
        },
        "docker.truncateLongRegistryPaths": {
          "type": "boolean",
          "default": false,
          "description": "Truncate long Image and Container registry paths in the Explorer"
        },
        "docker.truncateMaxLength": {
          "type": "number",
          "default": 10,
          "description": "Maximum number of characters for long registry paths in the Explorer, including elipsis"
        },
        "docker.host": {
          "type": "string",
          "default": "",
          "description": "Full host address to connect to (with protocol). Equivalent to setting the DOCKER_HOST environment variable"
        },
        "docker.importCertificates": {
          "oneOf": [
            {
              "type": "boolean"
            },
            {
              "type": "object",
              "properties": {
                "useCertificateStore": {
                  "type": "boolean",
                  "default": true,
                  "description": "On Mac and Windows, indicates whether to automatically import certificates from the system certificate store. Ignored on Linux."
                },
                "certificatePaths": {
                  "type": "array",
                  "items": {
                    "type": "string"
                  },
                  "default": [
                    "/etc/ssl/certs/ca-certificates",
                    "/etc/openssl/certs",
                    "/etc/pki/tls/certs",
                    "/usr/local/share/certs"
                  ],
                  "description": "Paths to files or folders containing certificates to import. For Linux, the correct path to pick up system-wide certificates will depend on the distribution."
                }
              }
            }
          ],
          "default": false,
          "description": "True causes the extension to attempt to find system-wide certificates, false indicates that the default Node.js trusted certificates list will be used. Use an object to get more fine-grained control."
        },
        "docker.languageserver.diagnostics.deprecatedMaintainer": {
          "scope": "resource",
          "type": "string",
          "default": "warning",
          "enum": [
            "ignore",
            "warning",
            "error"
          ],
          "description": "Controls the diagnostic severity for the deprecated MAINTAINER instruction"
        },
        "docker.languageserver.diagnostics.emptyContinuationLine": {
          "scope": "resource",
          "type": "string",
          "default": "warning",
          "enum": [
            "ignore",
            "warning",
            "error"
          ],
          "description": "Controls the diagnostic severity for flagging empty continuation lines found in instructions that span multiple lines"
        },
        "docker.languageserver.diagnostics.directiveCasing": {
          "scope": "resource",
          "type": "string",
          "default": "warning",
          "enum": [
            "ignore",
            "warning",
            "error"
          ],
          "description": "Controls the diagnostic severity for parser directives that are not written in lowercase"
        },
        "docker.languageserver.diagnostics.instructionCasing": {
          "scope": "resource",
          "type": "string",
          "default": "warning",
          "enum": [
            "ignore",
            "warning",
            "error"
          ],
          "description": "Controls the diagnostic severity for instructions that are not written in uppercase"
        },
        "docker.languageserver.diagnostics.instructionCmdMultiple": {
          "scope": "resource",
          "type": "string",
          "default": "warning",
          "enum": [
            "ignore",
            "warning",
            "error"
          ],
          "description": "Controls the diagnostic severity for flagging a Dockerfile with multiple CMD instructions"
        },
        "docker.languageserver.diagnostics.instructionEntrypointMultiple": {
          "scope": "resource",
          "type": "string",
          "default": "warning",
          "enum": [
            "ignore",
            "warning",
            "error"
          ],
          "description": "Controls the diagnostic severity for flagging a Dockerfile with multiple ENTRYPOINT instructions"
        },
        "docker.languageserver.diagnostics.instructionHealthcheckMultiple": {
          "scope": "resource",
          "type": "string",
          "default": "warning",
          "enum": [
            "ignore",
            "warning",
            "error"
          ],
          "description": "Controls the diagnostic severity for flagging a Dockerfile with multiple HEALTHCHECK instructions"
        },
        "docker.languageserver.diagnostics.instructionJSONInSingleQuotes": {
          "scope": "resource",
          "type": "string",
          "default": "warning",
          "enum": [
            "ignore",
            "warning",
            "error"
          ],
          "description": "Controls the diagnostic severity for JSON instructions that are written incorrectly with single quotes"
        },
        "docker.languageserver.diagnostics.instructionWorkdirRelative": {
          "scope": "resource",
          "type": "string",
          "default": "warning",
          "enum": [
            "ignore",
            "warning",
            "error"
          ],
          "description": "Controls the diagnostic severity for WORKDIR instructions that do not point to an absolute path"
        },
        "docker.attachShellCommand.linuxContainer": {
          "type": "string",
          "default": "/bin/sh -c \"[ -e /bin/bash ] && /bin/bash || /bin/sh\"",
          "description": "Attach command to use for Linux containers"
        },
        "docker.attachShellCommand.windowsContainer": {
          "type": "string",
          "default": "powershell",
          "description": "Attach command to use for Windows containers"
        },
        "docker.promptOnSystemPrune": {
          "type": "boolean",
          "default": true,
          "description": "Prompt for confirmation when running System Prune command"
        },
        "docker.dockerComposeBuild": {
          "type": "boolean",
          "default": true,
          "description": "Run docker-compose with the --build argument, defaults to true"
        },
        "docker.dockerComposeDetached": {
          "type": "boolean",
          "default": true,
          "description": "Run docker-compose with the --d (detached) argument, defaults to true"
        }
      }
    },
    "commands": [
      {
        "command": "vscode-docker.images.selectGroupBy",
        "title": "Group Images By...",
        "icon": {
          "light": "images/SortingGrouping_16x.svg",
          "dark": "images/SortingGrouping_16x.svg"
        },
        "category": "Docker"
      },
      {
        "command": "vscode-docker.acr.createRegistry",
        "title": "Create Azure Registry",
        "category": "Docker"
      },
      {
        "command": "vscode-docker.acr.deleteImage",
        "title": "Delete Azure Image",
        "category": "Docker"
      },
      {
        "command": "vscode-docker.acr.deleteRegistry",
        "title": "Delete Azure Registry",
        "category": "Docker"
      },
      {
        "command": "vscode-docker.acr.deleteRepository",
        "title": "Delete Azure Repository",
        "category": "Docker"
      },
      {
        "command": "vscode-docker.acr.pullImage",
        "title": "Pull Tag from Azure",
        "category": "Docker"
      },
      {
        "command": "vscode-docker.acr.pullRepo",
        "title": "Pull Repository from Azure",
        "description": "Pull all Image tags from an Azure Repository",
        "category": "Docker"
      },
      {
        "command": "vscode-docker.acr.quickBuild",
        "title": "ACR Tasks: Build Image",
        "description": "Queue an Azure build from a Dockerfile",
        "category": "Docker"
      },
      {
        "command": "vscode-docker.acr.runTask",
        "title": "Run Task",
        "category": "Docker"
      },
      {
        "command": "vscode-docker.acr.runTaskFile",
        "title": "Run ACR Task File",
        "description": "Run an ACR task from a yaml file.",
        "category": "Docker"
      },
      {
        "command": "vscode-docker.acr.showTask",
        "title": "Show Task Properties",
        "category": "Docker"
      },
      {
        "command": "vscode-docker.acr.untagImage",
        "title": "Untag Azure Image",
        "category": "Docker"
      },
      {
        "command": "vscode-docker.acr.viewLogs",
        "title": "View Task Logs",
        "category": "Docker"
      },
      {
        "command": "vscode-docker.api.configure",
        "title": "Add Docker Files to Workspace (API)"
      },
      {
        "command": "vscode-docker.browseDockerHub",
        "title": "Browse in Docker Hub",
        "category": "Docker"
      },
      {
        "command": "vscode-docker.browseAzurePortal",
        "title": "Browse in the Azure Portal",
        "category": "Docker"
      },
      {
        "command": "vscode-docker.compose.down",
        "title": "Compose Down",
        "description": "Stops a composition of containers",
        "category": "Docker"
      },
      {
        "command": "vscode-docker.compose.restart",
        "title": "Compose Restart",
        "description": "Restarts a composition of containers",
        "category": "Docker"
      },
      {
        "command": "vscode-docker.compose.up",
        "title": "Compose Up",
        "description": "Starts a composition of containers",
        "category": "Docker"
      },
      {
        "command": "vscode-docker.configure",
        "title": "Add Docker Files to Workspace",
        "description": "Add Dockerfile, docker-compose.yml files",
        "category": "Docker"
      },
      {
        "command": "vscode-docker.connectCustomRegistry",
        "title": "Connect to a Private Registry... (Preview)",
        "category": "Docker"
      },
      {
        "command": "vscode-docker.container.open-shell",
        "title": "Attach Shell",
        "description": "Open a terminal with an interactive shell for a running container",
        "category": "Docker"
      },
      {
        "command": "vscode-docker.container.remove",
        "title": "Remove Container",
        "description": "Remove a stopped container",
        "category": "Docker"
      },
      {
        "command": "vscode-docker.container.restart",
        "title": "Restart Container",
        "description": "Restart one or more containers",
        "category": "Docker"
      },
      {
        "command": "vscode-docker.container.show-logs",
        "title": "Show Logs",
        "description": "Show the logs of a running container",
        "category": "Docker"
      },
      {
        "command": "vscode-docker.container.start",
        "title": "Run",
        "description": "Starts a container from an image",
        "category": "Docker"
      },
      {
        "command": "vscode-docker.container.start.azurecli",
        "title": "Azure CLI",
        "description": "Starts a container from the Azure CLI image and runs it interactively",
        "category": "Docker"
      },
      {
        "command": "vscode-docker.container.start.interactive",
        "title": "Run Interactive",
        "description": "Starts a container from an image and runs it interactively",
        "category": "Docker"
      },
      {
        "command": "vscode-docker.container.stop",
        "title": "Stop Container",
        "description": "Stop a running container",
        "category": "Docker"
      },
      {
        "command": "vscode-docker.createWebApp",
        "title": "Deploy Image to Azure App Service",
        "category": "Docker"
      },
      {
        "command": "vscode-docker.disconnectCustomRegistry",
        "title": "Disconnect from Private Registry",
        "category": "Docker"
      },
      {
        "command": "vscode-docker.dockerHubLogin",
        "title": "Log In to Docker Hub",
        "category": "Docker"
      },
      {
        "command": "vscode-docker.dockerHubLogout",
        "title": "Log Out of Docker Hub",
        "category": "Docker"
      },
      {
        "command": "vscode-docker.explorer.refresh",
        "title": "Refresh Explorer",
        "category": "Docker",
        "icon": {
          "light": "images/light/refresh.svg",
          "dark": "images/dark/refresh.svg"
        }
      },
      {
        "command": "vscode-docker.image.build",
        "title": "Build Image",
        "description": "Build a Docker image from a Dockerfile",
        "category": "Docker"
      },
      {
        "command": "vscode-docker.image.inspect",
        "title": "Inspect Image",
        "description": "Inspect the metadata of a Docker image",
        "category": "Docker"
      },
      {
        "command": "vscode-docker.image.push",
        "title": "Push",
        "description": "Push an image to a registry",
        "category": "Docker"
      },
      {
        "command": "vscode-docker.image.remove",
        "title": "Remove Image",
        "description": "Remove a Docker image",
        "category": "Docker"
      },
      {
        "command": "vscode-docker.image.tag",
        "title": "Tag Image",
        "description": "Tag a Docker image",
        "category": "Docker"
      },
      {
        "command": "vscode-docker.setRegistryAsDefault",
        "title": "Set as Default Registry Path",
        "category": "Docker"
      },
      {
        "command": "vscode-docker.system.prune",
        "title": "System Prune",
        "category": "Docker",
        "icon": {
          "light": "images/light/prune.svg",
          "dark": "images/dark/prune.svg"
        }
      }
    ],
    "views": {
      "dockerView": [
        {
          "id": "dockerExplorer",
          "name": "Explorer",
          "when": "config.docker.showExplorer == true"
        }
      ]
    },
    "viewsContainers": {
      "activitybar": [
        {
          "icon": "images/docker.svg",
          "id": "dockerView",
          "title": "Docker"
        }
      ]
    }
  },
  "engines": {
    "vscode": "^1.26.0"
  },
  "scripts": {
    "vscode:prepublish": "npm run webpack-prod",
    "build": "tsc -p ./",
    "compile": "tsc -watch -p ./",
    "package": "vsce package",
    "lint": "tslint --project tsconfig.json -t verbose",
    "lint-fix": "tslint --project tsconfig.json -t verbose --fix",
    "postinstall": "node ./node_modules/vscode/bin/install",
    "pretest": "npm run build && npm run webpack",
    "test": "gulp test",
    "all": "npm i && npm run lint && npm test",
    "webpack": "gulp webpack-dev",
    "webpack-prod": "gulp webpack-prod",
    "webpack-profile": "webpack --profile --json --mode production > webpack-stats.json && echo Use http://webpack.github.io/analyse to analyze the stats"
  },
  "extensionDependencies": [
    "vscode.docker",
    "vscode.yaml"
  ],
  "devDependencies": {
    "@types/adm-zip": "^0.4.32",
    "@types/deep-equal": "^1.0.1",
    "@types/dockerode": "^2.5.12",
    "@types/fs-extra": "^5.0.5",
    "@types/glob": "5.0.35",
    "@types/keytar": "^4.4.0",
    "@types/mocha": "^5.2.6",
    "@types/node": "^11.12.0",
    "@types/request-promise-native": "^1.0.15",
    "@types/semver": "^5.5.0",
    "@types/string-replace-webpack-plugin": "^0.1.0",
    "@types/xml2js": "^0.4.3",
    "adm-zip": "^0.4.11",
    "copy-webpack-plugin": "^4.5.4",
    "gulp": "^4.0.0",
    "mocha": "^5.2.0",
    "mocha-junit-reporter": "^1.18.0",
    "mocha-multi-reporters": "^1.1.7",
    "string-replace-webpack-plugin": "^0.1.3",
    "ts-node": "^7.0.1",
    "tslint": "^5.14.0",
    "tslint-microsoft-contrib": "^6.1.0",
    "typescript": "^3.3.4000",
    "umd-compat-loader": "^2.1.1",
    "vsce": "^1.59.0",
    "vscode": "^1.1.18",
    "vscode-azureextensiondev": "^0.1.8",
    "webpack": "^4.29.6",
    "webpack-cli": "^3.3.0"
  },
  "dependencies": {
    "adal-node": "^0.1.28",
    "azure-arm-containerregistry": "^3.0.0",
    "azure-arm-resource": "^2.0.0-preview",
    "azure-arm-website": "^1.0.0-preview",
    "azure-storage": "^2.8.1",
    "clipboardy": "^1.2.3",
    "deep-equal": "^1.0.1",
    "dockerfile-language-server-nodejs": "^0.0.20",
    "dockerode": "^2.5.8",
    "fs-extra": "^6.0.1",
    "glob": "7.1.2",
    "gradle-to-js": "^1.2.1",
    "mac-ca": "^1.0.4",
    "moment": "^2.24.0",
    "ms-rest": "^2.5.0",
    "ms-rest-azure": "^2.6.0",
    "opn": "^6.0.0",
    "request": "^2.88.0",
    "request-promise-native": "^1.0.5",
    "semver": "^6.0.0",
    "tar": "^4.4.6",
    "vscode-azureextensionui": "^0.20.4",
    "vscode-languageclient": "^5.1.1",
    "win-ca": "^2.4.1",
    "xml2js": "^0.4.19"
  }
}<|MERGE_RESOLUTION|>--- conflicted
+++ resolved
@@ -1,10 +1,6 @@
 {
   "name": "vscode-docker",
-<<<<<<< HEAD
-  "version": "0.6.1-alpha",
-=======
   "version": "0.6.2-alpha",
->>>>>>> d45b1ecf
   "preview": true,
   "publisher": "PeterJausovec",
   "displayName": "Docker",
