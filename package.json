--- conflicted
+++ resolved
@@ -2745,14 +2745,6 @@
         "@azure/arm-containerregistry": "^8.0.0",
         "@azure/storage-blob": "^12.1.2",
         "@docker/sdk": "0.1.7",
-<<<<<<< HEAD
-        "adal-node": "^0.2.1",
-        "azure-arm-containerregistry": "^5.1.0",
-        "azure-arm-website": "^5.7.0",
-        "azure-storage": "^2.10.3",
-=======
-        "dockerfile-ast": "^0.0.30",
->>>>>>> d2bfaa05
         "dockerfile-language-server-nodejs": "^0.1.1",
         "dockerode": "^3.2.1",
         "fs-extra": "^9.0.1",
