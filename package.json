--- conflicted
+++ resolved
@@ -2744,12 +2744,7 @@
         "@azure/arm-appservice": "^6.0.0",
         "@azure/arm-containerregistry": "^8.0.0",
         "@azure/storage-blob": "^12.1.2",
-<<<<<<< HEAD
-        "@docker/sdk": "0.1.7",
-=======
-        "@docker/sdk": "^0.1.13",
-        "dockerfile-ast": "^0.0.30",
->>>>>>> 878624f1
+        "@docker/sdk": "0.1.13",
         "dockerfile-language-server-nodejs": "^0.1.1",
         "dockerode": "^3.2.1",
         "fs-extra": "^9.0.1",
