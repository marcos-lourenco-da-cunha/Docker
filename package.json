{
    "name": "vscode-docker",
    "version": "1.20.0",
    "publisher": "ms-azuretools",
    "displayName": "Docker",
    "description": "Makes it easy to create, manage, and debug containerized applications.",
    "license": "SEE LICENSE IN LICENSE.md",
    "icon": "resources/docker_blue.png",
    "aiKey": "AIF-d9b70cd4-b9f9-4d70-929b-a071c400b217",
    "galleryBanner": {
        "color": "#1e1e1e",
        "theme": "dark"
    },
    "categories": [
        "Programming Languages",
        "Linters",
        "Azure"
    ],
    "keywords": [
        "docker",
        "compose",
        "container",
        "multi-root ready"
    ],
    "repository": {
        "type": "git",
        "url": "https://github.com/microsoft/vscode-docker"
    },
    "homepage": "https://github.com/Microsoft/vscode-docker/blob/main/README.md",
    "activationEvents": [
        "onCommand:vscode-docker.compose.down",
        "onCommand:vscode-docker.compose.restart",
        "onCommand:vscode-docker.compose.up",
        "onCommand:vscode-docker.compose.up.subset",
        "onCommand:vscode-docker.configure",
        "onCommand:vscode-docker.configureCompose",
        "onCommand:vscode-docker.containers.attachShell",
        "onCommand:vscode-docker.containers.browse",
        "onCommand:vscode-docker.containers.configureExplorer",
        "onCommand:vscode-docker.containers.downloadFile",
        "onCommand:vscode-docker.containers.inspect",
        "onCommand:vscode-docker.containers.openFile",
        "onCommand:vscode-docker.containers.prune",
        "onCommand:vscode-docker.containers.refresh",
        "onCommand:vscode-docker.containers.remove",
        "onCommand:vscode-docker.containers.restart",
        "onCommand:vscode-docker.containers.select",
        "onCommand:vscode-docker.containers.start",
        "onCommand:vscode-docker.containers.stop",
        "onCommand:vscode-docker.containers.stats",
        "onCommand:vscode-docker.containers.viewLogs",
        "onCommand:vscode-docker.containers.composeGroup.logs",
        "onCommand:vscode-docker.containers.composeGroup.start",
        "onCommand:vscode-docker.containers.composeGroup.stop",
        "onCommand:vscode-docker.containers.composeGroup.restart",
        "onCommand:vscode-docker.containers.composeGroup.down",
        "onCommand:vscode-docker.debugging.initializeForDebugging",
        "onCommand:vscode-docker.help",
        "onCommand:vscode-docker.help.reportIssue",
        "onCommand:vscode-docker.help.openWalkthrough",
        "onCommand:vscode-docker.images.build",
        "onCommand:vscode-docker.images.configureExplorer",
        "onCommand:vscode-docker.images.inspect",
        "onCommand:vscode-docker.images.showDangling",
        "onCommand:vscode-docker.images.hideDangling",
        "onCommand:vscode-docker.images.prune",
        "onCommand:vscode-docker.images.pull",
        "onCommand:vscode-docker.images.push",
        "onCommand:vscode-docker.images.refresh",
        "onCommand:vscode-docker.images.remove",
        "onCommand:vscode-docker.images.run",
        "onCommand:vscode-docker.images.runAzureCli",
        "onCommand:vscode-docker.images.runInteractive",
        "onCommand:vscode-docker.images.tag",
        "onCommand:vscode-docker.images.copyFullTag",
        "onCommand:vscode-docker.installDocker",
        "onCommand:vscode-docker.networks.configureExplorer",
        "onCommand:vscode-docker.networks.create",
        "onCommand:vscode-docker.networks.inspect",
        "onCommand:vscode-docker.networks.prune",
        "onCommand:vscode-docker.networks.refresh",
        "onCommand:vscode-docker.networks.remove",
        "onCommand:vscode-docker.pruneSystem",
        "onCommand:vscode-docker.registries.azure.buildImage",
        "onCommand:vscode-docker.registries.azure.createRegistry",
        "onCommand:vscode-docker.registries.azure.deleteRegistry",
        "onCommand:vscode-docker.registries.azure.deleteRepository",
        "onCommand:vscode-docker.registries.azure.openInPortal",
        "onCommand:vscode-docker.registries.azure.runFileAsTask",
        "onCommand:vscode-docker.registries.azure.runTask",
        "onCommand:vscode-docker.registries.azure.untagImage",
        "onCommand:vscode-docker.registries.azure.viewProperties",
        "onCommand:vscode-docker.registries.azure.viewTaskLogs",
        "onCommand:vscode-docker.registries.connectRegistry",
        "onCommand:vscode-docker.registries.copyImageDigest",
        "onCommand:vscode-docker.registries.deleteImage",
        "onCommand:vscode-docker.registries.deployImageToAzure",
        "onCommand:vscode-docker.registries.deployImageToAci",
        "onCommand:vscode-docker.registries.disconnectRegistry",
        "onCommand:vscode-docker.registries.dockerHub.openInBrowser",
        "onCommand:vscode-docker.registries.help",
        "onCommand:vscode-docker.registries.logInToDockerCli",
        "onCommand:vscode-docker.registries.logOutOfDockerCli",
        "onCommand:vscode-docker.registries.pullImage",
        "onCommand:vscode-docker.registries.pullRepository",
        "onCommand:vscode-docker.registries.reconnectRegistry",
        "onCommand:vscode-docker.registries.refresh",
        "onCommand:vscode-docker.volumes.configureExplorer",
        "onCommand:vscode-docker.volumes.inspect",
        "onCommand:vscode-docker.volumes.prune",
        "onCommand:vscode-docker.volumes.refresh",
        "onCommand:vscode-docker.volumes.remove",
        "onCommand:vscode-docker.contexts.use",
        "onCommand:vscode-docker.contexts.remove",
        "onCommand:vscode-docker.contexts.inspect",
        "onCommand:vscode-docker.contexts.configureExplorer",
        "onCommand:vscode-docker.contexts.refresh",
        "onCommand:vscode-docker.contexts.help",
        "onCommand:vscode-docker.contexts.create.aci",
        "onCommand:workbench.action.tasks.runTask",
        "onDebugInitialConfigurations",
        "onDebugResolve:docker",
        "onFileSystem:docker",
        "onLanguage:dockerfile",
        "onLanguage:dockercompose",
        "onView:dockerContainers",
        "onView:dockerImages",
        "onView:dockerNetworks",
        "onView:dockerRegistries",
        "onView:dockerVolumes",
        "onView:vscode-docker.views.dockerContexts",
        "onView:vscode-docker.views.help"
    ],
    "main": "main",
    "contributes": {
        "menus": {
            "commandPalette": [
                {
                    "command": "vscode-docker.containers.downloadFile",
                    "when": "never"
                },
                {
                    "command": "vscode-docker.containers.openFile",
                    "when": "never"
                },
                {
                    "command": "vscode-docker.containers.select",
                    "when": "never"
                },
                {
                    "command": "vscode-docker.registries.azure.selectSubscriptions",
                    "when": "never"
                },
                {
                    "command": "vscode-docker.registries.reconnectRegistry",
                    "when": "never"
                },
                {
                    "command": "vscode-docker.contexts.create.aci",
                    "when": "vscode-docker:newCliPresent"
                },
                {
                    "command": "vscode-docker.registries.deployImageToAci",
                    "when": "vscode-docker:newCliPresent"
                },
                {
                    "command": "vscode-docker.containers.composeGroup.logs",
                    "when": "config.docker.containers.groupBy == 'Compose Project Name'"
                },
                {
                    "command": "vscode-docker.containers.composeGroup.restart",
                    "when": "never"
                },
                {
                    "command": "vscode-docker.containers.composeGroup.down",
                    "when": "never"
                },
                {
                    "command": "vscode-docker.contexts.use",
                    "when": "!vscode-docker:contextLocked"
                },
                {
                    "command": "vscode-docker.compose.down",
                    "when": "isWorkspaceTrusted"
                },
                {
                    "command": "vscode-docker.compose.restart",
                    "when": "isWorkspaceTrusted"
                },
                {
                    "command": "vscode-docker.compose.up",
                    "when": "isWorkspaceTrusted"
                },
                {
                    "command": "vscode-docker.compose.up.subset",
                    "when": "isWorkspaceTrusted"
                },
                {
                    "command": "vscode-docker.configure",
                    "when": "isWorkspaceTrusted"
                },
                {
                    "command": "vscode-docker.configureCompose",
                    "when": "isWorkspaceTrusted"
                },
                {
                    "command": "vscode-docker.debugging.initializeForDebugging",
                    "when": "isWorkspaceTrusted"
                },
                {
                    "command": "vscode-docker.images.build",
                    "when": "isWorkspaceTrusted"
                },
                {
                    "command": "vscode-docker.registries.azure.buildImage",
                    "when": "isWorkspaceTrusted"
                },
                {
                    "command": "vscode-docker.registries.azure.runFileAsTask",
                    "when": "isWorkspaceTrusted"
                },
                {
                    "command": "vscode-docker.help.openWalkthrough",
                    "when": "never"
                },
                {
                    "command": "vscode-docker.images.showDangling",
                    "when": "never"
                },
                {
                    "command": "vscode-docker.images.hideDangling",
                    "when": "never"
                }
            ],
            "editor/context": [
                {
                    "when": "isWorkspaceTrusted && editorLangId == dockerfile && isAzureAccountInstalled",
                    "command": "vscode-docker.registries.azure.buildImage",
                    "group": "docker"
                },
                {
                    "when": "isWorkspaceTrusted && editorLangId == yaml && isAzureAccountInstalled",
                    "command": "vscode-docker.registries.azure.runFileAsTask",
                    "group": "docker"
                },
                {
                    "when": "isWorkspaceTrusted && editorLangId == dockercompose",
                    "command": "vscode-docker.compose.down",
                    "group": "docker"
                },
                {
                    "when": "isWorkspaceTrusted && editorLangId == dockercompose",
                    "command": "vscode-docker.compose.restart",
                    "group": "docker"
                },
                {
                    "when": "isWorkspaceTrusted && editorLangId == dockercompose",
                    "command": "vscode-docker.compose.up",
                    "group": "docker"
                },
                {
                    "when": "isWorkspaceTrusted && editorLangId == dockercompose",
                    "command": "vscode-docker.compose.up.subset",
                    "group": "docker"
                },
                {
                    "when": "isWorkspaceTrusted && editorLangId == dockerfile",
                    "command": "vscode-docker.images.build",
                    "group": "docker"
                }
            ],
            "explorer/context": [
                {
                    "when": "isWorkspaceTrusted && resourceFilename =~ /dockerfile/i && isAzureAccountInstalled",
                    "command": "vscode-docker.registries.azure.buildImage",
                    "group": "docker"
                },
                {
                    "when": "isWorkspaceTrusted && resourceLangId == yaml && isAzureAccountInstalled",
                    "command": "vscode-docker.registries.azure.runFileAsTask",
                    "group": "docker"
                },
                {
                    "when": "isWorkspaceTrusted && resourceLangId == dockercompose",
                    "command": "vscode-docker.compose.down",
                    "group": "docker"
                },
                {
                    "when": "isWorkspaceTrusted && resourceLangId == dockercompose",
                    "command": "vscode-docker.compose.restart",
                    "group": "docker"
                },
                {
                    "when": "isWorkspaceTrusted && resourceLangId == dockercompose",
                    "command": "vscode-docker.compose.up",
                    "group": "docker"
                },
                {
                    "when": "isWorkspaceTrusted && resourceLangId == dockercompose",
                    "command": "vscode-docker.compose.up.subset",
                    "group": "docker"
                },
                {
                    "when": "isWorkspaceTrusted && resourceLangId == dockerfile",
                    "command": "vscode-docker.images.build",
                    "group": "docker"
                }
            ],
            "view/title": [
                {
                    "command": "vscode-docker.containers.prune",
                    "when": "view == dockerContainers && !vscode-docker:newSdkContext",
                    "group": "navigation@1"
                },
                {
                    "command": "vscode-docker.containers.configureExplorer",
                    "when": "view == dockerContainers",
                    "group": "navigation@8"
                },
                {
                    "command": "vscode-docker.networks.configureExplorer",
                    "when": "view == dockerNetworks",
                    "group": "navigation@8"
                },
                {
                    "command": "vscode-docker.containers.refresh",
                    "when": "view == dockerContainers",
                    "group": "navigation@9"
                },
                {
                    "command": "vscode-docker.networks.create",
                    "when": "view == dockerNetworks && !vscode-docker:newSdkContext",
                    "group": "navigation@1"
                },
                {
                    "command": "vscode-docker.networks.prune",
                    "when": "view == dockerNetworks && !vscode-docker:newSdkContext",
                    "group": "navigation@2"
                },
                {
                    "command": "vscode-docker.networks.refresh",
                    "when": "view == dockerNetworks",
                    "group": "navigation@9"
                },
                {
                    "command": "vscode-docker.images.prune",
                    "when": "view == dockerImages && !vscode-docker:newSdkContext",
                    "group": "navigation@2"
                },
                {
                    "command": "vscode-docker.images.showDangling",
                    "when": "view == dockerImages && !vscode-docker:newSdkContext && !vscode-docker:danglingShown",
                    "group": "navigation@3"
                },
                {
                    "command": "vscode-docker.images.hideDangling",
                    "when": "view == dockerImages && !vscode-docker:newSdkContext && vscode-docker:danglingShown",
                    "group": "navigation@3"
                },
                {
                    "command": "vscode-docker.images.configureExplorer",
                    "when": "view == dockerImages",
                    "group": "navigation@8"
                },
                {
                    "command": "vscode-docker.images.refresh",
                    "when": "view == dockerImages",
                    "group": "navigation@9"
                },
                {
                    "command": "vscode-docker.registries.refresh",
                    "when": "view == dockerRegistries",
                    "group": "navigation@9"
                },
                {
                    "command": "vscode-docker.registries.connectRegistry",
                    "when": "view == dockerRegistries",
                    "group": "navigation@1"
                },
                {
                    "command": "vscode-docker.registries.help",
                    "when": "view == dockerRegistries",
                    "group": "navigation@10"
                },
                {
                    "command": "vscode-docker.volumes.prune",
                    "when": "view == dockerVolumes && !vscode-docker:newSdkContext",
                    "group": "navigation@1"
                },
                {
                    "command": "vscode-docker.volumes.configureExplorer",
                    "when": "view == dockerVolumes",
                    "group": "navigation@8"
                },
                {
                    "command": "vscode-docker.volumes.refresh",
                    "when": "view == dockerVolumes",
                    "group": "navigation@9"
                },
                {
                    "command": "vscode-docker.contexts.create.aci",
                    "when": "view == vscode-docker.views.dockerContexts && vscode-docker:newCliPresent && isAzureAccountInstalled",
                    "group": "navigation@1"
                },
                {
                    "command": "vscode-docker.contexts.configureExplorer",
                    "when": "view == vscode-docker.views.dockerContexts",
                    "group": "navigation@8"
                },
                {
                    "command": "vscode-docker.contexts.refresh",
                    "when": "view == vscode-docker.views.dockerContexts",
                    "group": "navigation@9"
                },
                {
                    "command": "vscode-docker.contexts.help",
                    "when": "view == vscode-docker.views.dockerContexts",
                    "group": "navigation@10"
                },
                {
                    "command": "vscode-docker.help",
                    "when": "view == dockerContainers || view == dockerImages || view == dockerVolumes || view == dockerNetworks",
                    "group": "navigation@10"
                }
            ],
            "view/item/context": [
                {
                    "command": "vscode-docker.containers.viewLogs",
                    "when": "view == dockerContainers && viewItem =~ /container$/i",
                    "group": "containers_1_general@1"
                },
                {
                    "command": "vscode-docker.containers.attachShell",
                    "when": "view == dockerContainers && viewItem =~ /^runningContainer$/i",
                    "group": "containers_1_general@2"
                },
                {
                    "command": "vscode-docker.containers.inspect",
                    "when": "view == dockerContainers && viewItem =~ /container$/i",
                    "group": "containers_1_general@3"
                },
                {
                    "command": "vscode-docker.containers.browse",
                    "when": "view == dockerContainers && viewItem =~ /runningContainer$/i",
                    "group": "containers_1_general@4"
                },
                {
                    "command": "vscode-docker.containers.start",
                    "when": "view == dockerContainers && viewItem =~ /^(created|dead|exited|paused|terminated)Container$/i",
                    "group": "containers_1_general@5"
                },
                {
                    "command": "vscode-docker.containers.downloadFile",
                    "when": "view == dockerContainers && viewItem == containerFile",
                    "group": "files_1@2"
                },
                {
                    "command": "vscode-docker.containers.openFile",
                    "when": "view == dockerContainers && viewItem == containerFile",
                    "group": "files_1@1"
                },
                {
                    "command": "vscode-docker.containers.stop",
                    "when": "view == dockerContainers && viewItem =~ /^(paused|restarting|running)Container$/i",
                    "group": "containers_1_general@6"
                },
                {
                    "command": "vscode-docker.containers.restart",
                    "when": "view == dockerContainers && viewItem =~ /^runningContainer$/i",
                    "group": "containers_1_general@7"
                },
                {
                    "command": "vscode-docker.containers.remove",
                    "when": "view == dockerContainers && viewItem =~ /container$/i",
                    "group": "containers_2_destructive@1"
                },
                {
                    "command": "vscode-docker.containers.composeGroup.logs",
                    "when": "view == dockerContainers && viewItem =~ /composeGroup$/i && !vscode-docker:aciContext",
                    "group": "composeGroup_1_general@1"
                },
                {
                    "command": "vscode-docker.containers.composeGroup.start",
                    "when": "view == dockerContainers && viewItem =~ /composeGroup$/i && !vscode-docker:aciContext",
                    "group": "composeGroup_1_general@2"
                },
                {
                    "command": "vscode-docker.containers.composeGroup.stop",
                    "when": "view == dockerContainers && viewItem =~ /composeGroup$/i && !vscode-docker:aciContext",
                    "group": "composeGroup_1_general@3"
                },
                {
                    "command": "vscode-docker.containers.composeGroup.restart",
                    "when": "view == dockerContainers && viewItem =~ /composeGroup$/i && !vscode-docker:aciContext",
                    "group": "composeGroup_2_destructive@1"
                },
                {
                    "command": "vscode-docker.containers.composeGroup.down",
                    "when": "view == dockerContainers && viewItem =~ /composeGroup$/i && !vscode-docker:aciContext",
                    "group": "composeGroup_2_destructive@2"
                },
                {
                    "command": "vscode-docker.images.run",
                    "when": "view == dockerImages && viewItem == image",
                    "group": "images_1_run@1"
                },
                {
                    "command": "vscode-docker.images.runInteractive",
                    "when": "view == dockerImages && viewItem == image",
                    "group": "images_1_run@2"
                },
                {
                    "command": "vscode-docker.images.inspect",
                    "when": "view == dockerImages && viewItem == image",
                    "group": "images_2_general@1"
                },
                {
                    "command": "vscode-docker.images.pull",
                    "when": "view == dockerImages && viewItem == image",
                    "group": "images_2_general@2"
                },
                {
                    "command": "vscode-docker.images.push",
                    "when": "view == dockerImages && viewItem == image",
                    "group": "images_2_general@3"
                },
                {
                    "command": "vscode-docker.images.tag",
                    "when": "view == dockerImages && viewItem == image",
                    "group": "images_2_general@4"
                },
                {
                    "command": "vscode-docker.images.copyFullTag",
                    "when": "view == dockerImages && viewItem == image",
                    "group": "images_2_general@5"
                },
                {
                    "command": "vscode-docker.images.remove",
                    "when": "view == dockerImages && viewItem == image",
                    "group": "images_3_destructive@1"
                },
                {
                    "command": "vscode-docker.registries.azure.selectSubscriptions",
                    "when": "view == dockerRegistries && viewItem == azure;DockerV2;RegistryProvider;",
                    "group": "inline"
                },
                {
                    "command": "vscode-docker.registries.azure.viewTaskLogs",
                    "when": "view == dockerRegistries && viewItem == azureTaskRun",
                    "group": "inline"
                },
                {
                    "command": "vscode-docker.networks.inspect",
                    "when": "view == dockerNetworks && viewItem =~ /network$/i",
                    "group": "networks_1_general@1"
                },
                {
                    "command": "vscode-docker.networks.remove",
                    "when": "view == dockerNetworks && viewItem =~ /^customNetwork$/i",
                    "group": "networks_2_destructive@1"
                },
                {
                    "command": "vscode-docker.registries.azure.createRegistry",
                    "when": "view == dockerRegistries && viewItem == azureextensionui.azureSubscription",
                    "group": "regs_1_general@1"
                },
                {
                    "command": "vscode-docker.registries.azure.deleteRegistry",
                    "when": "view == dockerRegistries && viewItem == azure;DockerV2;Registry;",
                    "group": "regs_reg_2_destructive@1"
                },
                {
                    "command": "vscode-docker.registries.pullRepository",
                    "when": "view == dockerRegistries && viewItem =~ /Repository;/",
                    "group": "regs_repo_1_general@1"
                },
                {
                    "command": "vscode-docker.registries.azure.deleteRepository",
                    "when": "view == dockerRegistries && viewItem == azure;DockerV2;Repository;",
                    "group": "regs_repo_2_destructive@1"
                },
                {
                    "command": "vscode-docker.registries.pullImage",
                    "when": "view == dockerRegistries && viewItem =~ /Tag;/",
                    "group": "regs_tag_1_general@1"
                },
                {
                    "command": "vscode-docker.registries.copyImageDigest",
                    "when": "view == dockerRegistries && viewItem =~ /DockerV2;Tag;/",
                    "group": "regs_tag_1_general@2"
                },
                {
                    "command": "vscode-docker.registries.deployImageToAzure",
                    "when": "view == dockerRegistries && viewItem =~ /(DockerV2|DockerHubV2);Tag;/ && isAzureAccountInstalled",
                    "group": "regs_tag_1_general@3"
                },
                {
                    "command": "vscode-docker.registries.deployImageToAci",
                    "when": "view == dockerRegistries && viewItem =~ /(DockerV2|DockerHubV2);Tag;/ && vscode-docker:newCliPresent && isAzureAccountInstalled",
                    "group": "regs_tag_1_general@4"
                },
                {
                    "command": "vscode-docker.registries.azure.untagImage",
                    "when": "view == dockerRegistries && viewItem == azure;DockerV2;Tag;",
                    "group": "regs_tag_2_destructive@1"
                },
                {
                    "command": "vscode-docker.registries.deleteImage",
                    "when": "view == dockerRegistries && viewItem =~ /DockerV2;Tag;/",
                    "group": "regs_tag_2_destructive@2"
                },
                {
                    "command": "vscode-docker.registries.azure.runTask",
                    "when": "view == dockerRegistries && viewItem == azureTask",
                    "group": "regs_task_1_general@1"
                },
                {
                    "command": "vscode-docker.registries.copyImageDigest",
                    "when": "view == dockerRegistries && viewItem == azureTaskRun",
                    "group": "regs_taskRun_1_general@1"
                },
                {
                    "command": "vscode-docker.registries.azure.viewTaskLogs",
                    "when": "view == dockerRegistries && viewItem == azureTaskRun",
                    "group": "regs_taskRun_1_general@2"
                },
                {
                    "command": "vscode-docker.registries.disconnectRegistry",
                    "when": "view == dockerRegistries && viewItem =~ /RegistryProvider;/",
                    "group": "regs_yyy_destructive@1"
                },
                {
                    "command": "vscode-docker.registries.disconnectRegistry",
                    "when": "view == dockerRegistries && viewItem == invalidRegistryProvider",
                    "group": "regs_yyy_destructive@1"
                },
                {
                    "command": "vscode-docker.registries.azure.openInPortal",
                    "when": "view == dockerRegistries && viewItem =~ /azure(Subscription|;DockerV2;Registry;)/",
                    "group": "regs_zzz_common@1"
                },
                {
                    "command": "vscode-docker.registries.dockerHub.openInBrowser",
                    "when": "view == dockerRegistries && viewItem =~ /dockerHub;DockerHubV2;(Tag|Repository|Registry);/",
                    "group": "regs_zzz_common@1"
                },
                {
                    "command": "vscode-docker.registries.azure.viewProperties",
                    "when": "view == dockerRegistries && viewItem =~ /azure(TaskRun|;DockerV2;Registry;)/",
                    "group": "regs_zzz_common@2"
                },
                {
                    "command": "vscode-docker.registries.reconnectRegistry",
                    "when": "view == dockerRegistries && viewItem == registryConnectError",
                    "group": "regs_zzz_common@8"
                },
                {
                    "command": "vscode-docker.registries.refresh",
                    "when": "view == dockerRegistries && viewItem == connectedRegistries",
                    "group": "regs_zzz_common@9"
                },
                {
                    "command": "vscode-docker.registries.refresh",
                    "when": "view == dockerRegistries && viewItem =~ /.*;.*;(Repository|Registry|RegistryProvider);/",
                    "group": "regs_zzz_common@9"
                },
                {
                    "command": "vscode-docker.registries.refresh",
                    "when": "view == dockerRegistries && viewItem =~ /azure(Subscription|Tasks|Task|RunsWithoutTask)$/",
                    "group": "regs_zzz_common@9"
                },
                {
                    "command": "vscode-docker.volumes.inspect",
                    "when": "view == dockerVolumes && viewItem == volume && !vscode-docker:newSdkContext",
                    "group": "volumes_1_general@1"
                },
                {
                    "command": "vscode-docker.volumes.remove",
                    "when": "view == dockerVolumes && viewItem == volume",
                    "group": "volumes_2_destructive@1"
                },
                {
                    "command": "vscode-docker.contexts.inspect",
                    "when": "view == vscode-docker.views.dockerContexts && viewItem =~ /Context/i",
                    "group": "contexts_1_general@1"
                },
                {
                    "command": "vscode-docker.contexts.use",
                    "when": "view == vscode-docker.views.dockerContexts && viewItem =~ /Context/i && !vscode-docker:contextLocked",
                    "group": "contexts_1_general@2"
                },
                {
                    "command": "vscode-docker.contexts.use",
                    "when": "view == vscode-docker.views.dockerContexts && viewItem =~ /Context/i && !vscode-docker:contextLocked",
                    "group": "inline"
                },
                {
                    "command": "vscode-docker.contexts.remove",
                    "when": "view == vscode-docker.views.dockerContexts && viewItem =~ /^customContext/i",
                    "group": "contexts_2_destructive@1"
                },
                {
                    "command": "vscode-docker.containers.downloadFile",
                    "when": "view == dockerContainers && viewItem == containerFile",
                    "group": "inline@2"
                },
                {
                    "command": "vscode-docker.containers.openFile",
                    "when": "view == dockerContainers && viewItem == containerFile",
                    "group": "inline@1"
                }
            ]
        },
        "debuggers": [
            {
                "type": "docker",
                "label": "Docker: Debug in Container",
                "configurationAttributes": {
                    "launch": {
                        "properties": {
                            "containerName": {
                                "type": "string",
                                "description": "%vscode-docker.debug.containerName%"
                            },
                            "dockerServerReadyAction": {
                                "description": "%vscode-docker.debug.dockerServerReadyAction.description%",
                                "properties": {
                                    "action": {
                                        "type": "string",
                                        "description": "%vscode-docker.debug.dockerServerReadyAction.action%",
                                        "enum": [
                                            "debugWithChrome",
                                            "openExternally"
                                        ]
                                    },
                                    "containerName": {
                                        "type": "string",
                                        "description": "%vscode-docker.debug.dockerServerReadyAction.containerName%"
                                    },
                                    "pattern": {
                                        "type": "string",
                                        "description": "%vscode-docker.debug.dockerServerReadyAction.pattern%",
                                        "default": "(https?://\\S+|[0-9]+)"
                                    },
                                    "uriFormat": {
                                        "type": "string",
                                        "description": "%vscode-docker.debug.dockerServerReadyAction.uriFormat%",
                                        "default": "http://localhost:%s"
                                    },
                                    "webRoot": {
                                        "type": "string",
                                        "description": "%vscode-docker.debug.dockerServerReadyAction.webRoot%"
                                    }
                                }
                            },
                            "removeContainerAfterDebug": {
                                "type": "boolean",
                                "description": "%vscode-docker.debug.removeContainerAfterDebug%",
                                "default": true
                            },
                            "platform": {
                                "type": "string",
                                "description": "%vscode-docker.debug.platform%",
                                "enum": [
                                    "netCore",
                                    "node",
                                    "python"
                                ]
                            },
                            "netCore": {
                                "description": "%vscode-docker.debug.netCore.description%",
                                "properties": {
                                    "appProject": {
                                        "type": "string",
                                        "description": "%vscode-docker.debug.netCore.appProject%"
                                    }
                                },
                                "required": [
                                    "appProject"
                                ]
                            },
                            "node": {
                                "description": "%vscode-docker.debug.node.description%",
                                "properties": {
                                    "port": {
                                        "type": "integer",
                                        "description": "%vscode-docker.debug.node.port%"
                                    },
                                    "address": {
                                        "type": "string",
                                        "description": "%vscode-docker.debug.node.address%"
                                    },
                                    "sourceMaps": {
                                        "type": "boolean",
                                        "description": "%vscode-docker.debug.node.sourceMaps%"
                                    },
                                    "outFiles": {
                                        "type": "array",
                                        "description": "%vscode-docker.debug.node.outFiles%",
                                        "items": {
                                            "type": "string"
                                        }
                                    },
                                    "autoAttachChildProcesses": {
                                        "type": "boolean",
                                        "description": "%vscode-docker.debug.node.autoAttachChildProcesses%"
                                    },
                                    "timeout": {
                                        "type": "integer",
                                        "description": "%vscode-docker.debug.node.timeout%"
                                    },
                                    "stopOnEntry": {
                                        "type": "boolean",
                                        "description": "%vscode-docker.debug.node.stopOnEntry%"
                                    },
                                    "localRoot": {
                                        "type": "string",
                                        "description": "%vscode-docker.debug.node.localRoot%"
                                    },
                                    "package": {
                                        "type": "string",
                                        "description": "%vscode-docker.debug.node.package%"
                                    },
                                    "remoteRoot": {
                                        "type": "string",
                                        "description": "%vscode-docker.debug.node.remoteRoot%"
                                    },
                                    "smartStep": {
                                        "type": "boolean",
                                        "description": "%vscode-docker.debug.node.smartStep%"
                                    },
                                    "skipFiles": {
                                        "type": "array",
                                        "description": "%vscode-docker.debug.node.skipFiles%",
                                        "items": {
                                            "type": "string"
                                        }
                                    },
                                    "trace": {
                                        "type": "boolean",
                                        "description": "%vscode-docker.debug.node.trace%"
                                    }
                                }
                            },
                            "python": {
                                "description": "%vscode-docker.debug.python.description%",
                                "properties": {
                                    "host": {
                                        "type": "string",
                                        "description": "%vscode-docker.debug.python.host%",
                                        "default": "localhost"
                                    },
                                    "port": {
                                        "type": "number",
                                        "description": "%vscode-docker.debug.python.port%",
                                        "default": 5678
                                    },
                                    "pathMappings": {
                                        "type": "array",
                                        "items": {
                                            "type": "object",
                                            "properties": {
                                                "localRoot": {
                                                    "type": "string",
                                                    "description": "%vscode-docker.debug.python.pathMappings.localRoot%"
                                                },
                                                "remoteRoot": {
                                                    "type": "string",
                                                    "description": "%vscode-docker.debug.python.pathMappings.remoteRoot%"
                                                }
                                            }
                                        }
                                    },
                                    "justMyCode": {
                                        "type": "boolean",
                                        "description": "%vscode-docker.debug.python.justMyCode%"
                                    },
                                    "django": {
                                        "type": "boolean",
                                        "description": "%vscode-docker.debug.python.django%",
                                        "default": false
                                    },
                                    "fastapi": {
                                        "type": "boolean",
                                        "description": "%vscode-docker.debug.python.fastapi%",
                                        "default": false
                                    },
                                    "jinja": {
                                        "type": "boolean",
                                        "description": "%vscode-docker.debug.python.jinja%",
                                        "default": false
                                    },
                                    "projectType": {
                                        "type": "string",
                                        "description": "%vscode-docker.debug.python.projectType%",
                                        "enum": [
                                            "django",
                                            "fastapi",
                                            "flask",
                                            "general"
                                        ]
                                    },
                                    "args": {
                                        "type": "array",
                                        "description": "%vscode-docker.debug.python.args%",
                                        "items": {
                                            "type": "string"
                                        }
                                    }
                                }
                            }
                        }
                    },
                    "attach": {
                        "properties": {
                            "containerName": {
                                "type": "string",
                                "description": "%vscode-docker.debug.attach.containerName%"
                            },
                            "processName": {
                                "type": "string",
                                "description": "%vscode-docker.debug.attach.processName%"
                            },
                            "processId": {
                                "anyOf": [
                                    {
                                        "type": "string",
                                        "description": "%vscode-docker.debug.attach.processIdString%",
                                        "default": "${command:pickProcess}"
                                    },
                                    {
                                        "type": "integer",
                                        "description": "%vscode-docker.debug.attach.processIdInteger%",
                                        "default": 0
                                    }
                                ]
                            },
                            "platform": {
                                "type": "string",
                                "description": "%vscode-docker.debug.attach.platform%",
                                "enum": [
                                    "netCore"
                                ]
                            },
                            "sourceFileMap": {
                                "type": "object",
                                "description": "%vscode-docker.debug.attach.sourceFileMap%",
                                "additionalProperties": {
                                    "type": "string"
                                },
                                "default": {
                                    "<insert-source-path-here>": "<insert-target-path-here>"
                                }
                            },
                            "netCore": {
                                "description": "%vscode-docker.debug.attach.netCore.description%",
                                "properties": {
                                    "debuggerPath": {
                                        "type": "string",
                                        "description": "%vscode-docker.debug.attach.netCore.debuggerPath%"
                                    }
                                }
                            }
                        }
                    }
                },
                "configurationSnippets": [
                    {
                        "label": "Docker: Attach to Node",
                        "description": "Docker: Attach to Node",
                        "body": {
                            "type": "node",
                            "request": "attach",
                            "name": "Docker: Attach to Node",
                            "remoteRoot": "/usr/src/app"
                        }
                    },
                    {
                        "label": "Docker: .NET Core Attach (Preview)",
                        "description": "Docker: Attach to a .NET Core process in a container",
                        "body": {
                            "name": "Docker .NET Core Attach (Preview)",
                            "type": "docker",
                            "request": "attach",
                            "platform": "netCore",
                            "sourceFileMap": {
                                "/src": "^\"\\${workspaceFolder}\""
                            }
                        }
                    }
                ]
            }
        ],
        "taskDefinitions": [
            {
                "type": "docker-build",
                "properties": {
                    "dockerBuild": {
                        "description": "%vscode-docker.tasks.docker-build.dockerBuild.description%",
                        "properties": {
                            "buildArgs": {
                                "type": "object",
                                "description": "%vscode-docker.tasks.docker-build.dockerBuild.buildArgs%",
                                "additionalProperties": {
                                    "type": "string"
                                }
                            },
                            "context": {
                                "type": "string",
                                "description": "%vscode-docker.tasks.docker-build.dockerBuild.context%",
                                "default": "${workspaceFolder}"
                            },
                            "dockerfile": {
                                "type": "string",
                                "description": "%vscode-docker.tasks.docker-build.dockerBuild.dockerfile%",
                                "default": "${workspaceFolder}/Dockerfile"
                            },
                            "labels": {
                                "type": "object",
                                "description": "%vscode-docker.tasks.docker-build.dockerBuild.labels.description%",
                                "properties": {
                                    "includeDefaults": {
                                        "type": "boolean",
                                        "description": "%vscode-docker.tasks.docker-build.dockerBuild.labels.includeDefaults%",
                                        "default": true
                                    }
                                },
                                "additionalProperties": {
                                    "type": "string"
                                }
                            },
                            "tag": {
                                "type": "string",
                                "description": "%vscode-docker.tasks.docker-build.dockerBuild.tag%"
                            },
                            "target": {
                                "type": "string",
                                "description": "%vscode-docker.tasks.docker-build.dockerBuild.target%"
                            },
                            "pull": {
                                "type": "boolean",
                                "description": "%vscode-docker.tasks.docker-build.dockerBuild.pull%"
                            },
                            "customOptions": {
                                "type": "string",
                                "description": "%vscode-docker.tasks.docker-build.dockerBuild.customOptions%"
                            }
                        },
                        "required": [
                            "context"
                        ]
                    },
                    "platform": {
                        "type": "string",
                        "description": "%vscode-docker.tasks.docker-build.platform%",
                        "enum": [
                            "netCore",
                            "node",
                            "python"
                        ]
                    },
                    "netCore": {
                        "description": "%vscode-docker.tasks.docker-build.netCore.description%",
                        "properties": {
                            "appProject": {
                                "type": "string",
                                "description": "%vscode-docker.tasks.docker-build.netCore.appProject%"
                            }
                        },
                        "required": [
                            "appProject"
                        ]
                    },
                    "node": {
                        "description": "%vscode-docker.tasks.docker-build.node.description%",
                        "properties": {
                            "package": {
                                "type": "string",
                                "description": "%vscode-docker.tasks.docker-build.node.package%"
                            }
                        }
                    },
                    "python": {
                        "description": "%vscode-docker.tasks.docker-build.python.description%",
                        "type": "object"
                    }
                },
                "required": [
                    "dockerBuild"
                ]
            },
            {
                "type": "docker-run",
                "properties": {
                    "dockerRun": {
                        "description": "%vscode-docker.tasks.docker-run.dockerRun.description%",
                        "properties": {
                            "command": {
                                "type": "string",
                                "description": "%vscode-docker.tasks.docker-run.dockerRun.command%"
                            },
                            "containerName": {
                                "type": "string",
                                "description": "%vscode-docker.tasks.docker-run.dockerRun.containerName%"
                            },
                            "env": {
                                "type": "object",
                                "description": "%vscode-docker.tasks.docker-run.dockerRun.env%",
                                "additionalProperties": {
                                    "type": "string"
                                }
                            },
                            "envFiles": {
                                "type": "array",
                                "description": "%vscode-docker.tasks.docker-run.dockerRun.envFiles%",
                                "items": {
                                    "type": "string"
                                }
                            },
                            "image": {
                                "type": "string",
                                "description": "%vscode-docker.tasks.docker-run.dockerRun.image%"
                            },
                            "labels": {
                                "type": "object",
                                "description": "%vscode-docker.tasks.docker-run.dockerRun.labels.description%",
                                "properties": {
                                    "includeDefaults": {
                                        "type": "boolean",
                                        "description": "%vscode-docker.tasks.docker-run.dockerRun.labels.includeDefaults%",
                                        "default": true
                                    }
                                },
                                "additionalProperties": {
                                    "type": "string"
                                }
                            },
                            "network": {
                                "type": "string",
                                "description": "%vscode-docker.tasks.docker-run.dockerRun.network%"
                            },
                            "networkAlias": {
                                "type": "string",
                                "description": "%vscode-docker.tasks.docker-run.dockerRun.networkAlias%"
                            },
                            "os": {
                                "type": "string",
                                "description": "%vscode-docker.tasks.docker-run.dockerRun.os%",
                                "default": "Linux",
                                "enum": [
                                    "Linux",
                                    "Windows"
                                ]
                            },
                            "ports": {
                                "type": "array",
                                "description": "%vscode-docker.tasks.docker-run.dockerRun.ports.description%",
                                "items": {
                                    "type": "object",
                                    "properties": {
                                        "hostPort": {
                                            "type": "integer",
                                            "description": "%vscode-docker.tasks.docker-run.dockerRun.ports.hostPort%"
                                        },
                                        "containerPort": {
                                            "type": "integer",
                                            "description": "%vscode-docker.tasks.docker-run.dockerRun.ports.containerPort%"
                                        },
                                        "protocol": {
                                            "type": "string",
                                            "description": "%vscode-docker.tasks.docker-run.dockerRun.ports.protocol%",
                                            "enum": [
                                                "tcp",
                                                "udp"
                                            ]
                                        }
                                    },
                                    "required": [
                                        "containerPort"
                                    ]
                                }
                            },
                            "portsPublishAll": {
                                "type": "boolean",
                                "description": "%vscode-docker.tasks.docker-run.dockerRun.portsPublishAll%",
                                "default": true
                            },
                            "extraHosts": {
                                "type": "array",
                                "description": "%vscode-docker.tasks.docker-run.dockerRun.extraHosts.description%",
                                "items": {
                                    "type": "object",
                                    "properties": {
                                        "hostname": {
                                            "type": "string",
                                            "description": "%vscode-docker.tasks.docker-run.dockerRun.extraHosts.hostname%"
                                        },
                                        "ip": {
                                            "type": "string",
                                            "description": "%vscode-docker.tasks.docker-run.dockerRun.extraHosts.ip%"
                                        }
                                    },
                                    "required": [
                                        "hostname",
                                        "ip"
                                    ]
                                }
                            },
                            "volumes": {
                                "type": "array",
                                "description": "%vscode-docker.tasks.docker-run.dockerRun.volumes.description%",
                                "items": {
                                    "type": "object",
                                    "properties": {
                                        "localPath": {
                                            "type": "string",
                                            "description": "%vscode-docker.tasks.docker-run.dockerRun.volumes.localPath%"
                                        },
                                        "containerPath": {
                                            "type": "string",
                                            "description": "%vscode-docker.tasks.docker-run.dockerRun.volumes.containerPath%"
                                        },
                                        "permissions": {
                                            "type": "string",
                                            "description": "%vscode-docker.tasks.docker-run.dockerRun.volumes.permissions%",
                                            "enum": [
                                                "rw",
                                                "ro",
                                                "rw,z",
                                                "ro,z"
                                            ]
                                        }
                                    },
                                    "required": [
                                        "localPath",
                                        "containerPath"
                                    ]
                                }
                            },
                            "remove": {
                                "type": "boolean",
                                "description": "%vscode-docker.tasks.docker-run.dockerRun.remove%",
                                "default": false
                            },
                            "customOptions": {
                                "type": "string",
                                "description": "%vscode-docker.tasks.docker-run.dockerRun.customOptions%"
                            }
                        }
                    },
                    "platform": {
                        "type": "string",
                        "description": "%vscode-docker.tasks.docker-run.platform%",
                        "enum": [
                            "netCore",
                            "node",
                            "python"
                        ]
                    },
                    "netCore": {
                        "description": "%vscode-docker.tasks.docker-run.netCore.description%",
                        "properties": {
                            "appProject": {
                                "type": "string",
                                "description": "%vscode-docker.tasks.docker-run.netCore.appProject%"
                            },
                            "enableDebugging": {
                                "type": "boolean",
                                "description": "%vscode-docker.tasks.docker-run.netCore.enableDebugging%"
                            },
                            "configureSsl": {
                                "type": "boolean",
                                "description": "%vscode-docker.tasks.docker-run.netCore.configureSsl%"
                            }
                        },
                        "required": [
                            "appProject"
                        ]
                    },
                    "node": {
                        "description": "%vscode-docker.tasks.docker-run.node.description%",
                        "properties": {
                            "enableDebugging": {
                                "type": "boolean",
                                "description": "%vscode-docker.tasks.docker-run.node.enableDebugging%"
                            },
                            "inspectMode": {
                                "type": "string",
                                "description": "%vscode-docker.tasks.docker-run.node.inspectMode%"
                            },
                            "inspectPort": {
                                "type": "integer",
                                "description": "%vscode-docker.tasks.docker-run.node.inspectPort%"
                            },
                            "package": {
                                "type": "string",
                                "description": "%vscode-docker.tasks.docker-run.node.package%"
                            }
                        }
                    },
                    "python": {
                        "type": "object",
                        "additionalProperties": false,
                        "description": "%vscode-docker.tasks.docker-run.python.description%",
                        "properties": {
                            "file": {
                                "type": "string",
                                "description": "%vscode-docker.tasks.docker-run.python.file%",
                                "default": "${file}"
                            },
                            "module": {
                                "type": "string",
                                "description": "%vscode-docker.tasks.docker-run.python.module%"
                            },
                            "args": {
                                "type": "array",
                                "description": "%vscode-docker.tasks.docker-run.python.args%",
                                "items": {
                                    "type": "string"
                                }
                            },
                            "wait": {
                                "type": "boolean",
                                "description": "%vscode-docker.tasks.docker-run.python.wait%",
                                "default": true
                            },
                            "debugPort": {
                                "type": "number",
                                "description": "%vscode-docker.tasks.docker-run.python.debugPort%",
                                "default": 5678
                            }
                        },
                        "oneOf": [
                            {
                                "required": [
                                    "file"
                                ]
                            },
                            {
                                "required": [
                                    "module"
                                ]
                            }
                        ]
                    }
                }
            },
            {
                "type": "docker-compose",
                "properties": {
                    "dockerCompose": {
                        "description": "%vscode-docker.tasks.docker-compose.dockerCompose.description%",
                        "properties": {
                            "up": {
                                "description": "%vscode-docker.tasks.docker-compose.dockerCompose.up.description%",
                                "properties": {
                                    "detached": {
                                        "type": "boolean",
                                        "description": "%vscode-docker.tasks.docker-compose.dockerCompose.up.detached%",
                                        "default": true
                                    },
                                    "build": {
                                        "type": "boolean",
                                        "description": "%vscode-docker.tasks.docker-compose.dockerCompose.up.build%",
                                        "default": true
                                    },
                                    "scale": {
                                        "type": "object",
                                        "description": "%vscode-docker.tasks.docker-compose.dockerCompose.up.scale%",
                                        "additionalProperties": {
                                            "type": "number"
                                        }
                                    },
                                    "services": {
                                        "type": "array",
                                        "description": "%vscode-docker.tasks.docker-compose.dockerCompose.up.services%",
                                        "items": {
                                            "type": "string"
                                        }
                                    },
                                    "profiles": {
                                        "type": "array",
                                        "description": "%vscode-docker.tasks.docker-compose.dockerCompose.up.profiles%",
                                        "items": {
                                            "type": "string"
                                        }
                                    },
                                    "customOptions": {
                                        "type": "string",
                                        "description": "%vscode-docker.tasks.docker-compose.dockerCompose.up.customOptions%"
                                    }
                                },
                                "not": {
                                    "required": [
                                        "services",
                                        "profiles"
                                    ]
                                }
                            },
                            "down": {
                                "description": "%vscode-docker.tasks.docker-compose.dockerCompose.down.description%",
                                "properties": {
                                    "removeImages": {
                                        "type": "string",
                                        "description": "%vscode-docker.tasks.docker-compose.dockerCompose.down.removeImages%",
                                        "enum": [
                                            "all",
                                            "local"
                                        ]
                                    },
                                    "removeVolumes": {
                                        "type": "boolean",
                                        "description": "%vscode-docker.tasks.docker-compose.dockerCompose.down.removeVolumes%",
                                        "default": false
                                    },
                                    "customOptions": {
                                        "type": "string",
                                        "description": "%vscode-docker.tasks.docker-compose.dockerCompose.down.customOptions%"
                                    }
                                }
                            },
                            "envFiles": {
                                "type": "array",
                                "description": "%vscode-docker.tasks.docker-compose.dockerCompose.envFiles.description%",
                                "items": {
                                    "type": "string"
                                }
                            },
                            "envFile": {
                                "type": "string",
                                "description": "%vscode-docker.tasks.docker-compose.dockerCompose.envFile.description%"
                            },
                            "files": {
                                "type": "array",
                                "description": "%vscode-docker.tasks.docker-compose.dockerCompose.files.description%",
                                "items": {
                                    "type": "string"
                                }
                            }
                        },
                        "oneOf": [
                            {
                                "required": [
                                    "up"
                                ]
                            },
                            {
                                "required": [
                                    "down"
                                ]
                            }
                        ],
                        "default": {
                            "up": {
                                "detached": true,
                                "build": true
                            },
                            "files": [
                                "${workspaceFolder}/docker-compose.yml"
                            ]
                        }
                    }
                },
                "required": [
                    "dockerCompose"
                ]
            }
        ],
        "languages": [
            {
                "id": "dockerfile",
                "aliases": [
                    "Dockerfile"
                ],
                "filenamePatterns": [
                    "*.dockerfile",
                    "Dockerfile",
                    "Dockerfile.*"
                ]
            },
            {
                "id": "ignore",
                "filenames": [
                    ".dockerignore"
                ]
            }
        ],
        "configurationDefaults": {
            "[dockercompose]": {
                "editor.insertSpaces": true,
                "editor.tabSize": 2,
                "editor.autoIndent": "advanced",
                "editor.quickSuggestions": {
                    "other": true,
                    "comments": false,
                    "strings": true
                }
            }
        },
        "configuration": {
            "title": "Docker",
            "properties": {
                "docker.promptForRegistryWhenPushingImages": {
                    "type": "boolean",
                    "default": true,
                    "description": "%vscode-docker.config.docker.promptForRegistryWhenPushingImages%"
                },
                "docker.explorerRefreshInterval": {
                    "type": "number",
                    "default": 2000,
                    "description": "%vscode-docker.config.docker.explorerRefreshInterval%"
                },
                "docker.commands.build": {
                    "oneOf": [
                        {
                            "type": "array",
                            "items": {
                                "properties": {
                                    "template": {
                                        "type": "string",
                                        "description": "%vscode-docker.config.template.build.template%"
                                    },
                                    "label": {
                                        "type": "string",
                                        "description": "%vscode-docker.config.template.build.label%"
                                    },
                                    "match": {
                                        "type": "string",
                                        "description": "%vscode-docker.config.template.build.match%"
                                    },
                                    "contextTypes": {
                                        "type": "array",
                                        "items": {
                                            "type": "string",
                                            "enum": [
                                                "moby",
                                                "aci"
                                            ]
                                        },
                                        "description": "%vscode-docker.config.template.contextTypes.description%"
                                    }
                                },
                                "required": [
                                    "label",
                                    "template"
                                ]
                            }
                        },
                        {
                            "type": "string"
                        }
                    ],
                    "default": "docker build --pull --rm -f \"${dockerfile}\" -t ${tag} \"${context}\"",
                    "description": "%vscode-docker.config.template.build.description%"
                },
                "docker.commands.run": {
                    "oneOf": [
                        {
                            "type": "array",
                            "items": {
                                "properties": {
                                    "template": {
                                        "type": "string",
                                        "description": "%vscode-docker.config.template.run.template%"
                                    },
                                    "label": {
                                        "type": "string",
                                        "description": "%vscode-docker.config.template.run.label%"
                                    },
                                    "match": {
                                        "type": "string",
                                        "description": "%vscode-docker.config.template.run.match%"
                                    },
                                    "contextTypes": {
                                        "type": "array",
                                        "items": {
                                            "type": "string",
                                            "enum": [
                                                "moby",
                                                "aci"
                                            ]
                                        },
                                        "description": "%vscode-docker.config.template.contextTypes.description%"
                                    }
                                },
                                "required": [
                                    "label",
                                    "template"
                                ]
                            }
                        },
                        {
                            "type": "string"
                        }
                    ],
                    "default": "docker run --rm -d ${exposedPorts} ${tag}",
                    "description": "%vscode-docker.config.template.run.description%"
                },
                "docker.commands.runInteractive": {
                    "oneOf": [
                        {
                            "type": "array",
                            "items": {
                                "properties": {
                                    "template": {
                                        "type": "string",
                                        "description": "%vscode-docker.config.template.runInteractive.template%"
                                    },
                                    "label": {
                                        "type": "string",
                                        "description": "%vscode-docker.config.template.runInteractive.label%"
                                    },
                                    "match": {
                                        "type": "string",
                                        "description": "%vscode-docker.config.template.runInteractive.match%"
                                    },
                                    "contextTypes": {
                                        "type": "array",
                                        "items": {
                                            "type": "string",
                                            "enum": [
                                                "moby",
                                                "aci"
                                            ]
                                        },
                                        "description": "%vscode-docker.config.template.contextTypes.description%"
                                    }
                                },
                                "required": [
                                    "label",
                                    "template"
                                ]
                            }
                        },
                        {
                            "type": "string"
                        }
                    ],
                    "default": "docker run --rm -it ${exposedPorts} ${tag}",
                    "description": "%vscode-docker.config.template.runInteractive.description%"
                },
                "docker.commands.attach": {
                    "oneOf": [
                        {
                            "type": "array",
                            "items": {
                                "properties": {
                                    "template": {
                                        "type": "string",
                                        "description": "%vscode-docker.config.template.attach.template%"
                                    },
                                    "label": {
                                        "type": "string",
                                        "description": "%vscode-docker.config.template.attach.label%"
                                    },
                                    "match": {
                                        "type": "string",
                                        "description": "%vscode-docker.config.template.attach.match%"
                                    },
                                    "contextTypes": {
                                        "type": "array",
                                        "items": {
                                            "type": "string",
                                            "enum": [
                                                "moby",
                                                "aci"
                                            ]
                                        },
                                        "description": "%vscode-docker.config.template.contextTypes.description%"
                                    }
                                },
                                "required": [
                                    "label",
                                    "template"
                                ]
                            }
                        },
                        {
                            "type": "string"
                        }
                    ],
                    "default": "docker exec -it ${containerId} ${shellCommand}",
                    "description": "%vscode-docker.config.template.attach.description%"
                },
                "docker.commands.logs": {
                    "oneOf": [
                        {
                            "type": "array",
                            "items": {
                                "properties": {
                                    "template": {
                                        "type": "string",
                                        "description": "%vscode-docker.config.template.logs.template%"
                                    },
                                    "label": {
                                        "type": "string",
                                        "description": "%vscode-docker.config.template.logs.label%"
                                    },
                                    "match": {
                                        "type": "string",
                                        "description": "%vscode-docker.config.template.logs.match%"
                                    },
                                    "contextTypes": {
                                        "type": "array",
                                        "items": {
                                            "type": "string",
                                            "enum": [
                                                "moby",
                                                "aci"
                                            ]
                                        },
                                        "description": "%vscode-docker.config.template.contextTypes.description%"
                                    }
                                },
                                "required": [
                                    "label",
                                    "template"
                                ]
                            }
                        },
                        {
                            "type": "string"
                        }
                    ],
                    "default": "docker logs --tail 1000 -f ${containerId}",
                    "description": "%vscode-docker.config.template.logs.description%"
                },
                "docker.commands.composeUp": {
                    "oneOf": [
                        {
                            "type": "array",
                            "items": {
                                "properties": {
                                    "template": {
                                        "type": "string",
                                        "description": "%vscode-docker.config.template.composeUp.template%"
                                    },
                                    "label": {
                                        "type": "string",
                                        "description": "%vscode-docker.config.template.composeUp.label%"
                                    },
                                    "match": {
                                        "type": "string",
                                        "description": "%vscode-docker.config.template.composeUp.match%"
                                    },
                                    "contextTypes": {
                                        "type": "array",
                                        "items": {
                                            "type": "string",
                                            "enum": [
                                                "moby",
                                                "aci"
                                            ]
                                        },
                                        "description": "%vscode-docker.config.template.contextTypes.description%"
                                    }
                                },
                                "required": [
                                    "label",
                                    "template"
                                ]
                            }
                        },
                        {
                            "type": "string"
                        }
                    ],
                    "default": [
                        {
                            "label": "Compose Up",
                            "template": "docker-compose ${configurationFile} up ${detached} ${build}",
                            "contextTypes": [
                                "moby"
                            ]
                        },
                        {
                            "label": "Compose Up",
                            "template": "docker compose ${configurationFile} up ${detached}"
                        }
                    ],
                    "description": "%vscode-docker.config.template.composeUp.description%"
                },
                "docker.commands.composeUpSubset": {
                    "oneOf": [
                        {
                            "type": "array",
                            "items": {
                                "properties": {
                                    "template": {
                                        "type": "string",
                                        "description": "%vscode-docker.config.template.composeUpSubset.template%"
                                    },
                                    "label": {
                                        "type": "string",
                                        "description": "%vscode-docker.config.template.composeUpSubset.label%"
                                    },
                                    "match": {
                                        "type": "string",
                                        "description": "%vscode-docker.config.template.composeUpSubset.match%"
                                    },
                                    "contextTypes": {
                                        "type": "array",
                                        "items": {
                                            "type": "string",
                                            "enum": [
                                                "moby",
                                                "aci"
                                            ]
                                        },
                                        "description": "%vscode-docker.config.template.contextTypes.description%"
                                    }
                                },
                                "required": [
                                    "label",
                                    "template"
                                ]
                            }
                        },
                        {
                            "type": "string"
                        }
                    ],
                    "default": [
                        {
                            "label": "Compose Up",
                            "template": "docker-compose ${profileList} ${configurationFile} up ${detached} ${build} ${serviceList}",
                            "contextTypes": [
                                "moby"
                            ]
                        },
                        {
                            "label": "Compose Up",
                            "template": "docker compose ${configurationFile} ${profileList} up ${detached} ${serviceList}"
                        }
                    ],
                    "description": "%vscode-docker.config.template.composeUpSubset.description%"
                },
                "docker.commands.composeDown": {
                    "oneOf": [
                        {
                            "type": "array",
                            "items": {
                                "properties": {
                                    "template": {
                                        "type": "string",
                                        "description": "%vscode-docker.config.template.composeDown.template%"
                                    },
                                    "label": {
                                        "type": "string",
                                        "description": "%vscode-docker.config.template.composeDown.label%"
                                    },
                                    "match": {
                                        "type": "string",
                                        "description": "%vscode-docker.config.template.composeDown.match%"
                                    },
                                    "contextTypes": {
                                        "type": "array",
                                        "items": {
                                            "type": "string",
                                            "enum": [
                                                "moby",
                                                "aci"
                                            ]
                                        },
                                        "description": "%vscode-docker.config.template.contextTypes.description%"
                                    }
                                },
                                "required": [
                                    "label",
                                    "template"
                                ]
                            }
                        },
                        {
                            "type": "string"
                        }
                    ],
                    "default": [
                        {
                            "label": "Compose Down",
                            "template": "docker-compose ${configurationFile} down",
                            "contextTypes": [
                                "moby"
                            ]
                        },
                        {
                            "label": "Compose Down",
                            "template": "docker compose ${configurationFile} down"
                        }
                    ],
                    "description": "%vscode-docker.config.template.composeDown.description%"
                },
                "docker.containers.groupBy": {
                    "type": "string",
                    "default": "Compose Project Name",
                    "description": "%vscode-docker.config.docker.containers.groupBy%",
                    "enum": [
                        "Compose Project Name",
                        "ContainerId",
                        "ContainerName",
                        "CreatedTime",
                        "FullTag",
                        "ImageId",
                        "Networks",
                        "None",
                        "Ports",
                        "Registry",
                        "Repository",
                        "RepositoryName",
                        "RepositoryNameAndTag",
                        "State",
                        "Status",
                        "Tag"
                    ]
                },
                "docker.containers.description": {
                    "type": "array",
                    "default": [
                        "ContainerName",
                        "Status"
                    ],
                    "description": "%vscode-docker.config.docker.containers.description%",
                    "items": {
                        "type": "string",
                        "enum": [
                            "Compose Project Name",
                            "ContainerId",
                            "ContainerName",
                            "CreatedTime",
                            "FullTag",
                            "ImageId",
                            "Networks",
                            "Ports",
                            "Registry",
                            "Repository",
                            "RepositoryName",
                            "RepositoryNameAndTag",
                            "State",
                            "Status",
                            "Tag"
                        ]
                    }
                },
                "docker.containers.label": {
                    "type": "string",
                    "default": "FullTag",
                    "description": "%vscode-docker.config.docker.containers.label%",
                    "enum": [
                        "Compose Project Name",
                        "ContainerId",
                        "ContainerName",
                        "CreatedTime",
                        "FullTag",
                        "ImageId",
                        "Networks",
                        "Ports",
                        "Registry",
                        "Repository",
                        "RepositoryName",
                        "RepositoryNameAndTag",
                        "State",
                        "Status",
                        "Tag"
                    ]
                },
                "docker.containers.sortBy": {
                    "type": "string",
                    "default": "CreatedTime",
                    "description": "%vscode-docker.config.docker.containers.sortBy%",
                    "enum": [
                        "CreatedTime",
                        "Label"
                    ]
                },
                "docker.contexts.description": {
                    "type": "array",
                    "default": [
                        "Description"
                    ],
                    "description": "%vscode-docker.config.docker.contexts.description%",
                    "items": {
                        "type": "string",
                        "enum": [
                            "Name",
                            "Description",
                            "DockerEndpoint"
                        ]
                    }
                },
                "docker.contexts.label": {
                    "type": "string",
                    "default": "Name",
                    "description": "%vscode-docker.config.docker.contexts.label%",
                    "enum": [
                        "Name",
                        "Description",
                        "DockerEndpoint"
                    ]
                },
                "docker.images.groupBy": {
                    "type": "string",
                    "default": "Repository",
                    "description": "%vscode-docker.config.docker.images.groupBy%",
                    "enum": [
                        "CreatedTime",
                        "FullTag",
                        "ImageId",
                        "None",
                        "Registry",
                        "Repository",
                        "RepositoryName",
                        "RepositoryNameAndTag",
                        "Tag"
                    ]
                },
                "docker.images.description": {
                    "type": "array",
                    "default": [
                        "CreatedTime"
                    ],
                    "description": "%vscode-docker.config.docker.images.description%",
                    "items": {
                        "type": "string",
                        "enum": [
                            "CreatedTime",
                            "FullTag",
                            "ImageId",
                            "Registry",
                            "Repository",
                            "RepositoryName",
                            "RepositoryNameAndTag",
                            "Tag",
                            "Size"
                        ]
                    }
                },
                "docker.images.label": {
                    "type": "string",
                    "default": "Tag",
                    "description": "%vscode-docker.config.docker.images.label%",
                    "enum": [
                        "CreatedTime",
                        "FullTag",
                        "ImageId",
                        "Registry",
                        "Repository",
                        "RepositoryName",
                        "RepositoryNameAndTag",
                        "Tag",
                        "Size"
                    ]
                },
                "docker.images.sortBy": {
                    "type": "string",
                    "default": "CreatedTime",
                    "description": "%vscode-docker.config.docker.images.sortBy%",
                    "enum": [
                        "CreatedTime",
                        "Label",
                        "Size"
                    ]
                },
                "docker.images.checkForOutdatedImages": {
                    "type": "boolean",
                    "default": true,
                    "description": "%vscode-docker.config.docker.images.checkForOutdatedImages%"
                },
                "docker.networks.groupBy": {
                    "type": "string",
                    "default": "None",
                    "description": "%vscode-docker.config.docker.networks.groupBy%",
                    "enum": [
                        "CreatedTime",
                        "NetworkDriver",
                        "NetworkId",
                        "NetworkName",
                        "None"
                    ]
                },
                "docker.networks.description": {
                    "type": "array",
                    "default": [
                        "NetworkDriver",
                        "CreatedTime"
                    ],
                    "description": "%vscode-docker.config.docker.networks.description%",
                    "items": {
                        "type": "string",
                        "enum": [
                            "CreatedTime",
                            "NetworkDriver",
                            "NetworkId",
                            "NetworkName"
                        ]
                    }
                },
                "docker.networks.showBuiltInNetworks": {
                    "type": "boolean",
                    "default": true,
                    "description": "%vscode-docker.config.docker.networks.showBuiltIn%"
                },
                "docker.networks.label": {
                    "type": "string",
                    "default": "NetworkName",
                    "description": "%vscode-docker.config.docker.networks.label%",
                    "enum": [
                        "CreatedTime",
                        "NetworkDriver",
                        "NetworkId",
                        "NetworkName"
                    ]
                },
                "docker.networks.sortBy": {
                    "type": "string",
                    "default": "CreatedTime",
                    "description": "%vscode-docker.config.docker.networks.sortBy%",
                    "enum": [
                        "CreatedTime",
                        "Label"
                    ]
                },
                "docker.volumes.groupBy": {
                    "type": "string",
                    "default": "None",
                    "description": "%vscode-docker.config.docker.volumes.groupBy%",
                    "enum": [
                        "CreatedTime",
                        "VolumeName",
                        "None"
                    ]
                },
                "docker.volumes.description": {
                    "type": "array",
                    "default": [
                        "CreatedTime"
                    ],
                    "description": "%vscode-docker.config.docker.volumes.description%",
                    "items": {
                        "type": "string",
                        "enum": [
                            "CreatedTime",
                            "VolumeName"
                        ]
                    }
                },
                "docker.volumes.label": {
                    "type": "string",
                    "default": "VolumeName",
                    "description": "%vscode-docker.config.docker.volumes.label%",
                    "enum": [
                        "CreatedTime",
                        "VolumeName"
                    ]
                },
                "docker.volumes.sortBy": {
                    "type": "string",
                    "default": "CreatedTime",
                    "description": "%vscode-docker.config.docker.volumes.sortBy%",
                    "enum": [
                        "CreatedTime",
                        "Label"
                    ]
                },
                "docker.imageBuildContextPath": {
                    "type": "string",
                    "default": "",
                    "description": "%vscode-docker.config.docker.imageBuildContextPath%",
                    "scope": "machine-overridable"
                },
                "docker.truncateLongRegistryPaths": {
                    "type": "boolean",
                    "default": false,
                    "description": "%vscode-docker.config.docker.truncateLongRegistryPaths%"
                },
                "docker.truncateMaxLength": {
                    "type": "number",
                    "default": 10,
                    "description": "%vscode-docker.config.docker.truncateMaxLength%"
                },
                "docker.dockerodeOptions": {
                    "type": "object",
                    "description": "%vscode-docker.config.docker.dockerodeOptions%"
                },
                "docker.host": {
                    "type": "string",
                    "default": "",
                    "description": "%vscode-docker.config.docker.host%",
                    "scope": "machine-overridable"
                },
                "docker.context": {
                    "type": "string",
                    "default": "",
                    "description": "%vscode-docker.config.docker.context%",
                    "scope": "machine-overridable"
                },
                "docker.certPath": {
                    "type": "string",
                    "default": "",
                    "description": "%vscode-docker.config.docker.certPath%",
                    "scope": "machine-overridable"
                },
                "docker.tlsVerify": {
                    "type": "string",
                    "default": "",
                    "description": "%vscode-docker.config.docker.tlsVerify%",
                    "scope": "machine-overridable"
                },
                "docker.machineName": {
                    "type": "string",
                    "default": "",
                    "description": "%vscode-docker.config.docker.machineName%",
                    "scope": "machine-overridable"
                },
                "docker.languageserver.diagnostics.deprecatedMaintainer": {
                    "scope": "resource",
                    "type": "string",
                    "default": "warning",
                    "enum": [
                        "ignore",
                        "warning",
                        "error"
                    ],
                    "description": "%vscode-docker.config.docker.languageserver.diagnostics.deprecatedMaintainer%"
                },
                "docker.languageserver.diagnostics.emptyContinuationLine": {
                    "scope": "resource",
                    "type": "string",
                    "default": "warning",
                    "enum": [
                        "ignore",
                        "warning",
                        "error"
                    ],
                    "description": "%vscode-docker.config.docker.languageserver.diagnostics.emptyContinuationLine%"
                },
                "docker.languageserver.diagnostics.directiveCasing": {
                    "scope": "resource",
                    "type": "string",
                    "default": "warning",
                    "enum": [
                        "ignore",
                        "warning",
                        "error"
                    ],
                    "description": "%vscode-docker.config.docker.languageserver.diagnostics.directiveCasing%"
                },
                "docker.languageserver.diagnostics.instructionCasing": {
                    "scope": "resource",
                    "type": "string",
                    "default": "warning",
                    "enum": [
                        "ignore",
                        "warning",
                        "error"
                    ],
                    "description": "%vscode-docker.config.docker.languageserver.diagnostics.instructionCasing%"
                },
                "docker.languageserver.diagnostics.instructionCmdMultiple": {
                    "scope": "resource",
                    "type": "string",
                    "default": "warning",
                    "enum": [
                        "ignore",
                        "warning",
                        "error"
                    ],
                    "description": "%vscode-docker.config.docker.languageserver.diagnostics.instructionCmdMultiple%"
                },
                "docker.languageserver.diagnostics.instructionEntrypointMultiple": {
                    "scope": "resource",
                    "type": "string",
                    "default": "warning",
                    "enum": [
                        "ignore",
                        "warning",
                        "error"
                    ],
                    "description": "%vscode-docker.config.docker.languageserver.diagnostics.instructionEntrypointMultiple%"
                },
                "docker.languageserver.diagnostics.instructionHealthcheckMultiple": {
                    "scope": "resource",
                    "type": "string",
                    "default": "warning",
                    "enum": [
                        "ignore",
                        "warning",
                        "error"
                    ],
                    "description": "%vscode-docker.config.docker.languageserver.diagnostics.instructionHealthcheckMultiple%"
                },
                "docker.languageserver.diagnostics.instructionJSONInSingleQuotes": {
                    "scope": "resource",
                    "type": "string",
                    "default": "warning",
                    "enum": [
                        "ignore",
                        "warning",
                        "error"
                    ],
                    "description": "%vscode-docker.config.docker.languageserver.diagnostics.instructionJsonInSingleQuotes%"
                },
                "docker.languageserver.diagnostics.instructionWorkdirRelative": {
                    "scope": "resource",
                    "type": "string",
                    "default": "warning",
                    "enum": [
                        "ignore",
                        "warning",
                        "error"
                    ],
                    "description": "%vscode-docker.config.docker.languageserver.diagnostics.instructionWorkdirRelative%"
                },
                "docker.languageserver.formatter.ignoreMultilineInstructions": {
                    "scope": "resource",
                    "type": "boolean",
                    "default": false,
                    "description": "%vscode-docker.config.docker.languageserver.formatter.ignoreMultilineInstructions%"
                },
                "docker.dockerComposeBuild": {
                    "type": "boolean",
                    "default": true,
                    "description": "%vscode-docker.config.docker.dockerComposeBuild%"
                },
                "docker.dockerComposeDetached": {
                    "type": "boolean",
                    "default": true,
                    "description": "%vscode-docker.config.docker.dockerComposeDetached%"
                },
                "docker.showRemoteWorkspaceWarning": {
                    "type": "boolean",
                    "default": true,
                    "description": "%vscode-docker.config.docker.showRemoteWorkspaceWarning%"
                },
                "docker.scaffolding.templatePath": {
                    "type": "string",
                    "description": "%vscode-docker.config.docker.scaffolding.templatePath%"
                },
                "docker.dockerPath": {
                    "type": "string",
                    "default": "docker",
                    "description": "%vscode-docker.config.docker.dockerPath%",
                    "scope": "machine-overridable"
                },
                "docker.enableDockerComposeLanguageService": {
                    "type": "boolean",
                    "default": true,
                    "description": "%vscode-docker.config.docker.enableDockerComposeLanguageService%"
                }
            }
        },
        "commands": [
            {
                "command": "vscode-docker.compose.down",
                "title": "%vscode-docker.commands.compose.down%",
                "category": "%vscode-docker.commands.category.docker%"
            },
            {
                "command": "vscode-docker.compose.restart",
                "title": "%vscode-docker.commands.compose.restart%",
                "category": "%vscode-docker.commands.category.docker%"
            },
            {
                "command": "vscode-docker.compose.up",
                "title": "%vscode-docker.commands.compose.up%",
                "category": "%vscode-docker.commands.category.docker%"
            },
            {
                "command": "vscode-docker.compose.up.subset",
                "title": "%vscode-docker.commands.compose.up.subset%",
                "category": "%vscode-docker.commands.category.docker%"
            },
            {
                "command": "vscode-docker.configure",
                "title": "%vscode-docker.commands.configure%",
                "category": "%vscode-docker.commands.category.docker%"
            },
            {
                "command": "vscode-docker.configureCompose",
                "title": "%vscode-docker.commands.configureCompose%",
                "category": "%vscode-docker.commands.category.docker%"
            },
            {
                "command": "vscode-docker.installDocker",
                "title": "%vscode-docker.commands.installDocker%",
                "category": "%vscode-docker.commands.category.docker%"
            },
            {
                "command": "vscode-docker.containers.attachShell",
                "title": "%vscode-docker.commands.containers.attachShell%",
                "category": "%vscode-docker.commands.category.dockerContainers%"
            },
            {
                "command": "vscode-docker.containers.browse",
                "title": "%vscode-docker.commands.containers.browse%",
                "category": "%vscode-docker.commands.category.dockerContainers%"
            },
            {
                "command": "vscode-docker.containers.configureExplorer",
                "title": "%vscode-docker.commands.containers.configureExplorer%",
                "category": "%vscode-docker.commands.category.dockerContainers%",
                "icon": "$(settings-gear)"
            },
            {
                "command": "vscode-docker.containers.downloadFile",
                "title": "%vscode-docker.commands.containers.downloadFile%",
                "category": "%vscode-docker.commands.category.dockerContainers%",
                "icon": "$(desktop-download)"
            },
            {
                "command": "vscode-docker.containers.inspect",
                "title": "%vscode-docker.commands.containers.inspect%",
                "category": "%vscode-docker.commands.category.dockerContainers%"
            },
            {
                "command": "vscode-docker.containers.openFile",
                "title": "%vscode-docker.commands.containers.openFile%",
                "category": "%vscode-docker.commands.category.dockerContainers%",
                "icon": "$(go-to-file)"
            },
            {
                "command": "vscode-docker.containers.prune",
                "title": "%vscode-docker.commands.containers.prune%",
                "category": "%vscode-docker.commands.category.dockerContainers%",
                "icon": "$(clear-all)"
            },
            {
                "command": "vscode-docker.containers.refresh",
                "title": "%vscode-docker.commands.containers.refresh%",
                "category": "%vscode-docker.commands.category.dockerContainers%",
                "icon": "$(refresh)"
            },
            {
                "command": "vscode-docker.containers.remove",
                "title": "%vscode-docker.commands.containers.remove%",
                "category": "%vscode-docker.commands.category.dockerContainers%"
            },
            {
                "command": "vscode-docker.containers.restart",
                "title": "%vscode-docker.commands.containers.restart%",
                "category": "%vscode-docker.commands.category.dockerContainers%"
            },
            {
                "command": "vscode-docker.containers.select",
                "title": "%vscode-docker.commands.containers.select%",
                "category": "%vscode-docker.commands.category.dockerContainers%"
            },
            {
                "command": "vscode-docker.containers.start",
                "title": "%vscode-docker.commands.containers.start%",
                "category": "%vscode-docker.commands.category.dockerContainers%"
            },
            {
                "command": "vscode-docker.containers.stop",
                "title": "%vscode-docker.commands.containers.stop%",
                "category": "%vscode-docker.commands.category.dockerContainers%"
            },
            {
                "command": "vscode-docker.containers.stats",
                "title": "%vscode-docker.commands.containers.stats%",
                "category": "%vscode-docker.commands.category.docker%"
            },
            {
                "command": "vscode-docker.containers.viewLogs",
                "title": "%vscode-docker.commands.containers.viewLogs%",
                "category": "%vscode-docker.commands.category.dockerContainers%"
            },
            {
                "command": "vscode-docker.containers.composeGroup.logs",
                "title": "%vscode-docker.commands.containers.composeGroup.logs%",
                "category": "%vscode-docker.commands.category.dockerContainers%"
            },
            {
                "command": "vscode-docker.containers.composeGroup.start",
                "title": "%vscode-docker.commands.containers.composeGroup.start%",
                "category": "%vscode-docker.commands.category.dockerContainers%"
            },
            {
                "command": "vscode-docker.containers.composeGroup.stop",
                "title": "%vscode-docker.commands.containers.composeGroup.stop%",
                "category": "%vscode-docker.commands.category.dockerContainers%"
            },
            {
                "command": "vscode-docker.containers.composeGroup.restart",
                "title": "%vscode-docker.commands.containers.composeGroup.restart%",
                "category": "%vscode-docker.commands.category.dockerContainers%"
            },
            {
                "command": "vscode-docker.containers.composeGroup.down",
                "title": "%vscode-docker.commands.containers.composeGroup.down%",
                "category": "%vscode-docker.commands.category.dockerContainers%"
            },
            {
                "command": "vscode-docker.debugging.initializeForDebugging",
                "title": "%vscode-docker.commands.debugging.initializeForDebugging%",
                "category": "%vscode-docker.commands.category.docker%"
            },
            {
                "command": "vscode-docker.images.build",
                "title": "%vscode-docker.commands.images.build%",
                "category": "%vscode-docker.commands.category.dockerImages%"
            },
            {
                "command": "vscode-docker.images.configureExplorer",
                "title": "%vscode-docker.commands.images.configureExplorer%",
                "category": "%vscode-docker.commands.category.dockerImages%",
                "icon": "$(settings-gear)"
            },
            {
                "command": "vscode-docker.images.inspect",
                "title": "%vscode-docker.commands.images.inspect%",
                "category": "%vscode-docker.commands.category.dockerImages%"
            },
            {
                "command": "vscode-docker.images.prune",
                "title": "%vscode-docker.commands.images.prune%",
                "category": "%vscode-docker.commands.category.dockerImages%",
                "icon": "$(clear-all)"
            },
            {
                "command": "vscode-docker.images.showDangling",
                "title": "%vscode-docker.commands.images.showDangling%",
                "category": "%vscode-docker.commands.category.dockerImages%",
                "icon": "$(eye)"
            },
            {
                "command": "vscode-docker.images.hideDangling",
                "title": "%vscode-docker.commands.images.hideDangling%",
                "category": "%vscode-docker.commands.category.dockerImages%",
                "icon": "$(eye-closed)"
            },
            {
                "command": "vscode-docker.images.pull",
                "title": "%vscode-docker.commands.images.pull%",
                "category": "%vscode-docker.commands.category.dockerImages%"
            },
            {
                "command": "vscode-docker.images.push",
                "title": "%vscode-docker.commands.images.push%",
                "category": "%vscode-docker.commands.category.dockerImages%"
            },
            {
                "command": "vscode-docker.images.refresh",
                "title": "%vscode-docker.commands.images.refresh%",
                "category": "%vscode-docker.commands.category.dockerImages%",
                "icon": "$(refresh)"
            },
            {
                "command": "vscode-docker.images.remove",
                "title": "%vscode-docker.commands.images.remove%",
                "category": "%vscode-docker.commands.category.dockerImages%"
            },
            {
                "command": "vscode-docker.images.run",
                "title": "%vscode-docker.commands.images.run%",
                "category": "%vscode-docker.commands.category.dockerImages%"
            },
            {
                "command": "vscode-docker.images.runAzureCli",
                "title": "%vscode-docker.commands.images.runAzureCli%",
                "category": "%vscode-docker.commands.category.dockerImages%"
            },
            {
                "command": "vscode-docker.images.runInteractive",
                "title": "%vscode-docker.commands.images.runInteractive%",
                "category": "%vscode-docker.commands.category.dockerImages%"
            },
            {
                "command": "vscode-docker.images.tag",
                "title": "%vscode-docker.commands.images.tag%",
                "category": "%vscode-docker.commands.category.dockerImages%"
            },
            {
                "command": "vscode-docker.images.copyFullTag",
                "title": "%vscode-docker.commands.images.copyFullTag%",
                "category": "%vscode-docker.commands.category.dockerImages%"
            },
            {
                "command": "vscode-docker.networks.configureExplorer",
                "title": "%vscode-docker.commands.networks.configureExplorer%",
                "category": "%vscode-docker.commands.category.dockerNetworks%",
                "icon": "$(settings-gear)"
            },
            {
                "command": "vscode-docker.networks.create",
                "title": "%vscode-docker.commands.networks.create%",
                "category": "%vscode-docker.commands.category.dockerNetworks%",
                "icon": "$(add)"
            },
            {
                "command": "vscode-docker.networks.inspect",
                "title": "%vscode-docker.commands.networks.inspect%",
                "category": "%vscode-docker.commands.category.dockerNetworks%"
            },
            {
                "command": "vscode-docker.networks.prune",
                "title": "%vscode-docker.commands.networks.prune%",
                "category": "%vscode-docker.commands.category.dockerNetworks%",
                "icon": "$(clear-all)"
            },
            {
                "command": "vscode-docker.networks.refresh",
                "title": "%vscode-docker.commands.networks.refresh%",
                "category": "%vscode-docker.commands.category.dockerNetworks%",
                "icon": "$(refresh)"
            },
            {
                "command": "vscode-docker.networks.remove",
                "title": "%vscode-docker.commands.networks.remove%",
                "category": "%vscode-docker.commands.category.dockerNetworks%"
            },
            {
                "command": "vscode-docker.pruneSystem",
                "title": "%vscode-docker.commands.pruneSystem%",
                "category": "%vscode-docker.commands.category.docker%"
            },
            {
                "command": "vscode-docker.registries.azure.buildImage",
                "title": "%vscode-docker.commands.registries.azure.buildImage%",
                "category": "%vscode-docker.commands.category.azureContainerRegistry%"
            },
            {
                "command": "vscode-docker.registries.azure.createRegistry",
                "title": "%vscode-docker.commands.registries.azure.createRegistry%",
                "category": "%vscode-docker.commands.category.azureContainerRegistry%"
            },
            {
                "command": "vscode-docker.registries.azure.deleteRegistry",
                "title": "%vscode-docker.commands.registries.azure.deleteRegistry%",
                "category": "%vscode-docker.commands.category.azureContainerRegistry%"
            },
            {
                "command": "vscode-docker.registries.azure.deleteRepository",
                "title": "%vscode-docker.commands.registries.azure.deleteRepository%",
                "category": "%vscode-docker.commands.category.azureContainerRegistry%"
            },
            {
                "command": "vscode-docker.registries.azure.openInPortal",
                "title": "%vscode-docker.commands.registries.azure.openInPortal%",
                "category": "%vscode-docker.commands.category.azureContainerRegistry%"
            },
            {
                "command": "vscode-docker.registries.azure.runFileAsTask",
                "title": "%vscode-docker.commands.registries.azure.runFileAsTask%",
                "category": "%vscode-docker.commands.category.azureContainerRegistry%"
            },
            {
                "command": "vscode-docker.registries.azure.runTask",
                "title": "%vscode-docker.commands.registries.azure.runTask%",
                "category": "%vscode-docker.commands.category.azureContainerRegistry%"
            },
            {
                "command": "vscode-docker.registries.azure.selectSubscriptions",
                "title": "%vscode-docker.commands.registries.azure.selectSubscriptions%",
                "icon": "$(filter)"
            },
            {
                "command": "vscode-docker.registries.azure.untagImage",
                "title": "%vscode-docker.commands.registries.azure.untagImage%",
                "category": "%vscode-docker.commands.category.azureContainerRegistry%"
            },
            {
                "command": "vscode-docker.registries.azure.viewProperties",
                "title": "%vscode-docker.commands.registries.azure.viewProperties%",
                "category": "%vscode-docker.commands.category.azureContainerRegistry%"
            },
            {
                "command": "vscode-docker.registries.azure.viewTaskLogs",
                "title": "%vscode-docker.commands.registries.azure.viewLogs%",
                "category": "%vscode-docker.commands.category.azureContainerRegistry%",
                "icon": "$(output)"
            },
            {
                "command": "vscode-docker.registries.connectRegistry",
                "title": "%vscode-docker.commands.registries.connect%",
                "category": "%vscode-docker.commands.category.dockerRegistries%",
                "icon": "$(plug)"
            },
            {
                "command": "vscode-docker.registries.copyImageDigest",
                "title": "%vscode-docker.commands.registries.copyImageDigest%",
                "category": "%vscode-docker.commands.category.dockerRegistries%"
            },
            {
                "command": "vscode-docker.registries.deleteImage",
                "title": "%vscode-docker.commands.registries.deleteImage%",
                "category": "%vscode-docker.commands.category.dockerRegistries%"
            },
            {
                "command": "vscode-docker.registries.deployImageToAzure",
                "title": "%vscode-docker.commands.registries.deployImageToAzure%",
                "category": "%vscode-docker.commands.category.dockerRegistries%"
            },
            {
                "command": "vscode-docker.registries.deployImageToAci",
                "title": "%vscode-docker.commands.registries.deployImageToAci%",
                "category": "%vscode-docker.commands.category.dockerRegistries%"
            },
            {
                "command": "vscode-docker.registries.disconnectRegistry",
                "title": "%vscode-docker.commands.registries.disconnectRegistry%",
                "category": "%vscode-docker.commands.category.dockerRegistries%"
            },
            {
                "command": "vscode-docker.registries.dockerHub.openInBrowser",
                "title": "%vscode-docker.commands.registries.dockerHub.openInBrowser%",
                "category": "%vscode-docker.commands.category.dockerHub%"
            },
            {
                "command": "vscode-docker.registries.help",
                "title": "%vscode-docker.commands.registries.help%",
                "category": "%vscode-docker.commands.category.dockerRegistries%",
                "icon": "$(question)"
            },
            {
                "command": "vscode-docker.registries.logInToDockerCli",
                "title": "%vscode-docker.commands.registries.logInToDockerCli%",
                "category": "%vscode-docker.commands.category.dockerRegistries%"
            },
            {
                "command": "vscode-docker.registries.logOutOfDockerCli",
                "title": "%vscode-docker.commands.registries.logOutOfDockerCli%",
                "category": "%vscode-docker.commands.category.dockerRegistries%"
            },
            {
                "command": "vscode-docker.registries.pullImage",
                "title": "%vscode-docker.commands.registries.pullImage%",
                "category": "%vscode-docker.commands.category.dockerRegistries%"
            },
            {
                "command": "vscode-docker.registries.pullRepository",
                "title": "%vscode-docker.commands.registries.pullRepository%",
                "category": "%vscode-docker.commands.category.dockerRegistries%"
            },
            {
                "command": "vscode-docker.registries.reconnectRegistry",
                "title": "%vscode-docker.commands.registries.reconnectRegistry%",
                "category": "%vscode-docker.commands.category.dockerRegistries%"
            },
            {
                "command": "vscode-docker.registries.refresh",
                "title": "%vscode-docker.commands.registries.refresh%",
                "category": "%vscode-docker.commands.category.dockerRegistries%",
                "icon": "$(refresh)"
            },
            {
                "command": "vscode-docker.volumes.configureExplorer",
                "title": "%vscode-docker.commands.volumes.configureExplorer%",
                "category": "%vscode-docker.commands.category.dockerVolumes%",
                "icon": "$(settings-gear)"
            },
            {
                "command": "vscode-docker.volumes.inspect",
                "title": "%vscode-docker.commands.volumes.inspect%",
                "category": "%vscode-docker.commands.category.dockerVolumes%"
            },
            {
                "command": "vscode-docker.volumes.prune",
                "title": "%vscode-docker.commands.volumes.prune%",
                "category": "%vscode-docker.commands.category.dockerVolumes%",
                "icon": "$(clear-all)"
            },
            {
                "command": "vscode-docker.volumes.refresh",
                "title": "%vscode-docker.commands.volumes.refresh%",
                "category": "%vscode-docker.commands.category.dockerVolumes%",
                "icon": "$(refresh)"
            },
            {
                "command": "vscode-docker.volumes.remove",
                "title": "%vscode-docker.commands.volumes.remove%",
                "category": "%vscode-docker.commands.category.dockerVolumes%"
            },
            {
                "command": "vscode-docker.help",
                "title": "%vscode-docker.commands.help%",
                "category": "%vscode-docker.commands.category.docker%",
                "icon": "$(question)"
            },
            {
                "command": "vscode-docker.help.reportIssue",
                "title": "%vscode-docker.commands.help.reportIssue%",
                "category": "%vscode-docker.commands.category.docker%"
            },
            {
                "command": "vscode-docker.help.openWalkthrough",
                "title": "%vscode-docker.commands.help.openWalkthrough%",
                "category": "%vscode-docker.commands.category.docker%"
            },
            {
                "command": "vscode-docker.contexts.use",
                "title": "%vscode-docker.commands.contexts.use%",
                "category": "%vscode-docker.commands.category.contexts%",
                "icon": "$(check)"
            },
            {
                "command": "vscode-docker.contexts.remove",
                "title": "%vscode-docker.commands.contexts.remove%",
                "category": "%vscode-docker.commands.category.contexts%"
            },
            {
                "command": "vscode-docker.contexts.inspect",
                "title": "%vscode-docker.commands.contexts.inspect%",
                "category": "%vscode-docker.commands.category.contexts%"
            },
            {
                "command": "vscode-docker.contexts.configureExplorer",
                "title": "%vscode-docker.commands.contexts.configureExplorer%",
                "category": "%vscode-docker.commands.category.contexts%",
                "icon": "$(settings-gear)"
            },
            {
                "command": "vscode-docker.contexts.refresh",
                "title": "%vscode-docker.commands.contexts.refresh%",
                "category": "%vscode-docker.commands.category.contexts%",
                "icon": "$(refresh)"
            },
            {
                "command": "vscode-docker.contexts.help",
                "title": "%vscode-docker.commands.contexts.help%",
                "category": "%vscode-docker.commands.category.contexts%",
                "icon": "$(question)"
            },
            {
                "command": "vscode-docker.contexts.create.aci",
                "title": "%vscode-docker.commands.contexts.create.aci%",
                "category": "%vscode-docker.commands.category.contexts%",
                "icon": "$(add)"
            }
        ],
        "views": {
            "dockerView": [
                {
                    "id": "dockerContainers",
                    "name": "%vscode-docker.views.dockerContainers%"
                },
                {
                    "id": "dockerImages",
                    "name": "%vscode-docker.views.dockerImages%"
                },
                {
                    "id": "dockerRegistries",
                    "name": "%vscode-docker.views.dockerRegistries%"
                },
                {
                    "id": "dockerNetworks",
                    "name": "%vscode-docker.views.dockerNetworks%",
                    "visibility": "collapsed"
                },
                {
                    "id": "dockerVolumes",
                    "name": "%vscode-docker.views.dockerVolumes%",
                    "visibility": "collapsed"
                },
                {
                    "id": "vscode-docker.views.dockerContexts",
                    "name": "%vscode-docker.views.dockerContexts%",
                    "visibility": "collapsed"
                },
                {
                    "id": "vscode-docker.views.help",
                    "name": "%vscode-docker.views.help%"
                }
            ]
        },
        "viewsContainers": {
            "activitybar": [
                {
                    "icon": "resources/docker.svg",
                    "id": "dockerView",
                    "title": "%vscode-docker.views.activityBar%"
                }
            ]
        },
        "walkthroughs": [
            {
                "id": "dockerStart",
                "title": "%vscode-docker.walkthrough.dockerStart.title%",
                "featuredFor": [
                    "Dockerfile",
                    "docker-compose.yml",
                    "docker-compose.yaml"
                ],
                "description": "%vscode-docker.walkthrough.dockerStart.description%",
                "steps": [
                    {
                        "id": "openFolder",
                        "title": "%vscode-docker.walkthrough.dockerStart.openFolder.title%",
                        "completionEvents": [
                            "onCommand:workbench.action.files.openFolder"
                        ],
                        "when": "workspaceFolderCount == 0 && !isMac",
                        "description": "%vscode-docker.walkthrough.dockerStart.openFolder.description%",
                        "media": {
                            "markdown": "resources/walkthroughs/empty.md"
                        }
                    },
                    {
                        "id": "openFolderMac",
                        "title": "%vscode-docker.walkthrough.dockerStart.openFolder.title%",
                        "completionEvents": [
                            "onCommand:workbench.action.files.openFileFolder"
                        ],
                        "when": "workspaceFolderCount == 0 && isMac",
                        "description": "%vscode-docker.walkthrough.dockerStart.openFolderMac.description%",
                        "media": {
                            "markdown": "resources/walkthroughs/empty.md"
                        }
                    },
                    {
                        "id": "scaffold",
                        "title": "%vscode-docker.walkthrough.dockerStart.scaffold.title%",
                        "completionEvents": [
                            "onCommand:vscode-docker.configure",
                            "onCommand:vscode-docker.configureCompose"
                        ],
                        "when": "workspaceFolderCount > 0",
                        "description": "%vscode-docker.walkthrough.dockerStart.scaffold.description%",
                        "media": {
                            "image": "https://github.com/microsoft/vscode-docker/raw/main/resources/walkthroughs/1g-addDockerFiles.gif",
                            "altText": "Modifying Dockerfiles"
                        }
                    },
                    {
                        "id": "buildImage",
                        "title": "%vscode-docker.walkthrough.dockerStart.buildImage.title%",
                        "completionEvents": [
                            "onCommand:vscode-docker.images.build"
                        ],
                        "when": "workspaceFolderCount > 0",
                        "description": "%vscode-docker.walkthrough.dockerStart.buildImage.description%",
                        "media": {
                            "image": "https://github.com/microsoft/vscode-docker/raw/main/resources/walkthroughs/2g-buildImage.gif",
                            "altText": "Building a Docker image"
                        }
                    },
                    {
                        "id": "runContainer",
                        "title": "%vscode-docker.walkthrough.dockerStart.runContainer.title%",
                        "completionEvents": [
                            "onCommand:vscode-docker.images.run",
                            "onCommand:vscode-docker.compose.up",
                            "onCommand:vscode-docker.compose.up.subset"
                        ],
                        "description": "%vscode-docker.walkthrough.dockerStart.runContainer.description%",
                        "media": {
                            "image": "https://github.com/microsoft/vscode-docker/raw/main/resources/walkthroughs/3g-runContainers.gif",
                            "altText": "Running a Docker container"
                        }
                    },
                    {
                        "id": "dockerExplorer",
                        "title": "%vscode-docker.walkthrough.dockerStart.dockerExplorer.title%",
                        "completionEvents": [
                            "onView:dockerContainers",
                            "onCommand:workbench.view.extension.dockerView"
                        ],
                        "description": "%vscode-docker.walkthrough.dockerStart.dockerExplorer.description%",
                        "media": {
                            "image": "https://github.com/microsoft/vscode-docker/raw/main/resources/walkthroughs/4g-useExplorer.gif",
                            "altText": "Using the Docker explorer"
                        }
                    },
                    {
                        "id": "pushImage",
                        "title": "%vscode-docker.walkthrough.dockerStart.pushImage.title%",
                        "completionEvents": [
                            "onCommand:vscode-docker.images.push"
                        ],
                        "description": "%vscode-docker.walkthrough.dockerStart.pushImage.description%",
                        "media": {
                            "image": "https://github.com/microsoft/vscode-docker/raw/main/resources/walkthroughs/5g-pushImage.gif",
                            "altText": "Pushing an image to a container registry"
                        }
                    },
                    {
                        "id": "azDeploy",
                        "title": "%vscode-docker.walkthrough.dockerStart.azDeploy.title%",
                        "completionEvents": [
                            "onCommand:vscode-docker.registries.deployImageToAzure",
                            "onCommand:vscode-docker.registries.deployImageToACI"
                        ],
                        "description": "%vscode-docker.walkthrough.dockerStart.azDeploy.description%",
                        "when": "isAzureAccountInstalled",
                        "media": {
                            "image": "https://github.com/microsoft/vscode-docker/raw/main/resources/walkthroughs/6g-deployToAppSvc.gif",
                            "altText": "Deploying to Azure App Service"
                        }
                    },
                    {
                        "id": "learn",
                        "title": "%vscode-docker.walkthrough.dockerStart.learn.title%",
                        "description": "%vscode-docker.walkthrough.dockerStart.learn.description%",
                        "completionEvents": [
                            "onStepSelected"
                        ],
                        "media": {
                            "markdown": "resources/walkthroughs/empty.md"
                        }
                    }
                ]
            }
        ]
    },
    "engines": {
        "vscode": "^1.57.0"
    },
    "capabilities": {
        "virtualWorkspaces": false,
        "untrustedWorkspaces": {
            "supported": "limited",
            "description": "%vscode-docker.workspaceTrust.description%",
            "restrictedConfigurations": [
                "docker.commands.build",
                "docker.commands.run",
                "docker.commands.runInteractive",
                "docker.commands.attach",
                "docker.commands.logs",
                "docker.commands.composeUp",
                "docker.commands.composeDown",
                "docker.dockerodeOptions",
                "docker.host",
                "docker.context",
                "docker.certPath",
                "docker.tlsVerify",
                "docker.machineName",
                "docker.scaffolding.templatePath",
                "docker.dockerPath"
            ]
        }
    },
    "scripts": {
        "watch": "webpack --watch",
        "build": "webpack --mode production --devtool hidden-source-map",
        "ci-build": "npm test",
        "package": "npm run build && vsce package",
        "ci-package": "npm test && vsce package",
        "lint": "eslint --max-warnings 0 src --ext ts",
        "test": "node ./out/test/runTest.js",
        "pretest": "tsc -p ./ && npm run lint && npm run build",
        "test-watch": "tsc -watch -p ./"
    },
    "extensionDependencies": [
        "vscode.docker",
        "vscode.yaml"
    ],
    "devDependencies": {
        "@types/dockerode": "^3.2.3",
        "@types/fs-extra": "^9.0.11",
        "@types/glob": "^7.1.3",
        "@types/mocha": "^9.0.0",
        "@types/node": "14.x",
        "@types/node-fetch": "^2.5.12",
        "@types/semver": "^7.3.4",
        "@types/tar-stream": "^2.2.0",
        "@types/uuid": "^8.3.0",
        "@types/vscode": "1.57.0",
        "@types/xml2js": "^0.4.8",
        "@typescript-eslint/eslint-plugin": "^5.7.0",
        "@typescript-eslint/parser": "^5.7.0",
        "@vscode/test-electron": "^2.0.0",
        "copy-webpack-plugin": "^10.1.0",
        "eslint": "^8.4.1",
        "mocha": "^9.0.2",
        "node-loader": "^2.0.0",
        "ts-loader": "^9.2.3",
        "typescript": "^4.5.4",
        "umd-compat-loader": "^2.1.2",
        "vsce": "^2.6.4",
        "webpack": "^5.65.0",
        "webpack-bundle-analyzer": "^4.4.1",
        "webpack-cli": "^4.6.0"
    },
    "dependencies": {
        "@azure/arm-appservice": "^11.0.0",
        "@azure/arm-authorization": "^8.3.3",
        "@azure/arm-containerregistry": "^10.0.0",
        "@azure/arm-resources": "^5.0.0",
        "@azure/storage-blob": "^12.4.1",
        "@docker/sdk": "^1.0.3",
        "@grpc/grpc-js": "^1.5.0",
        "@microsoft/compose-language-service": "^0.1.0",
<<<<<<< HEAD
        "@microsoft/vscode-azext-azureappservice": "^0.1.1",
        "@microsoft/vscode-azext-azureutils": "^0.1.0",
        "@microsoft/vscode-azext-utils": "^0.1.0",
=======
>>>>>>> e5c4f3cf
        "dayjs": "^1.10.4",
        "dockerfile-language-server-nodejs": "^0.8.0",
        "dockerode": "^3.2.1",
        "fs-extra": "^10.0.0",
        "glob": "^7.1.6",
        "gradle-to-js": "^2.0.0",
        "handlebars": "^4.7.6",
        "node-fetch": "^2.6.7",
        "semver": "^7.3.5",
        "tar": "^6.1.11",
        "tar-stream": "^2.2.0",
        "uuid": "^8.3.2",
        "vscode-languageclient": "^7.0.0",
        "vscode-nls": "^5.0.0",
        "vscode-tas-client": "^0.1.22",
        "xml2js": "^0.4.23"
    }
}<|MERGE_RESOLUTION|>--- conflicted
+++ resolved
@@ -3079,12 +3079,9 @@
         "@docker/sdk": "^1.0.3",
         "@grpc/grpc-js": "^1.5.0",
         "@microsoft/compose-language-service": "^0.1.0",
-<<<<<<< HEAD
         "@microsoft/vscode-azext-azureappservice": "^0.1.1",
         "@microsoft/vscode-azext-azureutils": "^0.1.0",
         "@microsoft/vscode-azext-utils": "^0.1.0",
-=======
->>>>>>> e5c4f3cf
         "dayjs": "^1.10.4",
         "dockerfile-language-server-nodejs": "^0.8.0",
         "dockerode": "^3.2.1",
