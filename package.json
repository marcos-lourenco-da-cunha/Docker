--- conflicted
+++ resolved
@@ -3006,13 +3006,8 @@
         "@microsoft/vscode-azext-azureauth": "^1.2.1",
         "@microsoft/vscode-azext-azureutils": "^2.0.0",
         "@microsoft/vscode-azext-utils": "^2.1.1",
-<<<<<<< HEAD
         "@microsoft/vscode-container-client": "file:../vscode-docker-extensibility/packages/vscode-container-client/microsoft-vscode-container-client-0.1.1.tgz",
-        "@microsoft/vscode-docker-registries": "^0.1.3",
-=======
-        "@microsoft/vscode-container-client": "^0.1.0",
         "@microsoft/vscode-docker-registries": "^0.1.5",
->>>>>>> 4a343b56
         "dayjs": "^1.11.7",
         "dockerfile-language-server-nodejs": "^0.11.0",
         "fs-extra": "^11.1.1",
