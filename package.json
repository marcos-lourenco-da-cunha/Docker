{
  "name": "vscode-docker",
  "version": "0.1.1-alpha",
  "publisher": "PeterJausovec",
  "displayName": "Docker",
  "description": "Adds syntax highlighting, commands, hover tips, and linting for Dockerfile and docker-compose files.",
  "license": "SEE LICENSE IN LICENSE.md",
  "icon": "images/docker_icon.png",
  "aiKey": "AIF-d9b70cd4-b9f9-4d70-929b-a071c400b217",
  "galleryBanner": {
    "color": "#1289B9",
    "theme": "dark"
  },
  "categories": [
    "Programming Languages",
    "Linters",
    "Azure"
  ],
  "keywords": [
    "docker",
    "compose",
    "container",
    "multi-root ready"
  ],
  "repository": {
    "url": "https://github.com/microsoft/vscode-docker.git"
  },
  "homepage": "https://github.com/Microsoft/vscode-docker/blob/master/README.md",
  "activationEvents": [
    "onLanguage:dockerfile",
    "onLanguage:yaml",
    "onCommand:vscode-docker.api.configure",
    "onCommand:vscode-docker.image.build",
    "onCommand:vscode-docker.image.inspect",
    "onCommand:vscode-docker.image.remove",
    "onCommand:vscode-docker.image.push",
    "onCommand:vscode-docker.image.tag",
    "onCommand:vscode-docker.container.start",
    "onCommand:vscode-docker.container.start.interactive",
    "onCommand:vscode-docker.container.start.azurecli",
    "onCommand:vscode-docker.container.stop",
    "onCommand:vscode-docker.container.restart",
    "onCommand:vscode-docker.container.show-logs",
    "onCommand:vscode-docker.container.open-shell",
    "onCommand:vscode-docker.compose.up",
    "onCommand:vscode-docker.compose.down",
    "onCommand:vscode-docker.compose.restart",
    "onCommand:vscode-docker.configure",
    "onCommand:vscode-docker.createWebApp",
    "onCommand:vscode-docker.create-ACR-Registry",
    "onCommand:vscode-docker.system.prune",
    "onCommand:vscode-docker.dockerHubLogout",
    "onCommand:vscode-docker.queuebuild",
    "onCommand:vscode-docker.browseDockerHub",
    "onCommand:vscode-docker.browseAzurePortal",
    "onCommand:vscode-docker.explorer.refresh",
    "onCommand:vscode-docker.delete-ACR-Registry",
    "onCommand:vscode-docker.delete-ACR-Repository",
    "onCommand:vscode-docker.delete-ACR-Image",
<<<<<<< HEAD
    "onCommand:vscode-docker.connectCustomRegistry",
    "onCommand:vscode-docker.disconnectCustomRegistry",
=======
    "onCommand:vscode-docker.pullFromAzure",
>>>>>>> ad17751f
    "onView:dockerExplorer",
    "onDebugInitialConfigurations"
  ],
  "main": "./out/dockerExtension",
  "contributes": {
    "menus": {
      "commandPalette": [
        {
          "command": "vscode-docker.browseDockerHub",
          "when": "false"
        },
        {
          "command": "vscode-docker.createWebApp",
          "when": "false"
        },
        {
          "command": "vscode-docker.api.configure",
          "when": "never"
        }
      ],
      "editor/context": [
        {
          "when": "editorLangId == dockerfile",
          "command": "vscode-docker.image.build",
          "group": "docker"
        },
        {
          "when": "editorLangId == dockerfile",
          "command": "vscode-docker.queueBuild",
          "group": "docker"
        },
        {
          "when": "resourceFilename == docker-compose.yml",
          "command": "vscode-docker.compose.up",
          "group": "docker"
        },
        {
          "when": "resourceFilename == docker-compose.yml",
          "command": "vscode-docker.compose.down",
          "group": "docker"
        },
        {
          "when": "resourceFilename == docker-compose.yml",
          "command": "vscode-docker.compose.restart",
          "group": "docker"
        },
        {
          "when": "resourceFilename == docker-compose.debug.yml",
          "command": "vscode-docker.compose.up",
          "group": "docker"
        },
        {
          "when": "resourceFilename == docker-compose.debug.yml",
          "command": "vscode-docker.compose.down",
          "group": "docker"
        },
        {
          "when": "resourceFilename == docker-compose.debug.yml",
          "command": "vscode-docker.compose.restart",
          "group": "docker"
        }
      ],
      "explorer/context": [
        {
          "when": "resourceFilename =~ /[dD]ocker[fF]ile/",
          "command": "vscode-docker.image.build",
          "group": "docker"
        },
        {
          "when": "resourceFilename =~ /[dD]ocker[fF]ile/",
          "command": "vscode-docker.queueBuild",
          "group": "docker"
        },
        {
          "when": "resourceFilename =~ /[dD]ocker-[cC]ompose/",
          "command": "vscode-docker.compose.up",
          "group": "docker"
        },
        {
          "when": "resourceFilename =~ /[dD]ocker-[cC]ompose/",
          "command": "vscode-docker.compose.down",
          "group": "docker"
        },
        {
          "when": "resourceFilename =~ /[dD]ocker-[cC]ompose/",
          "command": "vscode-docker.compose.restart",
          "group": "docker"
        }
      ],
      "view/title": [
        {
          "command": "vscode-docker.explorer.refresh",
          "when": "view == dockerExplorer",
          "group": "navigation"
        },
        {
          "command": "vscode-docker.system.prune",
          "when": "view == dockerExplorer",
          "group": "navigation"
        }
      ],
      "view/item/context": [
        {
          "command": "vscode-docker.container.start",
          "when": "view == dockerExplorer && viewItem =~ /^(localImageNode|imagesRootNode)$/"
        },
        {
          "command": "vscode-docker.container.start.interactive",
          "when": "view == dockerExplorer && viewItem =~ /^(localImageNode|imagesRootNode)$/"
        },
        {
          "command": "vscode-docker.image.push",
          "when": "view == dockerExplorer && viewItem =~ /^(localImageNode|imagesRootNode)$/"
        },
        {
          "command": "vscode-docker.image.remove",
          "when": "view == dockerExplorer && viewItem =~ /^(localImageNode|imagesRootNode)$/"
        },
        {
          "command": "vscode-docker.image.inspect",
          "when": "view == dockerExplorer && viewItem =~ /^(localImageNode|imagesRootNode)$/"
        },
        {
          "command": "vscode-docker.image.tag",
          "when": "view == dockerExplorer && viewItem =~ /^(localImageNode|imagesRootNode)$/"
        },
        {
          "command": "vscode-docker.container.stop",
          "when": "view == dockerExplorer && viewItem =~ /^(runningLocalContainerNode|containersRootNode)$/"
        },
        {
          "command": "vscode-docker.container.restart",
          "when": "view == dockerExplorer && viewItem =~ /^(runningLocalContainerNode|stoppedLocalContainerNode|containersRootNode)$/"
        },
        {
          "command": "vscode-docker.container.show-logs",
          "when": "view == dockerExplorer && viewItem =~ /^(runningLocalContainerNode|stoppedLocalContainerNode|containersRootNode)$/"
        },
        {
          "command": "vscode-docker.container.open-shell",
          "when": "view == dockerExplorer && viewItem =~ /^(runningLocalContainerNode|containersRootNode)$/"
        },
        {
          "command": "vscode-docker.container.remove",
          "when": "view == dockerExplorer && viewItem =~ /^(stoppedLocalContainerNode|runningLocalContainerNode|containersRootNode)$/"
        },
        {
          "command": "vscode-docker.createWebApp",
          "when": "view == dockerExplorer && viewItem =~ /^(azureImageTagNode|dockerHubImageTagNode|customImageTagNode)$/"
        },
        {
          "command": "vscode-docker.create-ACR-Registry",
          "when": "view == dockerExplorer && viewItem == azureRegistryRootNode"
        },
        {
          "command": "vscode-docker.create-ACR-Registry",
          "when": "view == dockerExplorer && viewItem == azureRegistryRootNode"
        },
        {
          "command": "vscode-docker.dockerHubLogout",
          "when": "view == dockerExplorer && viewItem == dockerHubRootNode"
        },
        {
<<<<<<< HEAD
          "command": "vscode-docker.delete-ACR-Repository",
          "when": "view == dockerExplorer && viewItem == azureRepositoryNode"
        },
        {
          "command": "vscode-docker.delete-ACR-Image",
          "when": "view == dockerExplorer && viewItem == azureImageTagNode"
=======
          "command": "vscode-docker.pullFromAzure",
          "when": "view == dockerExplorer && viewItem == azureImageNode"
        },
        {
          "command": "vscode-docker.browseDockerHub",
          "when": "view == dockerExplorer && viewItem == dockerHubImageTag"
        },
        {
          "command": "vscode-docker.browseDockerHub",
          "when": "view == dockerExplorer && viewItem == dockerHubRepository"
        },
        {
          "command": "vscode-docker.delete-ACR-Image",
          "when": "view == dockerExplorer && viewItem == azureImageNode"
>>>>>>> ad17751f
        },
        {
          "command": "vscode-docker.delete-ACR-Registry",
          "when": "view == dockerExplorer && viewItem == azureRegistryNode"
        },
        {
          "command": "vscode-docker.browseDockerHub",
          "when": "view == dockerExplorer && viewItem =~ /^(dockerHubImageTagNode|dockerHubRepositoryNode|dockerHubOrgNode)$/"
        },
        {
          "command": "vscode-docker.browseAzurePortal",
          "when": "view == dockerExplorer && viewItem =~ /^(azureRegistryNode|azureRepositoryNode|azureImageTagNode)$/"
        },
        {
          "command": "vscode-docker.connectCustomRegistry",
          "when": "view == dockerExplorer && viewItem == customRootNode"
        },
        {
          "command": "vscode-docker.disconnectCustomRegistry",
          "when": "view == dockerExplorer && viewItem =~ /^(customRegistryNode)$/"
        }
      ]
    },
    "debuggers": [
      {
        "type": "docker",
        "label": "Docker",
        "configurationSnippets": [
          {
            "label": "Docker: Attach to Node",
            "description": "Docker: Attach to Node",
            "body": {
              "type": "node",
              "request": "attach",
              "name": "Docker: Attach to Node",
              "port": 9229,
              "address": "localhost",
              "localRoot": "^\"\\${workspaceFolder}\"",
              "remoteRoot": "/usr/src/app",
              "protocol": "inspector"
            }
          }
        ]
      }
    ],
    "languages": [
      {
        "id": "dockerfile",
        "aliases": [
          "Dockerfile"
        ],
        "filenamePatterns": [
          "*.dockerfile",
          "Dockerfile"
        ]
      }
    ],
    "configuration": {
      "type": "object",
      "title": "Docker configuration options",
      "properties": {
        "docker.defaultRegistryPath": {
          "type": "string",
          "default": "",
          "description": "Default registry and path when tagging an image, empty string will target Docker Hub when pushing"
        },
        "docker.askToSaveRegistryPath": {
          "type": "boolean",
          "default": true,
          "description": "Ask the user whether to store the path prefix in defaultRegsitryPath on first push"
        },
        "docker.showExplorer": {
          "type": "boolean",
          "default": true,
          "description": "Show or hide the Explorer."
        },
        "docker.explorerRefreshInterval": {
          "type": "number",
          "default": 1000,
          "description": "Explorer refresh interval, default is 1000ms."
        },
        "docker.imageBuildContextPath": {
          "type": "string",
          "default": "",
          "description": "Build context PATH to pass to Docker build command."
        },
        "docker.truncateLongRegistryPaths": {
          "type": "boolean",
          "default": false,
          "description": "Truncate long Image and Container registry paths in the Explorer."
        },
        "docker.truncateMaxLength": {
          "type": "number",
          "default": 10,
          "description": "Maximum number of characters for long registry paths in the Explorer, including elipsis."
        },
        "docker.host": {
          "type": "string",
          "default": "",
          "description": "Host to connect to (same as setting the DOCKER_HOST environment variable)"
        },
        "docker.languageserver.diagnostics.deprecatedMaintainer": {
          "scope": "resource",
          "type": "string",
          "default": "warning",
          "enum": [
            "ignore",
            "warning",
            "error"
          ],
          "description": "Controls the diagnostic severity for the deprecated MAINTAINER instruction."
        },
        "docker.languageserver.diagnostics.emptyContinuationLine": {
          "scope": "resource",
          "type": "string",
          "default": "warning",
          "enum": [
            "ignore",
            "warning",
            "error"
          ],
          "description": "Controls the diagnostic severity for flagging empty continuation lines found in instructions that span multiple lines."
        },
        "docker.languageserver.diagnostics.directiveCasing": {
          "scope": "resource",
          "type": "string",
          "default": "warning",
          "enum": [
            "ignore",
            "warning",
            "error"
          ],
          "description": "Controls the diagnostic severity for parser directives that are not written in lowercase."
        },
        "docker.languageserver.diagnostics.instructionCasing": {
          "scope": "resource",
          "type": "string",
          "default": "warning",
          "enum": [
            "ignore",
            "warning",
            "error"
          ],
          "description": "Controls the diagnostic severity for instructions that are not written in uppercase."
        },
        "docker.languageserver.diagnostics.instructionCmdMultiple": {
          "scope": "resource",
          "type": "string",
          "default": "warning",
          "enum": [
            "ignore",
            "warning",
            "error"
          ],
          "description": "Controls the diagnostic severity for flagging a Dockerfile with multiple CMD instructions."
        },
        "docker.languageserver.diagnostics.instructionEntrypointMultiple": {
          "scope": "resource",
          "type": "string",
          "default": "warning",
          "enum": [
            "ignore",
            "warning",
            "error"
          ],
          "description": "Controls the diagnostic severity for flagging a Dockerfile with multiple ENTRYPOINT instructions."
        },
        "docker.languageserver.diagnostics.instructionHealthcheckMultiple": {
          "scope": "resource",
          "type": "string",
          "default": "warning",
          "enum": [
            "ignore",
            "warning",
            "error"
          ],
          "description": "Controls the diagnostic severity for flagging a Dockerfile with multiple HEALTHCHECK instructions."
        },
        "docker.languageserver.diagnostics.instructionJSONInSingleQuotes": {
          "scope": "resource",
          "type": "string",
          "default": "warning",
          "enum": [
            "ignore",
            "warning",
            "error"
          ],
          "description": "Controls the diagnostic severity for JSON instructions that are written incorrectly with single quotes."
        },
        "docker.attachShellCommand.linuxContainer": {
          "type": "string",
          "default": "/bin/sh",
          "description": "Attach command to use for Linux containers"
        },
        "docker.attachShellCommand.windowsContainer": {
          "type": "string",
          "default": "powershell",
          "description": "Attach command to use for Windows containers"
        },
        "docker.promptOnSystemPrune": {
          "type": "boolean",
          "default": true,
          "description": "Prompt for confirmation when running System Prune command"
        },
        "docker.dockerComposeBuild": {
          "type": "boolean",
          "default": true,
          "description": "Run docker-compose with the --build argument, defaults to true"
        },
        "docker.dockerComposeDetached": {
          "type": "boolean",
          "default": true,
          "description": "Run docker-compose with the --d (detached) argument, defaults to true"
        }
      }
    },
    "commands": [
      {
        "command": "vscode-docker.configure",
        "title": "Add Docker files to workspace",
        "description": "Add Dockerfile, docker-compose.yml files",
        "category": "Docker"
      },
      {
        "command": "vscode-docker.api.configure",
        "title": "Add Docker files to Workspace (API)"
      },
      {
        "command": "vscode-docker.image.build",
        "title": "Build Image",
        "description": "Build a Docker image from a Dockerfile",
        "category": "Docker"
      },
      {
        "command": "vscode-docker.image.inspect",
        "title": "Inspect Image",
        "description": "Inspect the metadata of a Docker image",
        "category": "Docker"
      },
      {
        "command": "vscode-docker.image.remove",
        "title": "Remove Image",
        "description": "Remove a Docker image",
        "category": "Docker"
      },
      {
        "command": "vscode-docker.image.tag",
        "title": "Tag Image",
        "description": "Tag a Docker image",
        "category": "Docker"
      },
      {
        "command": "vscode-docker.container.start",
        "title": "Run",
        "description": "Starts a container from an image",
        "category": "Docker"
      },
      {
        "command": "vscode-docker.container.start.interactive",
        "title": "Run Interactive",
        "description": "Starts a container from an image and runs it interactively",
        "category": "Docker"
      },
      {
        "command": "vscode-docker.container.start.azurecli",
        "title": "Azure CLI",
        "description": "Starts a container from the Azure CLI image and runs it interactively",
        "category": "Docker"
      },
      {
        "command": "vscode-docker.container.stop",
        "title": "Stop Container",
        "description": "Stop a running container",
        "category": "Docker"
      },
      {
        "command": "vscode-docker.container.restart",
        "title": "Restart Container",
        "description": "Restart one or more containers",
        "category": "Docker"
      },
      {
        "command": "vscode-docker.container.remove",
        "title": "Remove Container",
        "description": "Remove a stopped container",
        "category": "Docker"
      },
      {
        "command": "vscode-docker.container.show-logs",
        "title": "Show Logs",
        "description": "Show the logs of a running container",
        "category": "Docker"
      },
      {
        "command": "vscode-docker.container.open-shell",
        "title": "Attach Shell",
        "description": "Open a terminal with an interactive shell for a running container",
        "category": "Docker"
      },
      {
        "command": "vscode-docker.compose.up",
        "title": "Compose Up",
        "description": "Starts a composition of containers",
        "category": "Docker"
      },
      {
        "command": "vscode-docker.compose.down",
        "title": "Compose Down",
        "description": "Stops a composition of containers",
        "category": "Docker"
      },
      {
        "command": "vscode-docker.compose.restart",
        "title": "Compose Restart",
        "description": "Restarts a composition of containers",
        "category": "Docker"
      },
      {
        "command": "vscode-docker.create-ACR-Registry",
<<<<<<< HEAD
        "title": "Create Azure Registry",
=======
        "title": "Create Registry",
>>>>>>> ad17751f
        "category": "Docker"
      },
      {
        "command": "vscode-docker.delete-ACR-Repository",
        "title": "Delete Azure Repository",
        "category": "Docker"
      },
      {
        "command": "vscode-docker.delete-ACR-Image",
        "title": "Delete Azure Image",
        "category": "Docker"
      },
      {
        "command": "vscode-docker.image.push",
        "title": "Push",
        "description": "Push an image to a registry",
        "category": "Docker"
      },
      {
        "command": "vscode-docker.system.prune",
        "title": "System Prune",
        "category": "Docker",
        "icon": {
          "light": "images/light/prune.svg",
          "dark": "images/dark/prune.svg"
        }
      },
      {
        "command": "vscode-docker.explorer.refresh",
        "title": "Refresh Explorer",
        "category": "Docker",
        "icon": {
          "light": "images/light/refresh.svg",
          "dark": "images/dark/refresh.svg"
        }
      },
      {
        "command": "vscode-docker.createWebApp",
        "title": "Deploy Image to Azure App Service",
        "category": "Docker"
      },
      {
        "command": "vscode-docker.pullFromAzure",
        "title": "Pull Image from Azure",
        "category": "Docker"
      },
      {
        "command": "vscode-docker.dockerHubLogout",
        "title": "Docker Hub Logout",
        "category": "Docker"
      },
      {
        "command": "vscode-docker.browseDockerHub",
        "title": "Browse in Docker Hub",
        "category": "Docker"
      },
      {
        "command": "vscode-docker.browseAzurePortal",
        "title": "Browse in the Azure Portal",
        "category": "Docker"
      },
      {
        "command": "vscode-docker.delete-ACR-Registry",
        "title": "Delete Azure Registry",
        "category": "Docker"
      },
      {
        "command": "vscode-docker.delete-ACR-Image",
        "title": "Delete Azure Image",
        "category": "Docker"
      },
      {
<<<<<<< HEAD
        "command": "vscode-docker.connectCustomRegistry",
        "title": "Connect to a Private Registry...",
        "category": "Docker"
      },
      {
        "command": "vscode-docker.disconnectCustomRegistry",
        "title": "Disconnect from Private Registry",
=======
        "command": "vscode-docker.queueBuild",
        "title": "Lightweight Build",
>>>>>>> ad17751f
        "category": "Docker"
      }
    ],
    "views": {
      "dockerView": [
        {
          "id": "dockerExplorer",
          "name": "Explorer",
          "when": "config.docker.showExplorer == true"
        }
      ]
    },
    "viewsContainers": {
      "activitybar": [
        {
          "icon": "images/docker.svg",
          "id": "dockerView",
          "title": "Docker"
        }
      ]
    }
  },
  "engines": {
    "vscode": "^1.25.0"
  },
  "scripts": {
    "vscode:prepublish": "tsc -p ./",
    "build": "tsc -p ./",
    "compile": "tsc -watch -p ./",
    "lint": "tslint --project tsconfig.json -t verbose",
    "lint-fix": "tslint --project tsconfig.json -t verbose --fix",
    "postinstall": "node ./node_modules/vscode/bin/install",
    "test": "npm run build && cross-env CODE_TESTS_WORKSPACE=./test/test.code-workspace DEBUGTELEMETRY=1 node ./node_modules/vscode/bin/test",
    "all": "npm i && npm run lint && npm test"
  },
  "extensionDependencies": [
    "vscode.docker",
    "vscode.yaml"
  ],
  "devDependencies": {
    "@types/adm-zip": "^0.4.31",
    "@types/fs-extra": "^5.0.4",
    "@types/glob": "5.0.35",
    "@types/keytar": "^4.0.1",
    "@types/mocha": "^5.2.5",
    "@types/node": "^8.0.34",
    "@types/request-promise-native": "^1.0.15",
    "adm-zip": "^0.4.11",
    "azure-storage": "^2.8.1",
    "cross-env": "^5.2.0",
    "gulp": "^3.9.1",
    "mocha": "5.2.0",
    "tslint": "^5.11.0",
    "tslint-microsoft-contrib": "5.0.1",
    "typescript": "^2.1.5",
    "vsce": "^1.37.5",
    "vscode": "^1.1.18"
  },
  "dependencies": {
    "azure-arm-containerregistry": "^2.3.0",
    "azure-arm-resource": "^2.0.0-preview",
    "azure-arm-website": "^1.0.0-preview",
    "dockerfile-language-server-nodejs": "^0.0.18",
    "dockerode": "^2.5.1",
    "fs-extra": "^6.0.1",
    "glob": "7.1.2",
    "gradle-to-js": "^1.0.1",
    "moment": "^2.19.3",
    "opn": "^5.1.0",
    "pom-parser": "^1.1.1",
<<<<<<< HEAD
    "request-promise-native": "^1.0.5",
    "vscode-azureextensionui": "^0.17.0",
=======
    "request-promise": "^4.2.2",
    "tar": "^4.4.6",
    "vscode-azureextensionui": "^0.16.6",
>>>>>>> ad17751f
    "vscode-extension-telemetry": "0.0.18",
    "vscode-languageclient": "^4.4.0"
  }
}<|MERGE_RESOLUTION|>--- conflicted
+++ resolved
@@ -57,20 +57,16 @@
     "onCommand:vscode-docker.delete-ACR-Registry",
     "onCommand:vscode-docker.delete-ACR-Repository",
     "onCommand:vscode-docker.delete-ACR-Image",
-<<<<<<< HEAD
     "onCommand:vscode-docker.connectCustomRegistry",
     "onCommand:vscode-docker.disconnectCustomRegistry",
-=======
     "onCommand:vscode-docker.pullFromAzure",
->>>>>>> ad17751f
     "onView:dockerExplorer",
     "onDebugInitialConfigurations"
   ],
   "main": "./out/dockerExtension",
   "contributes": {
     "menus": {
-      "commandPalette": [
-        {
+      "commandPalette": [{
           "command": "vscode-docker.browseDockerHub",
           "when": "false"
         },
@@ -83,8 +79,7 @@
           "when": "never"
         }
       ],
-      "editor/context": [
-        {
+      "editor/context": [{
           "when": "editorLangId == dockerfile",
           "command": "vscode-docker.image.build",
           "group": "docker"
@@ -125,8 +120,7 @@
           "group": "docker"
         }
       ],
-      "explorer/context": [
-        {
+      "explorer/context": [{
           "when": "resourceFilename =~ /[dD]ocker[fF]ile/",
           "command": "vscode-docker.image.build",
           "group": "docker"
@@ -152,8 +146,7 @@
           "group": "docker"
         }
       ],
-      "view/title": [
-        {
+      "view/title": [{
           "command": "vscode-docker.explorer.refresh",
           "when": "view == dockerExplorer",
           "group": "navigation"
@@ -164,8 +157,7 @@
           "group": "navigation"
         }
       ],
-      "view/item/context": [
-        {
+      "view/item/context": [{
           "command": "vscode-docker.container.start",
           "when": "view == dockerExplorer && viewItem =~ /^(localImageNode|imagesRootNode)$/"
         },
@@ -218,24 +210,20 @@
           "when": "view == dockerExplorer && viewItem == azureRegistryRootNode"
         },
         {
-          "command": "vscode-docker.create-ACR-Registry",
-          "when": "view == dockerExplorer && viewItem == azureRegistryRootNode"
-        },
-        {
           "command": "vscode-docker.dockerHubLogout",
           "when": "view == dockerExplorer && viewItem == dockerHubRootNode"
         },
         {
-<<<<<<< HEAD
           "command": "vscode-docker.delete-ACR-Repository",
           "when": "view == dockerExplorer && viewItem == azureRepositoryNode"
         },
         {
           "command": "vscode-docker.delete-ACR-Image",
           "when": "view == dockerExplorer && viewItem == azureImageTagNode"
-=======
+        },
+        {
           "command": "vscode-docker.pullFromAzure",
-          "when": "view == dockerExplorer && viewItem == azureImageNode"
+          "when": "view == dockerExplorer && viewItem == azureImageTagNode"
         },
         {
           "command": "vscode-docker.browseDockerHub",
@@ -248,7 +236,6 @@
         {
           "command": "vscode-docker.delete-ACR-Image",
           "when": "view == dockerExplorer && viewItem == azureImageNode"
->>>>>>> ad17751f
         },
         {
           "command": "vscode-docker.delete-ACR-Registry",
@@ -272,40 +259,34 @@
         }
       ]
     },
-    "debuggers": [
-      {
-        "type": "docker",
-        "label": "Docker",
-        "configurationSnippets": [
-          {
-            "label": "Docker: Attach to Node",
-            "description": "Docker: Attach to Node",
-            "body": {
-              "type": "node",
-              "request": "attach",
-              "name": "Docker: Attach to Node",
-              "port": 9229,
-              "address": "localhost",
-              "localRoot": "^\"\\${workspaceFolder}\"",
-              "remoteRoot": "/usr/src/app",
-              "protocol": "inspector"
-            }
-          }
-        ]
-      }
-    ],
-    "languages": [
-      {
-        "id": "dockerfile",
-        "aliases": [
-          "Dockerfile"
-        ],
-        "filenamePatterns": [
-          "*.dockerfile",
-          "Dockerfile"
-        ]
-      }
-    ],
+    "debuggers": [{
+      "type": "docker",
+      "label": "Docker",
+      "configurationSnippets": [{
+        "label": "Docker: Attach to Node",
+        "description": "Docker: Attach to Node",
+        "body": {
+          "type": "node",
+          "request": "attach",
+          "name": "Docker: Attach to Node",
+          "port": 9229,
+          "address": "localhost",
+          "localRoot": "^\"\\${workspaceFolder}\"",
+          "remoteRoot": "/usr/src/app",
+          "protocol": "inspector"
+        }
+      }]
+    }],
+    "languages": [{
+      "id": "dockerfile",
+      "aliases": [
+        "Dockerfile"
+      ],
+      "filenamePatterns": [
+        "*.dockerfile",
+        "Dockerfile"
+      ]
+    }],
     "configuration": {
       "type": "object",
       "title": "Docker configuration options",
@@ -465,8 +446,7 @@
         }
       }
     },
-    "commands": [
-      {
+    "commands": [{
         "command": "vscode-docker.configure",
         "title": "Add Docker files to workspace",
         "description": "Add Dockerfile, docker-compose.yml files",
@@ -568,11 +548,7 @@
       },
       {
         "command": "vscode-docker.create-ACR-Registry",
-<<<<<<< HEAD
         "title": "Create Azure Registry",
-=======
-        "title": "Create Registry",
->>>>>>> ad17751f
         "category": "Docker"
       },
       {
@@ -645,7 +621,6 @@
         "category": "Docker"
       },
       {
-<<<<<<< HEAD
         "command": "vscode-docker.connectCustomRegistry",
         "title": "Connect to a Private Registry...",
         "category": "Docker"
@@ -653,30 +628,27 @@
       {
         "command": "vscode-docker.disconnectCustomRegistry",
         "title": "Disconnect from Private Registry",
-=======
+        "category": "Docker"
+      },
+      {
         "command": "vscode-docker.queueBuild",
         "title": "Lightweight Build",
->>>>>>> ad17751f
         "category": "Docker"
       }
     ],
     "views": {
-      "dockerView": [
-        {
-          "id": "dockerExplorer",
-          "name": "Explorer",
-          "when": "config.docker.showExplorer == true"
-        }
-      ]
+      "dockerView": [{
+        "id": "dockerExplorer",
+        "name": "Explorer",
+        "when": "config.docker.showExplorer == true"
+      }]
     },
     "viewsContainers": {
-      "activitybar": [
-        {
-          "icon": "images/docker.svg",
-          "id": "dockerView",
-          "title": "Docker"
-        }
-      ]
+      "activitybar": [{
+        "icon": "images/docker.svg",
+        "id": "dockerView",
+        "title": "Docker"
+      }]
     }
   },
   "engines": {
@@ -705,7 +677,6 @@
     "@types/node": "^8.0.34",
     "@types/request-promise-native": "^1.0.15",
     "adm-zip": "^0.4.11",
-    "azure-storage": "^2.8.1",
     "cross-env": "^5.2.0",
     "gulp": "^3.9.1",
     "mocha": "5.2.0",
@@ -719,6 +690,7 @@
     "azure-arm-containerregistry": "^2.3.0",
     "azure-arm-resource": "^2.0.0-preview",
     "azure-arm-website": "^1.0.0-preview",
+    "azure-storage": "^2.8.1",
     "dockerfile-language-server-nodejs": "^0.0.18",
     "dockerode": "^2.5.1",
     "fs-extra": "^6.0.1",
@@ -727,14 +699,10 @@
     "moment": "^2.19.3",
     "opn": "^5.1.0",
     "pom-parser": "^1.1.1",
-<<<<<<< HEAD
     "request-promise-native": "^1.0.5",
     "vscode-azureextensionui": "^0.17.0",
-=======
     "request-promise": "^4.2.2",
     "tar": "^4.4.6",
-    "vscode-azureextensionui": "^0.16.6",
->>>>>>> ad17751f
     "vscode-extension-telemetry": "0.0.18",
     "vscode-languageclient": "^4.4.0"
   }
