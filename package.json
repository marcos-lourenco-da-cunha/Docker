{
  "name": "vscode-docker",
  "version": "0.1.0-alpha",
  "publisher": "PeterJausovec",
  "displayName": "Docker",
  "description": "Adds syntax highlighting, commands, hover tips, and linting for Dockerfile and docker-compose files.",
  "license": "SEE LICENSE IN LICENSE.md",
  "icon": "images/docker_icon.png",
  "aiKey": "AIF-d9b70cd4-b9f9-4d70-929b-a071c400b217",
  "galleryBanner": {
    "color": "#1289B9",
    "theme": "dark"
  },
  "categories": [
    "Programming Languages",
    "Linters",
    "Azure"
  ],
  "keywords": [
    "docker",
    "compose",
    "container",
    "multi-root ready"
  ],
  "repository": {
    "url": "https://github.com/microsoft/vscode-docker.git"
  },
  "homepage": "https://github.com/Microsoft/vscode-docker/blob/master/README.md",
  "activationEvents": [
    "onLanguage:dockerfile",
    "onLanguage:yaml",
    "onCommand:vscode-docker.image.build",
    "onCommand:vscode-docker.image.inspect",
    "onCommand:vscode-docker.image.remove",
    "onCommand:vscode-docker.image.push",
    "onCommand:vscode-docker.image.tag",
    "onCommand:vscode-docker.container.start",
    "onCommand:vscode-docker.container.start.interactive",
    "onCommand:vscode-docker.container.start.azurecli",
    "onCommand:vscode-docker.container.stop",
    "onCommand:vscode-docker.container.restart",
    "onCommand:vscode-docker.container.show-logs",
    "onCommand:vscode-docker.container.open-shell",
    "onCommand:vscode-docker.compose.up",
    "onCommand:vscode-docker.compose.down",
    "onCommand:vscode-docker.configure",
    "onCommand:vscode-docker.createWebApp",
    "onCommand:vscode-docker.system.prune",
    "onCommand:vscode-docker.dockerHubLogout",
    "onCommand:vscode-docker.browseDockerHub",
    "onCommand:vscode-docker.browseAzurePortal",
    "onCommand:vscode-docker.explorer.refresh",
    "onView:dockerExplorer",
    "onDebugInitialConfigurations"
  ],
  "main": "./out/dockerExtension",
  "contributes": {
    "menus": {
      "commandPalette": [
        {
          "command": "vscode-docker.browseDockerHub",
          "when": "false"
        },
        {
          "command": "vscode-docker.createWebApp",
          "when": "false"
        }
      ],
      "editor/context": [
        {
          "when": "editorLangId == dockerfile",
          "command": "vscode-docker.image.build",
          "group": "docker"
        },
        {
          "when": "resourceFilename == docker-compose.yml",
          "command": "vscode-docker.compose.up",
          "group": "docker"
        },
        {
          "when": "resourceFilename == docker-compose.yml",
          "command": "vscode-docker.compose.down",
          "group": "docker"
        },
        {
          "when": "resourceFilename == docker-compose.debug.yml",
          "command": "vscode-docker.compose.up",
          "group": "docker"
        },
        {
          "when": "resourceFilename == docker-compose.debug.yml",
          "command": "vscode-docker.compose.down",
          "group": "docker"
        }
      ],
      "explorer/context": [
        {
          "when": "resourceFilename =~ /[dD]ocker[fF]ile/",
          "command": "vscode-docker.image.build",
          "group": "docker"
        },
        {
          "when": "resourceFilename =~ /[dD]ocker-[cC]ompose/",
          "command": "vscode-docker.compose.up",
          "group": "docker"
        },
        {
          "when": "resourceFilename =~ /[dD]ocker-[cC]ompose/",
          "command": "vscode-docker.compose.down",
          "group": "docker"
        }
      ],
      "view/title": [
        {
          "command": "vscode-docker.explorer.refresh",
          "when": "view == dockerExplorer",
          "group": "navigation"
        },
        {
          "command": "vscode-docker.system.prune",
          "when": "view == dockerExplorer",
          "group": "navigation"
        }
      ],
      "view/item/context": [
        {
          "command": "vscode-docker.container.start",
          "when": "view == dockerExplorer && viewItem == localImageNode"
        },
        {
          "command": "vscode-docker.container.start",
          "when": "view == dockerExplorer && viewItem == imagesRootNode"
        },
        {
          "command": "vscode-docker.container.start.interactive",
          "when": "view == dockerExplorer && viewItem == localImageNode"
        },
        {
          "command": "vscode-docker.container.start.interactive",
          "when": "view == dockerExplorer && viewItem == imagesRootNode"
        },
        {
          "command": "vscode-docker.image.push",
          "when": "view == dockerExplorer && viewItem == localImageNode"
        },
        {
          "command": "vscode-docker.image.push",
          "when": "view == dockerExplorer && viewItem == imagesRootNode"
        },
        {
          "command": "vscode-docker.image.remove",
          "when": "view == dockerExplorer && viewItem == localImageNode"
        },
        {
          "command": "vscode-docker.image.remove",
          "when": "view == dockerExplorer && viewItem == imagesRootNode"
        },
        {
          "command": "vscode-docker.image.inspect",
          "when": "view == dockerExplorer && viewItem == localImageNode"
        },
        {
          "command": "vscode-docker.image.inspect",
          "when": "view == dockerExplorer && viewItem == imagesRootNode"
        },
        {
          "command": "vscode-docker.image.tag",
          "when": "view == dockerExplorer && viewItem == localImageNode"
        },
        {
          "command": "vscode-docker.image.tag",
          "when": "view == dockerExplorer && viewItem == imagesRootNode"
        },
        {
          "command": "vscode-docker.container.stop",
          "when": "view == dockerExplorer && viewItem == runningLocalContainerNode"
        },
        {
          "command": "vscode-docker.container.stop",
          "when": "view == dockerExplorer && viewItem == containersRootNode"
        },
        {
          "command": "vscode-docker.container.restart",
          "when": "view == dockerExplorer && viewItem == runningLocalContainerNode"
        },
        {
          "command": "vscode-docker.container.restart",
          "when": "view == dockerExplorer && viewItem == stoppedLocalContainerNode"
        },
        {
          "command": "vscode-docker.container.restart",
          "when": "view == dockerExplorer && viewItem == containersRootNode"
        },
        {
          "command": "vscode-docker.container.show-logs",
          "when": "view == dockerExplorer && viewItem == runningLocalContainerNode"
        },
        {
          "command": "vscode-docker.container.show-logs",
          "when": "view == dockerExplorer && viewItem == stoppedLocalContainerNode"
        },
        {
          "command": "vscode-docker.container.show-logs",
          "when": "view == dockerExplorer && viewItem == containersRootNode"
        },
        {
          "command": "vscode-docker.container.open-shell",
          "when": "view == dockerExplorer && viewItem == runningLocalContainerNode"
        },
        {
          "command": "vscode-docker.container.open-shell",
          "when": "view == dockerExplorer && viewItem == containersRootNode"
        },
        {
          "command": "vscode-docker.container.remove",
          "when": "view == dockerExplorer && viewItem == stoppedLocalContainerNode"
        },
        {
          "command": "vscode-docker.container.remove",
          "when": "view == dockerExplorer && viewItem == runningLocalContainerNode"
        },
        {
          "command": "vscode-docker.container.remove",
          "when": "view == dockerExplorer && viewItem == containersRootNode"
        },
        {
          "command": "vscode-docker.createWebApp",
          "when": "view == dockerExplorer && viewItem == azureImageNode"
        },
        {
          "command": "vscode-docker.createWebApp",
          "when": "view == dockerExplorer && viewItem == dockerHubImageTag"
        },
        {
          "command": "vscode-docker.dockerHubLogout",
          "when": "view == dockerExplorer && viewItem == dockerHubRootNode"
        },
        {
          "command": "vscode-docker.browseDockerHub",
          "when": "view == dockerExplorer && viewItem == dockerHubImageTag"
        },
        {
          "command": "vscode-docker.browseDockerHub",
          "when": "view == dockerExplorer && viewItem == dockerHubRepository"
        },
        {
          "command": "vscode-docker.browseDockerHub",
          "when": "view == dockerExplorer && viewItem == dockerHubNamespace"
        },
        {
          "command": "vscode-docker.browseAzurePortal",
          "when": "view == dockerExplorer && viewItem == azureRegistryNode"
        },
        {
          "command": "vscode-docker.browseAzurePortal",
          "when": "view == dockerExplorer && viewItem == azureRepositoryNode"
        },
        {
          "command": "vscode-docker.browseAzurePortal",
          "when": "view == dockerExplorer && viewItem == azureImageNode"
        }
      ]
    },
    "debuggers": [
      {
        "type": "docker",
        "label": "Docker",
        "configurationSnippets": [
          {
            "label": "Docker: Attach to Node",
            "description": "Docker: Attach to Node",
            "body": {
              "type": "node",
              "request": "attach",
              "name": "Docker: Attach to Node",
              "port": 9229,
              "address": "localhost",
              "localRoot": "^\"\\${workspaceFolder}\"",
              "remoteRoot": "/usr/src/app",
              "protocol": "inspector"
            }
          }
        ]
      }
    ],
    "languages": [
      {
        "id": "dockerfile",
        "aliases": [
          "Dockerfile"
        ],
        "filenamePatterns": [
          "*.dockerfile",
          "Dockerfile"
        ]
      }
    ],
    "configuration": {
      "type": "object",
      "title": "Docker configuration options",
      "properties": {
        "docker.defaultRegistry": {
          "type": "string",
          "default": "",
          "description": "Default registry when tagging an image, empty string will target Docker Hub when pushing."
        },
        "docker.defaultRegistryPath": {
          "type": "string",
          "default": "",
          "description": "Path within registry to push to."
        },
        "docker.showExplorer": {
          "type": "boolean",
          "default": true,
          "description": "Show or hide the Explorer."
        },
        "docker.explorerRefreshInterval": {
          "type": "number",
          "default": 1000,
          "description": "Explorer refresh interval, default is 1000ms."
        },
        "docker.imageBuildContextPath": {
          "type": "string",
          "default": "",
          "description": "Build context PATH to pass to Docker build command."
        },
        "docker.truncateLongRegistryPaths": {
          "type": "boolean",
          "default": false,
          "description": "Truncate long Image and Container registry paths in the Explorer."
        },
        "docker.truncateMaxLength": {
          "type": "number",
          "default": 10,
          "description": "Maximum number of characters for long registry paths in the Explorer, including elipsis."
        },
        "docker.host": {
          "type": "string",
          "default": "",
          "description": "Host to connect to (same as setting the DOCKER_HOST environment variable)"
        },
        "docker.languageserver.diagnostics.deprecatedMaintainer": {
          "scope": "resource",
          "type": "string",
          "default": "warning",
          "enum": [
            "ignore",
            "warning",
            "error"
          ],
          "description": "Controls the diagnostic severity for the deprecated MAINTAINER instruction."
        },
        "docker.languageserver.diagnostics.emptyContinuationLine": {
          "scope": "resource",
          "type": "string",
          "default": "warning",
          "enum": [
            "ignore",
            "warning",
            "error"
          ],
          "description": "Controls the diagnostic severity for flagging empty continuation lines found in instructions that span multiple lines."
        },
        "docker.languageserver.diagnostics.directiveCasing": {
          "scope": "resource",
          "type": "string",
          "default": "warning",
          "enum": [
            "ignore",
            "warning",
            "error"
          ],
          "description": "Controls the diagnostic severity for parser directives that are not written in lowercase."
        },
        "docker.languageserver.diagnostics.instructionCasing": {
          "scope": "resource",
          "type": "string",
          "default": "warning",
          "enum": [
            "ignore",
            "warning",
            "error"
          ],
          "description": "Controls the diagnostic severity for instructions that are not written in uppercase."
        },
        "docker.languageserver.diagnostics.instructionCmdMultiple": {
          "scope": "resource",
          "type": "string",
          "default": "warning",
          "enum": [
            "ignore",
            "warning",
            "error"
          ],
          "description": "Controls the diagnostic severity for flagging a Dockerfile with multiple CMD instructions."
        },
        "docker.languageserver.diagnostics.instructionEntrypointMultiple": {
          "scope": "resource",
          "type": "string",
          "default": "warning",
          "enum": [
            "ignore",
            "warning",
            "error"
          ],
          "description": "Controls the diagnostic severity for flagging a Dockerfile with multiple ENTRYPOINT instructions."
        },
        "docker.languageserver.diagnostics.instructionHealthcheckMultiple": {
          "scope": "resource",
          "type": "string",
          "default": "warning",
          "enum": [
            "ignore",
            "warning",
            "error"
          ],
          "description": "Controls the diagnostic severity for flagging a Dockerfile with multiple HEALTHCHECK instructions."
        },
        "docker.languageserver.diagnostics.instructionJSONInSingleQuotes": {
          "scope": "resource",
          "type": "string",
          "default": "warning",
          "enum": [
            "ignore",
            "warning",
            "error"
          ],
          "description": "Controls the diagnostic severity for JSON instructions that are written incorrectly with single quotes."
        },
        "docker.attachShellCommand.linuxContainer": {
          "type": "string",
          "default": "/bin/sh",
          "description": "Attach command to use for Linux containers"
        },
        "docker.attachShellCommand.windowsContainer": {
          "type": "string",
          "default": "powershell",
          "description": "Attach command to use for Windows containers"
        },
        "docker.promptOnSystemPrune": {
          "type": "boolean",
          "default": true,
          "description": "Prompt for confirmation when running System Prune command"
        },
        "docker.dockerComposeBuild": {
          "type": "boolean",
          "default": true,
          "description": "Run docker-compose with the --build argument, defaults to true"
        },
        "docker.dockerComposeDetached": {
          "type": "boolean",
          "default": true,
          "description": "Run docker-compose with the --d (detached) argument, defaults to true"
        }
      }
    },
    "commands": [
      {
        "command": "vscode-docker.configure",
        "title": "Add Docker files to Workspace",
        "description": "Add Dockerfile, docker-compose.yml files",
        "category": "Docker"
      },
      {
        "command": "vscode-docker.image.build",
        "title": "Build Image",
        "description": "Build a Docker image from a Dockerfile",
        "category": "Docker"
      },
      {
        "command": "vscode-docker.image.inspect",
        "title": "Inspect Image",
        "description": "Inspect the metadata of a Docker image",
        "category": "Docker"
      },
      {
        "command": "vscode-docker.image.remove",
        "title": "Remove Image",
        "description": "Remove a Docker image",
        "category": "Docker"
      },
      {
        "command": "vscode-docker.image.tag",
        "title": "Tag Image",
        "description": "Tag a Docker image",
        "category": "Docker"
      },
      {
        "command": "vscode-docker.container.start",
        "title": "Run",
        "description": "Starts a container from an image",
        "category": "Docker"
      },
      {
        "command": "vscode-docker.container.start.interactive",
        "title": "Run Interactive",
        "description": "Starts a container from an image and runs it interactively",
        "category": "Docker"
      },
      {
        "command": "vscode-docker.container.start.azurecli",
        "title": "Azure CLI",
        "description": "Starts a container from the Azure CLI image and runs it interactively",
        "category": "Docker"
      },
      {
        "command": "vscode-docker.container.stop",
        "title": "Stop Container",
        "description": "Stop a running container",
        "category": "Docker"
      },
      {
        "command": "vscode-docker.container.restart",
        "title": "Restart Container",
        "description": "Restart one or more containers",
        "category": "Docker"
      },
      {
        "command": "vscode-docker.container.remove",
        "title": "Remove Container",
        "description": "Remove a stopped container",
        "category": "Docker"
      },
      {
        "command": "vscode-docker.container.show-logs",
        "title": "Show Logs",
        "description": "Show the logs of a running container",
        "category": "Docker"
      },
      {
        "command": "vscode-docker.container.open-shell",
        "title": "Attach Shell",
        "description": "Open a terminal with an interactive shell for a running container",
        "category": "Docker"
      },
      {
        "command": "vscode-docker.compose.up",
        "title": "Compose Up",
        "description": "Starts a composition of containers",
        "category": "Docker"
      },
      {
        "command": "vscode-docker.compose.down",
        "title": "Compose Down",
        "description": "Stops a composition of containers",
        "category": "Docker"
      },
      {
        "command": "vscode-docker.image.push",
        "title": "Push",
        "description": "Push an image to a registry",
        "category": "Docker"
      },
      {
        "command": "vscode-docker.system.prune",
        "title": "System Prune",
        "category": "Docker",
        "icon": {
          "light": "images/light/prune.svg",
          "dark": "images/dark/prune.svg"
        }
      },
      {
        "command": "vscode-docker.explorer.refresh",
        "title": "Refresh Explorer",
        "category": "Docker",
        "icon": {
          "light": "images/light/refresh.svg",
          "dark": "images/dark/refresh.svg"
        }
      },
      {
        "command": "vscode-docker.createWebApp",
        "title": "Deploy Image to Azure App Service",
        "category": "Docker"
      },
      {
        "command": "vscode-docker.dockerHubLogout",
        "title": "Docker Hub Logout",
        "category": "Docker"
      },
      {
        "command": "vscode-docker.browseDockerHub",
        "title": "Browse in Docker Hub",
        "category": "Docker"
      },
      {
        "command": "vscode-docker.browseAzurePortal",
        "title": "Browse in the Azure Portal",
        "category": "Docker"
      }
    ],
    "views": {
      "dockerView": [
        {
          "id": "dockerExplorer",
          "name": "Explorer",
          "when": "config.docker.showExplorer == true"
        }
      ]
    },
    "viewsContainers": {
      "activitybar": [
        {
          "icon": "images/docker.svg",
          "id": "dockerView",
          "title": "Docker"
        }
      ]
    }
  },
  "engines": {
    "vscode": "^1.23.0"
  },
  "scripts": {
    "vscode:prepublish": "tsc -p ./",
    "build": "tsc -p ./",
    "compile": "tsc -watch -p ./",
    "lint": "tslint --project tsconfig.json -t verbose",
    "lint-fix": "tslint --project tsconfig.json -t verbose --fix",
    "postinstall": "node ./node_modules/vscode/bin/install",
    "test": "npm run build && cross-env CODE_TESTS_WORKSPACE=./test/test.code-workspace node ./node_modules/vscode/bin/test",
    "all": "npm i && npm run lint && npm test"
  },
  "extensionDependencies": [
    "vscode.docker",
    "vscode.yaml"
  ],
  "devDependencies": {
    "@types/fs-extra": "^5.0.4",
    "@types/glob": "5.0.35",
    "@types/keytar": "^4.0.1",
    "@types/mocha": "^5.2.4",
    "@types/node": "^8.0.34",
    "azure-storage": "^2.8.1",
    "cross-env": "^5.2.0",
    "gulp": "^3.9.1",
    "mocha": "5.2.0",
    "tslint": "^5.7.0",
    "tslint-microsoft-contrib": "5.0.1",
    "typescript": "^2.1.5",
    "vsce": "^1.37.5",
    "vscode": "^1.0.0"
  },
  "dependencies": {
    "azure-arm-containerregistry": "^2.3.0",
    "azure-arm-resource": "^2.0.0-preview",
    "azure-arm-website": "^1.0.0-preview",
    "dockerfile-language-server-nodejs": "^0.0.18",
    "dockerode": "^2.5.1",
<<<<<<< HEAD
    "fs-extra": "^6.0.1",
=======
    "glob": "7.1.2",
>>>>>>> 36793324
    "gradle-to-js": "^1.0.1",
    "moment": "^2.19.3",
    "opn": "^5.1.0",
    "pom-parser": "^1.1.1",
    "request-promise": "^4.2.2",
    "vscode-azureextensionui": "~0.15.0",
    "vscode-extension-telemetry": "^0.0.6",
    "vscode-languageclient": "^4.2.1"
  }
}<|MERGE_RESOLUTION|>--- conflicted
+++ resolved
@@ -648,11 +648,8 @@
     "azure-arm-website": "^1.0.0-preview",
     "dockerfile-language-server-nodejs": "^0.0.18",
     "dockerode": "^2.5.1",
-<<<<<<< HEAD
     "fs-extra": "^6.0.1",
-=======
     "glob": "7.1.2",
->>>>>>> 36793324
     "gradle-to-js": "^1.0.1",
     "moment": "^2.19.3",
     "opn": "^5.1.0",
