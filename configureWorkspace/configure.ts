import vscode = require('vscode');
import * as path from 'path';
import * as fs from 'fs';
import * as pomParser from 'pom-parser';
import * as gradleParser from 'gradle-to-js/lib/parser';
import * as glob from 'glob';
import { promptForPort, quickPickPlatform, quickPickOS } from './config-utils';
import { reporter } from '../telemetry/telemetry';
import { match } from 'minimatch';

// tslint:disable-next-line:max-func-body-length
function genDockerFile(serviceName: string, platform: string, os: string, port: string, { cmd, author, version, artifactName }: PackageJson): string {
    switch (platform.toLowerCase()) {
        case 'node.js':

            return `FROM node:8.9-alpine
ENV NODE_ENV production
WORKDIR /usr/src/app
COPY ["package.json", "package-lock.json*", "npm-shrinkwrap.json*", "./"]
RUN npm install --production --silent && mv node_modules ../
COPY . .
EXPOSE ${port}
CMD ${cmd}`;

        case 'go':

            return `
#build stage
FROM golang:alpine AS builder
WORKDIR /go/src/app
COPY . .
RUN apk add --no-cache git
RUN go-wrapper download   # "go get -d -v ./..."
RUN go-wrapper install    # "go install -v ./..."

#final stage
FROM alpine:latest
RUN apk --no-cache add ca-certificates
COPY --from=builder /go/bin/app /app
ENTRYPOINT ./app
LABEL Name=${serviceName} Version=${version}
EXPOSE ${port}
`;

        case '.net core console':

            if (os.toLowerCase() === 'windows') {
                return `

FROM microsoft/dotnet:2.0-runtime-nanoserver-1709 AS base
WORKDIR /app

FROM microsoft/dotnet:2.0-sdk-nanoserver-1709 AS build
WORKDIR /src
COPY ${serviceName}.csproj ${serviceName}/
RUN dotnet restore ${serviceName}/${serviceName}.csproj
WORKDIR /src/${serviceName}
COPY . .
RUN dotnet build ${serviceName}.csproj -c Release -o /app

FROM build AS publish
RUN dotnet publish ${serviceName}.csproj -c Release -o /app

FROM base AS final
WORKDIR /app
COPY --from=publish /app .
ENTRYPOINT ["dotnet", "${serviceName}.dll"]
`;
            } else {
                return `
FROM microsoft/dotnet:2.0-runtime AS base
WORKDIR /app

FROM microsoft/dotnet:2.0-sdk AS build
WORKDIR /src
COPY ${serviceName}.csproj ${serviceName}/
RUN dotnet restore ${serviceName}/${serviceName}.csproj
WORKDIR /src/${serviceName}
COPY . .
RUN dotnet build ${serviceName}.csproj -c Release -o /app

FROM build AS publish
RUN dotnet publish ${serviceName}.csproj -c Release -o /app

FROM base AS final
WORKDIR /app
COPY --from=publish /app .
ENTRYPOINT ["dotnet", "${serviceName}.dll"]
`;
            }

        case 'asp.net core':

            if (os.toLowerCase() === 'windows') {
                return `
FROM microsoft/aspnetcore:2.0-nanoserver-1709 AS base
WORKDIR /app
EXPOSE ${port}

FROM microsoft/aspnetcore-build:2.0-nanoserver-1709 AS build
WORKDIR /src
COPY ${serviceName}.csproj ${serviceName}/
RUN dotnet restore ${serviceName}/${serviceName}.csproj
WORKDIR /src/${serviceName}
COPY . .
RUN dotnet build ${serviceName}.csproj -c Release -o /app

FROM build AS publish
RUN dotnet publish ${serviceName}.csproj -c Release -o /app

FROM base AS final
WORKDIR /app
COPY --from=publish /app .
ENTRYPOINT ["dotnet", "${serviceName}.dll"]
`;
            } else {
                return `
FROM microsoft/aspnetcore:2.0 AS base
WORKDIR /app
EXPOSE ${port}

FROM microsoft/aspnetcore-build:2.0 AS build
WORKDIR /src
COPY ${serviceName}.csproj ${serviceName}/
RUN dotnet restore ${serviceName}/${serviceName}.csproj
WORKDIR /src/${serviceName}
COPY . .
RUN dotnet build ${serviceName}.csproj -c Release -o /app

FROM build AS publish
RUN dotnet publish ${serviceName}.csproj -c Release -o /app

FROM base AS final
WORKDIR /app
COPY --from=publish /app .
ENTRYPOINT ["dotnet", "${serviceName}.dll"]
`;
            }

        case 'python':

            return `
# Python support can be specified down to the minor or micro version
# (e.g. 3.6 or 3.6.3).
# OS Support also exists for jessie & stretch (slim and full).
# See https://hub.docker.com/r/library/python/ for all supported Python
# tags from Docker Hub.
FROM python:alpine

# If you prefer miniconda:
#FROM continuumio/miniconda3

LABEL Name=${serviceName} Version=${version}
EXPOSE ${port}

WORKDIR /app
ADD . /app

# Using pip:
RUN python3 -m pip install -r requirements.txt
CMD ["python3", "-m", "${serviceName}"]

# Using pipenv:
#RUN python3 -m pip install pipenv
#RUN pipenv install --ignore-pipfile
#CMD ["pipenv", "run", "python3", "-m", "${serviceName}"]

# Using miniconda (make sure to replace 'myenv' w/ your environment name):
#RUN conda env create -f environment.yml
#CMD /bin/bash -c "source activate myenv && python3 -m ${serviceName}"
`;

        case 'ruby':

            return `
FROM ruby:2.5-slim

LABEL Name=${serviceName} Version=${version}
EXPOSE ${port}

# throw errors if Gemfile has been modified since Gemfile.lock
RUN bundle config --global frozen 1

WORKDIR /app
COPY . /app

COPY Gemfile Gemfile.lock ./
RUN bundle install

CMD ["ruby", "${serviceName}.rb"]
`;

        case 'java':
            const artifact = artifactName ? artifactName : `${serviceName}.jar`;
            return `
FROM openjdk:8-jdk-alpine
VOLUME /tmp
ARG JAVA_OPTS
ENV JAVA_OPTS=$JAVA_OPTS
ADD ${artifact} ${serviceName}.jar
EXPOSE ${port}
ENTRYPOINT exec java $JAVA_OPTS -jar ${serviceName}.jar
# For Spring-Boot project, use the entrypoint below to reduce Tomcat startup time.
#ENTRYPOINT exec java $JAVA_OPTS -Djava.security.egd=file:/dev/./urandom -jar ${serviceName}.jar
`;

        default:

            return `
FROM docker/whalesay:latest
LABEL Name=${serviceName} Version=${version}
RUN apt-get -y update && apt-get install -y fortunes
CMD /usr/games/fortune -a | cowsay
`;
    }
}

function genDockerCompose(serviceName: string, platform: string, os: string, port: string): string {
    switch (platform.toLowerCase()) {
        case 'node.js':
            return `version: '2.1'

services:
  ${serviceName}:
    image: ${serviceName}
    build: .
    environment:
      NODE_ENV: production
    ports:
      - ${port}:${port}`;

        case 'go':
            return `version: '2.1'

services:
  ${serviceName}:
    image: ${serviceName}
    build: .
    ports:
      - ${port}:${port}`;

        case '.net core console':
            // we don't generate compose files for .net core
            return `version: '2.1'

services:
  ${serviceName}:
    image: ${serviceName}
    build: .
    ports:
      - ${port}:${port}`;

        case 'asp.net core':
            // we don't generate compose files for .net core
            return `version: '2.1'

services:
  ${serviceName}:
    image: ${serviceName}
    build: .
    ports:
      - ${port}:${port}`;

        case 'python':
            return `version: '2.1'

services:
  ${serviceName}:
    image: ${serviceName}
    build: .
    ports:
      - ${port}:${port}`;

        case 'ruby':
            return `version: '2.1'

services:
  ${serviceName}:
    image: ${serviceName}
    build: .
    ports:
      - ${port}:${port}`;

        case 'java':
            return `version: '2.1'

services:
  ${serviceName}:
    image: ${serviceName}
    build: .
    ports:
      - ${port}:${port}`;

        default:
            return `version: '2.1'

services:
  ${serviceName}:
    image: ${serviceName}
    build: .
    ports:
      - ${port}:${port}`;
    }
}

// tslint:disable-next-line:max-func-body-length
function genDockerComposeDebug(serviceName: string, platform: string, os: string, port: string, { fullCommand: cmd }: PackageJson): string {
    switch (platform.toLowerCase()) {
        case 'node.js':

            const cmdArray: string[] = cmd.split(' ');
            if (cmdArray[0].toLowerCase() === 'node') {
                cmdArray.splice(1, 0, '--inspect=0.0.0.0:9229');
                cmd = `command: ${cmdArray.join(' ')}`;
            } else {
                cmd = '## set your startup file here\n    command: node --inspect index.js';
            }

            return `version: '2.1'

services:
  ${serviceName}:
    image: ${serviceName}
    build: .
    environment:
      NODE_ENV: development
    ports:
      - ${port}:${port}
      - 9229:9229
    ${cmd}`;

        case 'go':
            return `version: '2.1'

services:
  ${serviceName}:
    image: ${serviceName}
    build:
      context: .
      dockerfile: Dockerfile
    ports:
        - ${port}:${port}
`;

        case '.net core console':
            // we don't generate compose files for .net core
            return `version: '2.1'

services:
  ${serviceName}:
    image: ${serviceName}
    build: .
    ports:
      - ${port}:${port}`;

        case 'asp.net core':
            // we don't generate compose files for .net core
            return `version: '2.1'

services:
  ${serviceName}:
    image: ${serviceName}
    build: .
    ports:
      - ${port}:${port}`;

        case 'python':
            return `version: '2.1'

services:
  ${serviceName}:
    image: ${serviceName}
    build:
      context: .
      dockerfile: Dockerfile
    ports:
        - ${port}:${port}
`;

        case 'ruby':
            return `version: '2.1'

services:
  ${serviceName}:
    image: ${serviceName}
    build:
      context: .
      dockerfile: Dockerfile
    ports:
        - ${port}:${port}
`;

        case 'java':
            return `version: '2.1'

services:
  ${serviceName}:
    image: ${serviceName}
    build:
      context: .
      dockerfile: Dockerfile
    environment:
      JAVA_OPTS: -agentlib:jdwp=transport=dt_socket,server=y,suspend=n,address=5005,quiet=y
    ports:
      - ${port}:${port}
      - 5005:5005
    `;

        default:
            return `version: '2.1'

services:
  ${serviceName}:
    image: ${serviceName}
    build:
      context: .
      dockerfile: Dockerfile
    ports:
      - ${port}:${port}
`;
    }
}

function genDockerIgnoreFile(service: string, platformType: string, os: string, port: string) {
    // TODO: Add support for other platform types
    return `node_modules
npm-debug.log
Dockerfile*
docker-compose*
.dockerignore
.git
.gitignore
README.md
LICENSE
.vscode`;
}

interface PackageJson {
    npmStart: boolean, //has npm start
    cmd: string,
    fullCommand: string, //full command
    author: string,
    version: string,
    artifactName: string
}

async function getPackageJson(folder: vscode.WorkspaceFolder): Promise<vscode.Uri[]> {
    return vscode.workspace.findFiles(new vscode.RelativePattern(folder, 'package.json'), null, 1, null);
}

function getDefaultPackageJson(): PackageJson {
    return {
        npmStart: true,
        fullCommand: 'npm start',
        cmd: 'npm start',
        author: 'author',
        version: '0.0.1',
        artifactName: ''
    };
}

async function readPackageJson(folder: vscode.WorkspaceFolder): Promise<PackageJson> {
    // open package.json and look for main, scripts start
    const uris: vscode.Uri[] = await getPackageJson(folder);
    var pkg: PackageJson = getDefaultPackageJson(); //default

    if (uris && uris.length > 0) {
        const json = JSON.parse(fs.readFileSync(uris[0].fsPath, 'utf8'));

        if (json.scripts && json.scripts.start) {
            pkg.npmStart = true;
            pkg.fullCommand = json.scripts.start;
            pkg.cmd = 'npm start';
        } else if (json.main) {
            pkg.npmStart = false;
            pkg.fullCommand = 'node' + ' ' + json.main;
            pkg.cmd = pkg.fullCommand;
        } else {
            pkg.fullCommand = '';
        }

        if (json.author) {
            pkg.author = json.author;
        }

        if (json.version) {
            pkg.version = json.version;
        }
    }

    return pkg;
}

async function readPomOrGradle(folder: vscode.WorkspaceFolder): Promise<PackageJson> {
    var pkg: PackageJson = getDefaultPackageJson(); //default

    if (fs.existsSync(path.join(folder.uri.fsPath, 'pom.xml'))) {
        const json = await new Promise<any>((resolve, reject) => {
            pomParser.parse({
                filePath: path.join(folder.uri.fsPath, 'pom.xml')
            }, (error, response) => {
                if (error) {
                    reject(`Failed to parse pom.xml: ${error}`);
                    return;
                }
                resolve(response.pomObject);
            });
        });

        if (json.project.version) {
            pkg.version = json.project.version;
        }

        if (json.project.artifactid) {
            pkg.artifactName = `target/${json.project.artifactid}-${pkg.version}.jar`;
        }
    } else if (fs.existsSync(path.join(folder.uri.fsPath, 'build.gradle'))) {
        const json = await gradleParser.parseFile(path.join(folder.uri.fsPath, 'build.gradle'));

        if (json.jar && json.jar.version) {
            pkg.version = json.jar.version;
        } else if (json.version) {
            pkg.version = json.version;
        }

        if (json.jar && json.jar.archiveName) {
            pkg.artifactName = `build/libs/${json.jar.archiveName}`;
        } else {
            const baseName = json.jar && json.jar.baseName ? json.jar.baseName : json.archivesBaseName || folder.name;
            pkg.artifactName = `build/libs/${baseName}-${pkg.version}.jar`;
        }
    }

    return pkg;
}

async function findCSProjFile(folder: vscode.WorkspaceFolder): Promise<string> {
    const opt: vscode.QuickPickOptions = {
        matchOnDescription: true,
        matchOnDetail: true,
        placeHolder: 'Select Project'
    }

    const projectFiles: string[] = await new Promise<string[]>((resolve, reject) => {

        glob('**/*.csproj', { cwd: folder.uri.fsPath }, (err, matches: string[]) => {
            if (err) {
                reject();
            } else {
                resolve(matches);
            }
        });

    });

    if (!projectFiles) {
        return;
    }

    if (projectFiles.length > 1) {
        const res = await vscode.window.showQuickPick(projectFiles, opt);
        if (res) {
            return res.slice(0, -'.csproj'.length);
        } else {
            return;
        }
    }

    return projectFiles[0].slice(0, -'.csproj'.length);

}
const DOCKER_FILE_TYPES = {
    'docker-compose.yml': genDockerCompose,
    'docker-compose.debug.yml': genDockerComposeDebug,
    'Dockerfile': genDockerFile,
    '.dockerignore': genDockerIgnoreFile
};

const YES_OR_NO_PROMPT: vscode.MessageItem[] = [
    {
        "title": 'Yes',
        "isCloseAffordance": false
    },
    {
        "title": 'No',
        "isCloseAffordance": true
    }
];

export async function configure(): Promise<void> {
    let folder: vscode.WorkspaceFolder;
    if (vscode.workspace.workspaceFolders && vscode.workspace.workspaceFolders.length === 1) {
        folder = vscode.workspace.workspaceFolders[0];
    } else {
        folder = await (<any>vscode).window.showWorkspaceFolderPick();
    }

    if (!folder) {
        if (!vscode.workspace.workspaceFolders) {
            vscode.window.showErrorMessage('Docker files can only be generated if VS Code is opened on a folder.');
        } else {
            vscode.window.showErrorMessage('Docker files can only be generated if a workspace folder is picked in VS Code.');
        }
        return;
    }

    const platformType = await quickPickPlatform();
    if (!platformType) return;

    var os;
    if (platformType.toLowerCase().includes('.net')) {
        os = await quickPickOS();
        if (!os) return;
    }

    var port;
    if (platformType.toLowerCase().includes('.net')) {
        port = await promptForPort(80);
    } else {
        port = await promptForPort(3000);
    }
    if (!port) return;

    var serviceName: string;
    if (platformType.toLowerCase().includes('.net')) {
        serviceName = await findCSProjFile(folder);
    } else {
        serviceName = path.basename(folder.uri.fsPath).toLowerCase();
    }
    if (!serviceName) return;

    let pkg: PackageJson = getDefaultPackageJson();
    if (platformType.toLowerCase() === 'java') {
        pkg = await readPomOrGradle(folder);
    } else {
        pkg = await readPackageJson(folder);
    }

<<<<<<< HEAD
    await Promise.all(Object.keys(DOCKER_FILE_TYPES).map((fileName) => {
        // don't generate docker-compose files for .NET Core apps
        if (platformType.toLowerCase().includes('.net') && fileName.includes('docker-compose')) {
        } else {
            return createWorkspaceFileIfNotExists(fileName, DOCKER_FILE_TYPES[fileName]);
=======
    await Promise.all(Object.keys(DOCKER_FILE_TYPES).map(async (fileName) => {
        if (platformType.toLowerCase().includes('.net') && fileName.includes('docker-compose')) {
            // don't generate docker-compose files for .NET Core apps
            return;
>>>>>>> b9e8f4a4
        }

        return createWorkspaceFileIfNotExists(fileName, DOCKER_FILE_TYPES[fileName]);
    }));

    /* __GDPR__
       "command" : {
          "command" : { "classification": "SystemMetaData", "purpose": "FeatureInsight" },
          "platformType": { "classification": "SystemMetaData", "purpose": "FeatureInsight" }
       }
     */
    reporter && reporter.sendTelemetryEvent('command', {
        command: 'vscode-docker.configure',
        platformType
    });

    async function createWorkspaceFileIfNotExists(fileName, writerFunction) {
        const workspacePath = path.join(folder.uri.fsPath, fileName);
        if (fs.existsSync(workspacePath)) {
            const item: vscode.MessageItem = await vscode.window.showErrorMessage(`A ${fileName} already exists. Would you like to override it?`, ...YES_OR_NO_PROMPT);
            if (item.title.toLowerCase() === 'yes') {
                fs.writeFileSync(workspacePath, writerFunction(serviceName, platformType, os, port, pkg), { encoding: 'utf8' });
            }
        } else {
            fs.writeFileSync(workspacePath, writerFunction(serviceName, platformType, os, port, pkg), { encoding: 'utf8' });
        }
    }
}<|MERGE_RESOLUTION|>--- conflicted
+++ resolved
@@ -636,18 +636,10 @@
         pkg = await readPackageJson(folder);
     }
 
-<<<<<<< HEAD
-    await Promise.all(Object.keys(DOCKER_FILE_TYPES).map((fileName) => {
-        // don't generate docker-compose files for .NET Core apps
-        if (platformType.toLowerCase().includes('.net') && fileName.includes('docker-compose')) {
-        } else {
-            return createWorkspaceFileIfNotExists(fileName, DOCKER_FILE_TYPES[fileName]);
-=======
     await Promise.all(Object.keys(DOCKER_FILE_TYPES).map(async (fileName) => {
         if (platformType.toLowerCase().includes('.net') && fileName.includes('docker-compose')) {
             // don't generate docker-compose files for .NET Core apps
             return;
->>>>>>> b9e8f4a4
         }
 
         return createWorkspaceFileIfNotExists(fileName, DOCKER_FILE_TYPES[fileName]);
