import * as fs from 'fs';
import * as glob from 'glob';
<<<<<<< HEAD
import { promptForPort, quickPickPlatform, quickPickOS, OS, Platform } from './config-utils';
import { reporter } from '../telemetry/telemetry';
import { globAsync } from '../helpers/async';
=======
import * as gradleParser from 'gradle-to-js/lib/parser';
import { match } from 'minimatch';
import * as path from 'path';
import * as pomParser from 'pom-parser';
import vscode = require('vscode');
import { reporter } from '../telemetry/telemetry';
import { promptForPort, quickPickOS, quickPickPlatform } from './config-utils';
>>>>>>> c238460c

// tslint:disable-next-line:max-func-body-length
function genDockerFile(serviceName: string, platform: string, os: string, port: string, { cmd, author, version, artifactName }: PackageJson): string {
    switch (platform.toLowerCase()) {
        case 'node.js':

            return `FROM node:8.9-alpine
ENV NODE_ENV production
WORKDIR /usr/src/app
COPY ["package.json", "package-lock.json*", "npm-shrinkwrap.json*", "./"]
RUN npm install --production --silent && mv node_modules ../
COPY . .
EXPOSE ${port}
CMD ${cmd}`;

        case 'go':

            return `
#build stage
FROM golang:alpine AS builder
WORKDIR /go/src/app
COPY . .
RUN apk add --no-cache git
RUN go-wrapper download   # "go get -d -v ./..."
RUN go-wrapper install    # "go install -v ./..."

#final stage
FROM alpine:latest
RUN apk --no-cache add ca-certificates
COPY --from=builder /go/bin/app /app
ENTRYPOINT ./app
LABEL Name=${serviceName} Version=${version}
EXPOSE ${port}
`;

        case '.net core console':

            if (os.toLowerCase() === 'windows') {
                return `

FROM microsoft/dotnet:2.0-runtime-nanoserver-1709 AS base
WORKDIR /app

FROM microsoft/dotnet:2.0-sdk-nanoserver-1709 AS build
WORKDIR /src
COPY ${serviceName}.csproj ${serviceName}/
RUN dotnet restore ${serviceName}/${serviceName}.csproj
WORKDIR /src/${serviceName}
COPY . .
RUN dotnet build ${serviceName}.csproj -c Release -o /app

FROM build AS publish
RUN dotnet publish ${serviceName}.csproj -c Release -o /app

FROM base AS final
WORKDIR /app
COPY --from=publish /app .
ENTRYPOINT ["dotnet", "${serviceName}.dll"]
`;
            } else {
                return `
FROM microsoft/dotnet:2.0-runtime AS base
WORKDIR /app

FROM microsoft/dotnet:2.0-sdk AS build
WORKDIR /src
COPY ${serviceName}.csproj ${serviceName}/
RUN dotnet restore ${serviceName}/${serviceName}.csproj
WORKDIR /src/${serviceName}
COPY . .
RUN dotnet build ${serviceName}.csproj -c Release -o /app

FROM build AS publish
RUN dotnet publish ${serviceName}.csproj -c Release -o /app

FROM base AS final
WORKDIR /app
COPY --from=publish /app .
ENTRYPOINT ["dotnet", "${serviceName}.dll"]
`;
            }

        case 'asp.net core':

            if (os.toLowerCase() === 'windows') {
                return `
FROM microsoft/aspnetcore:2.0-nanoserver-1709 AS base
WORKDIR /app
EXPOSE ${port}

FROM microsoft/aspnetcore-build:2.0-nanoserver-1709 AS build
WORKDIR /src
COPY ${serviceName}.csproj ${serviceName}/
RUN dotnet restore ${serviceName}/${serviceName}.csproj
WORKDIR /src/${serviceName}
COPY . .
RUN dotnet build ${serviceName}.csproj -c Release -o /app

FROM build AS publish
RUN dotnet publish ${serviceName}.csproj -c Release -o /app

FROM base AS final
WORKDIR /app
COPY --from=publish /app .
ENTRYPOINT ["dotnet", "${serviceName}.dll"]
`;
            } else {
                return `
FROM microsoft/aspnetcore:2.0 AS base
WORKDIR /app
EXPOSE ${port}

FROM microsoft/aspnetcore-build:2.0 AS build
WORKDIR /src
COPY ${serviceName}.csproj ${serviceName}/
RUN dotnet restore ${serviceName}/${serviceName}.csproj
WORKDIR /src/${serviceName}
COPY . .
RUN dotnet build ${serviceName}.csproj -c Release -o /app

FROM build AS publish
RUN dotnet publish ${serviceName}.csproj -c Release -o /app

FROM base AS final
WORKDIR /app
COPY --from=publish /app .
ENTRYPOINT ["dotnet", "${serviceName}.dll"]
`;
            }

        case 'python':

            return `
# Python support can be specified down to the minor or micro version
# (e.g. 3.6 or 3.6.3).
# OS Support also exists for jessie & stretch (slim and full).
# See https://hub.docker.com/r/library/python/ for all supported Python
# tags from Docker Hub.
FROM python:alpine

# If you prefer miniconda:
#FROM continuumio/miniconda3

LABEL Name=${serviceName} Version=${version}
EXPOSE ${port}

WORKDIR /app
ADD . /app

# Using pip:
RUN python3 -m pip install -r requirements.txt
CMD ["python3", "-m", "${serviceName}"]

# Using pipenv:
#RUN python3 -m pip install pipenv
#RUN pipenv install --ignore-pipfile
#CMD ["pipenv", "run", "python3", "-m", "${serviceName}"]

# Using miniconda (make sure to replace 'myenv' w/ your environment name):
#RUN conda env create -f environment.yml
#CMD /bin/bash -c "source activate myenv && python3 -m ${serviceName}"
`;

        case 'java':
            const artifact = artifactName ? artifactName : `${serviceName}.jar`;
            return `
FROM openjdk:8-jdk-alpine
VOLUME /tmp
ARG JAVA_OPTS
ENV JAVA_OPTS=$JAVA_OPTS
ADD ${artifact} ${serviceName}.jar
EXPOSE ${port}
ENTRYPOINT exec java $JAVA_OPTS -jar ${serviceName}.jar
# For Spring-Boot project, use the entrypoint below to reduce Tomcat startup time.
#ENTRYPOINT exec java $JAVA_OPTS -Djava.security.egd=file:/dev/./urandom -jar ${serviceName}.jar
`;

        default:

            return `
FROM docker/whalesay:latest
LABEL Name=${serviceName} Version=${version}
RUN apt-get -y update && apt-get install -y fortunes
CMD /usr/games/fortune -a | cowsay
`;
    }
}

function genDockerCompose(serviceName: string, platform: string, os: string, port: string): string {
    switch (platform.toLowerCase()) {
        case 'node.js':
            return `version: '2.1'

services:
  ${serviceName}:
    image: ${serviceName}
    build: .
    environment:
      NODE_ENV: production
    ports:
      - ${port}:${port}`;

        case 'go':
            return `version: '2.1'

services:
  ${serviceName}:
    image: ${serviceName}
    build: .
    ports:
      - ${port}:${port}`;

        case '.net core console':
            // we don't generate compose files for .net core
            return `version: '2.1'

services:
  ${serviceName}:
    image: ${serviceName}
    build: .
    ports:
      - ${port}:${port}`;

        case 'asp.net core':
            // we don't generate compose files for .net core
            return `version: '2.1'

services:
  ${serviceName}:
    image: ${serviceName}
    build: .
    ports:
      - ${port}:${port}`;

        case 'python':
            return `version: '2.1'

services:
  ${serviceName}:
    image: ${serviceName}
    build: .
    ports:
      - ${port}:${port}`;

        case 'java':
            return `version: '2.1'

services:
  ${serviceName}:
    image: ${serviceName}
    build: .
    ports:
      - ${port}:${port}`;

        default:
            return `version: '2.1'

services:
  ${serviceName}:
    image: ${serviceName}
    build: .
    ports:
      - ${port}:${port}`;
    }
}

// tslint:disable-next-line:max-func-body-length
function genDockerComposeDebug(serviceName: string, platform: string, os: string, port: string, { fullCommand: cmd }: PackageJson): string {
    switch (platform.toLowerCase()) {
        case 'node.js':

            const cmdArray: string[] = cmd.split(' ');
            if (cmdArray[0].toLowerCase() === 'node') {
                cmdArray.splice(1, 0, '--inspect=0.0.0.0:9229');
                cmd = `command: ${cmdArray.join(' ')}`;
            } else {
                cmd = '## set your startup file here\n    command: node --inspect index.js';
            }

            return `version: '2.1'

services:
  ${serviceName}:
    image: ${serviceName}
    build: .
    environment:
      NODE_ENV: development
    ports:
      - ${port}:${port}
      - 9229:9229
    ${cmd}`;

        case 'go':
            return `version: '2.1'

services:
  ${serviceName}:
    image: ${serviceName}
    build:
      context: .
      dockerfile: Dockerfile
    ports:
        - ${port}:${port}
`;

        case '.net core console':
            // we don't generate compose files for .net core
            return `version: '2.1'

services:
  ${serviceName}:
    image: ${serviceName}
    build: .
    ports:
      - ${port}:${port}`;

        case 'asp.net core':
            // we don't generate compose files for .net core
            return `version: '2.1'

services:
  ${serviceName}:
    image: ${serviceName}
    build: .
    ports:
      - ${port}:${port}`;

        case 'python':
            return `version: '2.1'

services:
  ${serviceName}:
    image: ${serviceName}
    build:
      context: .
      dockerfile: Dockerfile
    ports:
        - ${port}:${port}
`;

        case 'java':
            return `version: '2.1'

services:
  ${serviceName}:
    image: ${serviceName}
    build:
      context: .
      dockerfile: Dockerfile
    environment:
      JAVA_OPTS: -agentlib:jdwp=transport=dt_socket,server=y,suspend=n,address=5005,quiet=y
    ports:
      - ${port}:${port}
      - 5005:5005
    `;

        default:
            return `version: '2.1'

services:
  ${serviceName}:
    image: ${serviceName}
    build:
      context: .
      dockerfile: Dockerfile
    ports:
      - ${port}:${port}
`;
    }
}

function genDockerIgnoreFile(service: string, platformType: string, os: string, port: string): string {
    return `node_modules
npm-debug.log
Dockerfile*
docker-compose*
.dockerignore
.git
.gitignore
README.md
LICENSE
.vscode`;
}

interface PackageJson {
    npmStart: boolean, //has npm start
    cmd: string,
    fullCommand: string, //full command
    author: string,
    version: string,
    artifactName: string
}

async function getPackageJson(folderPath: string): Promise<vscode.Uri[]> {
    return vscode.workspace.findFiles(new vscode.RelativePattern(folderPath, 'package.json'), null, 1, null);
}

function getDefaultPackageJson(): PackageJson {
    return {
        npmStart: true,
        fullCommand: 'npm start',
        cmd: 'npm start',
        author: 'author',
        version: '0.0.1',
        artifactName: ''
    };
}

async function readPackageJson(folderPath: string): Promise<PackageJson> {
    // open package.json and look for main, scripts start
<<<<<<< HEAD
    const uris: vscode.Uri[] = await getPackageJson(folderPath);
    var pkg: PackageJson = getDefaultPackageJson(); //default
=======
    const uris: vscode.Uri[] = await getPackageJson(folder);
    let pkg: PackageJson = getDefaultPackageJson(); //default
>>>>>>> c238460c

    if (uris && uris.length > 0) {
        const json = JSON.parse(fs.readFileSync(uris[0].fsPath, 'utf8'));

        if (json.scripts && json.scripts.start) {
            pkg.npmStart = true;
            pkg.fullCommand = json.scripts.start;
            pkg.cmd = 'npm start';
        } else if (json.main) {
            pkg.npmStart = false;
            pkg.fullCommand = 'node' + ' ' + json.main;
            pkg.cmd = pkg.fullCommand;
        } else {
            pkg.fullCommand = '';
        }

        if (json.author) {
            pkg.author = json.author;
        }

        if (json.version) {
            pkg.version = json.version;
        }
    }

    return pkg;
}

<<<<<<< HEAD
async function readPomOrGradle(folderPath: string): Promise<PackageJson> {
    var pkg: PackageJson = getDefaultPackageJson(); //default
=======
async function readPomOrGradle(folder: vscode.WorkspaceFolder): Promise<PackageJson> {
    let pkg: PackageJson = getDefaultPackageJson(); //default
>>>>>>> c238460c

    if (fs.existsSync(path.join(folderPath, 'pom.xml'))) {
        let json = await new Promise<any>((resolve, reject) => {
            pomParser.parse({
                filePath: path.join(folderPath, 'pom.xml')
            }, (error, response) => {
                if (error) {
                    reject(`Failed to parse pom.xml: ${error}`);
                    return;
                }
                resolve(response.pomObject);
            });
        });
        json = json || {};

        if (json.project && json.project.version) {
            pkg.version = json.project.version;
        }

        if (json.project && json.project.artifactid) {
            pkg.artifactName = `target/${json.project.artifactid}-${pkg.version}.jar`;
        }
    } else if (fs.existsSync(path.join(folderPath, 'build.gradle'))) {
        const json = await gradleParser.parseFile(path.join(folderPath, 'build.gradle'));

        if (json.jar && json.jar.version) {
            pkg.version = json.jar.version;
        } else if (json.version) {
            pkg.version = json.version;
        }

        if (json.jar && json.jar.archiveName) {
            pkg.artifactName = `build/libs/${json.jar.archiveName}`;
        } else {
            const baseName = json.jar && json.jar.baseName ? json.jar.baseName : json.archivesBaseName || path.basename(folderPath);
            pkg.artifactName = `build/libs/${baseName}-${pkg.version}.jar`;
        }
    }

    return pkg;
}

// Returns the relative path of the project file without the extension
async function findCSProjFile(folderPath: string): Promise<string> {
    const opt: vscode.QuickPickOptions = {
        matchOnDescription: true,
        matchOnDetail: true,
        placeHolder: 'Select Project'
    }

    const projectFiles: string[] = await globAsync('**/*.csproj', { cwd: folderPath });

    if (!projectFiles) {
        return;
    }

    if (projectFiles.length > 1) {
        const res = await vscode.window.showQuickPick(projectFiles, opt);
        if (res) {
            return res.slice(0, -'.csproj'.length);
        } else {
            return;
        }
    }

    return projectFiles[0].slice(0, -'.csproj'.length);

}

type GeneratorFunction = (serviceName: string, platform: string, os: string, port: string, packageJson?: PackageJson) => string;

const DOCKER_FILE_TYPES: { [key: string]: GeneratorFunction } = {
    'docker-compose.yml': genDockerCompose,
    'docker-compose.debug.yml': genDockerComposeDebug,
    'Dockerfile': genDockerFile,
    '.dockerignore': genDockerIgnoreFile
};

const YES_OR_NO_PROMPT: vscode.MessageItem[] = [
    {
        "title": 'Yes',
        "isCloseAffordance": false
    },
    {
        "title": 'No',
        "isCloseAffordance": true
    }
];

export async function configure(folderPath?: string): Promise<void> {
    if (!folderPath) {
        let folder: vscode.WorkspaceFolder;
        if (vscode.workspace.workspaceFolders && vscode.workspace.workspaceFolders.length === 1) {
            folder = vscode.workspace.workspaceFolders[0];
        } else {
            folder = await vscode.window.showWorkspaceFolderPick();
        }

        if (!folder) {
            if (!vscode.workspace.workspaceFolders) {
                throw new Error('Docker files can only be generated if VS Code is opened on a folder.');
            } else {
                throw new Error('Docker files can only be generated if a workspace folder is picked in VS Code.');
            }
        }

        folderPath = folder.uri.fsPath;
    }

    const platformType: Platform = await quickPickPlatform();

<<<<<<< HEAD
    var os: OS | undefined;
=======
    let os;
>>>>>>> c238460c
    if (platformType.toLowerCase().includes('.net')) {
        os = await quickPickOS();
    }

<<<<<<< HEAD
    var port: string;
=======
    let port;
>>>>>>> c238460c
    if (platformType.toLowerCase().includes('.net')) {
        port = await promptForPort(80);
    } else {
        port = await promptForPort(3000);
    }

    let serviceName: string;
    if (platformType.toLowerCase().includes('.net')) {
        serviceName = await findCSProjFile(folderPath);
    } else {
        serviceName = path.basename(folderPath).toLowerCase();
    }
    if (!serviceName) { return; }

    let pkg: PackageJson = getDefaultPackageJson();
    if (platformType.toLowerCase() === 'java') {
        pkg = await readPomOrGradle(folderPath);
    } else {
        pkg = await readPackageJson(folderPath);
    }

    await Promise.all(Object.keys(DOCKER_FILE_TYPES).map(async (fileName) => {
        if (platformType.toLowerCase().includes('.net') && fileName.includes('docker-compose')) {
            // don't generate docker-compose files for .NET Core apps
            return;
        }

        return createWorkspaceFileIfNotExists(fileName, DOCKER_FILE_TYPES[fileName]);
    }));

    /* __GDPR__
       "command" : {
          "command" : { "classification": "SystemMetaData", "purpose": "FeatureInsight" },
          "platformType": { "classification": "SystemMetaData", "purpose": "FeatureInsight" }
       }
     */
    reporter && reporter.sendTelemetryEvent('command', {
        command: 'vscode-docker.configure',
        platformType
    });

<<<<<<< HEAD
    async function createWorkspaceFileIfNotExists(fileName, writerFunction) {
        const workspacePath = path.join(folderPath, fileName);
=======
    async function createWorkspaceFileIfNotExists(fileName: string, generatorFunction: GeneratorFunction): Promise<void> {
        const workspacePath = path.join(folder.uri.fsPath, fileName);
>>>>>>> c238460c
        if (fs.existsSync(workspacePath)) {
            const item: vscode.MessageItem = await vscode.window.showErrorMessage(`A ${fileName} already exists. Would you like to override it?`, ...YES_OR_NO_PROMPT);
            if (item.title.toLowerCase() === 'yes') {
                fs.writeFileSync(workspacePath, generatorFunction(serviceName, platformType, os, port, pkg), { encoding: 'utf8' });
            }
        } else {
            fs.writeFileSync(workspacePath, generatorFunction(serviceName, platformType, os, port, pkg), { encoding: 'utf8' });
        }
    }
}<|MERGE_RESOLUTION|>--- conflicted
+++ resolved
@@ -1,18 +1,10 @@
 import * as fs from 'fs';
 import * as glob from 'glob';
-<<<<<<< HEAD
-import { promptForPort, quickPickPlatform, quickPickOS, OS, Platform } from './config-utils';
+import * as path from "path";
+import * as vscode from "vscode";
+import { globAsync } from '../helpers/async';
 import { reporter } from '../telemetry/telemetry';
-import { globAsync } from '../helpers/async';
-=======
-import * as gradleParser from 'gradle-to-js/lib/parser';
-import { match } from 'minimatch';
-import * as path from 'path';
-import * as pomParser from 'pom-parser';
-import vscode = require('vscode');
-import { reporter } from '../telemetry/telemetry';
-import { promptForPort, quickPickOS, quickPickPlatform } from './config-utils';
->>>>>>> c238460c
+import { OS, Platform, promptForPort, quickPickOS, quickPickPlatform } from './config-utils';
 
 // tslint:disable-next-line:max-func-body-length
 function genDockerFile(serviceName: string, platform: string, os: string, port: string, { cmd, author, version, artifactName }: PackageJson): string {
@@ -423,13 +415,8 @@
 
 async function readPackageJson(folderPath: string): Promise<PackageJson> {
     // open package.json and look for main, scripts start
-<<<<<<< HEAD
     const uris: vscode.Uri[] = await getPackageJson(folderPath);
     var pkg: PackageJson = getDefaultPackageJson(); //default
-=======
-    const uris: vscode.Uri[] = await getPackageJson(folder);
-    let pkg: PackageJson = getDefaultPackageJson(); //default
->>>>>>> c238460c
 
     if (uris && uris.length > 0) {
         const json = JSON.parse(fs.readFileSync(uris[0].fsPath, 'utf8'));
@@ -458,13 +445,8 @@
     return pkg;
 }
 
-<<<<<<< HEAD
 async function readPomOrGradle(folderPath: string): Promise<PackageJson> {
     var pkg: PackageJson = getDefaultPackageJson(); //default
-=======
-async function readPomOrGradle(folder: vscode.WorkspaceFolder): Promise<PackageJson> {
-    let pkg: PackageJson = getDefaultPackageJson(); //default
->>>>>>> c238460c
 
     if (fs.existsSync(path.join(folderPath, 'pom.xml'))) {
         let json = await new Promise<any>((resolve, reject) => {
@@ -576,20 +558,12 @@
 
     const platformType: Platform = await quickPickPlatform();
 
-<<<<<<< HEAD
-    var os: OS | undefined;
-=======
-    let os;
->>>>>>> c238460c
+    let os: OS | undefined;
     if (platformType.toLowerCase().includes('.net')) {
         os = await quickPickOS();
     }
 
-<<<<<<< HEAD
-    var port: string;
-=======
-    let port;
->>>>>>> c238460c
+    let port: string;
     if (platformType.toLowerCase().includes('.net')) {
         port = await promptForPort(80);
     } else {
@@ -631,13 +605,8 @@
         platformType
     });
 
-<<<<<<< HEAD
-    async function createWorkspaceFileIfNotExists(fileName, writerFunction) {
+    async function createWorkspaceFileIfNotExists(fileName: string, generatorFunction: GeneratorFunction): Promise<void> {
         const workspacePath = path.join(folderPath, fileName);
-=======
-    async function createWorkspaceFileIfNotExists(fileName: string, generatorFunction: GeneratorFunction): Promise<void> {
-        const workspacePath = path.join(folder.uri.fsPath, fileName);
->>>>>>> c238460c
         if (fs.existsSync(workspacePath)) {
             const item: vscode.MessageItem = await vscode.window.showErrorMessage(`A ${fileName} already exists. Would you like to override it?`, ...YES_OR_NO_PROMPT);
             if (item.title.toLowerCase() === 'yes') {
