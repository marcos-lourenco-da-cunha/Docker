import vscode = require('vscode');
import * as path from 'path';
import * as fs from 'fs';
import * as pomParser from 'pom-parser';
import * as gradleParser from 'gradle-to-js/lib/parser';
import * as glob from 'glob';
import { promptForPort, quickPickPlatform, quickPickOS } from './config-utils';
import { reporter } from '../telemetry/telemetry';
import { match } from 'minimatch';

// tslint:disable-next-line:max-func-body-length
function genDockerFile(serviceName: string, platform: string, os: string, port: string, { cmd, author, version, artifactName }: PackageJson): string {
    switch (platform.toLowerCase()) {
        case 'node.js':

            return `FROM node:8.9-alpine
ENV NODE_ENV production
WORKDIR /usr/src/app
COPY ["package.json", "package-lock.json*", "npm-shrinkwrap.json*", "./"]
RUN npm install --production --silent && mv node_modules ../
COPY . .
EXPOSE ${port}
CMD ${cmd}`;

        case 'go':

            return `
#build stage
FROM golang:alpine AS builder
WORKDIR /go/src/app
COPY . .
RUN apk add --no-cache git
RUN go-wrapper download   # "go get -d -v ./..."
RUN go-wrapper install    # "go install -v ./..."

#final stage
FROM alpine:latest
RUN apk --no-cache add ca-certificates
COPY --from=builder /go/bin/app /app
ENTRYPOINT ./app
LABEL Name=${serviceName} Version=${version}
EXPOSE ${port}
`;

        case '.net core console':

            if (os.toLowerCase() === 'windows') {
                return `

FROM microsoft/dotnet:2.0-runtime-nanoserver-1709 AS base
WORKDIR /app

FROM microsoft/dotnet:2.0-sdk-nanoserver-1709 AS build
WORKDIR /src
COPY ${serviceName}.csproj ${serviceName}/
RUN dotnet restore ${serviceName}/${serviceName}.csproj
WORKDIR /src/${serviceName}
COPY . .
RUN dotnet build ${serviceName}.csproj -c Release -o /app

FROM build AS publish
RUN dotnet publish ${serviceName}.csproj -c Release -o /app

FROM base AS final
WORKDIR /app
COPY --from=publish /app .
ENTRYPOINT ["dotnet", "${serviceName}.dll"]
`;
            } else {
                return `
FROM microsoft/dotnet:2.0-runtime AS base
WORKDIR /app

FROM microsoft/dotnet:2.0-sdk AS build
WORKDIR /src
COPY ${serviceName}.csproj ${serviceName}/
RUN dotnet restore ${serviceName}/${serviceName}.csproj
WORKDIR /src/${serviceName}
COPY . .
RUN dotnet build ${serviceName}.csproj -c Release -o /app

FROM build AS publish
RUN dotnet publish ${serviceName}.csproj -c Release -o /app

FROM base AS final
WORKDIR /app
COPY --from=publish /app .
ENTRYPOINT ["dotnet", "${serviceName}.dll"]
`;
            }

        case 'asp.net core':

            if (os.toLowerCase() === 'windows') {
                return `
FROM microsoft/aspnetcore:2.0-nanoserver-1709 AS base
WORKDIR /app
EXPOSE ${port}

FROM microsoft/aspnetcore-build:2.0-nanoserver-1709 AS build
WORKDIR /src
COPY ${serviceName}.csproj ${serviceName}/
RUN dotnet restore ${serviceName}/${serviceName}.csproj
WORKDIR /src/${serviceName}
COPY . .
RUN dotnet build ${serviceName}.csproj -c Release -o /app

FROM build AS publish
RUN dotnet publish ${serviceName}.csproj -c Release -o /app

FROM base AS final
WORKDIR /app
COPY --from=publish /app .
ENTRYPOINT ["dotnet", "${serviceName}.dll"]
`;
            } else {
                return `
FROM microsoft/aspnetcore:2.0 AS base
WORKDIR /app
EXPOSE ${port}

FROM microsoft/aspnetcore-build:2.0 AS build
WORKDIR /src
COPY ${serviceName}.csproj ${serviceName}/
RUN dotnet restore ${serviceName}/${serviceName}.csproj
WORKDIR /src/${serviceName}
COPY . .
RUN dotnet build ${serviceName}.csproj -c Release -o /app

FROM build AS publish
RUN dotnet publish ${serviceName}.csproj -c Release -o /app

FROM base AS final
WORKDIR /app
COPY --from=publish /app .
ENTRYPOINT ["dotnet", "${serviceName}.dll"]
`;
            }

        case 'python':

            return `
# Python support can be specified down to the minor or micro version
# (e.g. 3.6 or 3.6.3).
# OS Support also exists for jessie & stretch (slim and full).
# See https://hub.docker.com/r/library/python/ for all supported Python
# tags from Docker Hub.
FROM python:alpine

# If you prefer miniconda:
#FROM continuumio/miniconda3

LABEL Name=${serviceName} Version=${version}
EXPOSE ${port}

WORKDIR /app
ADD . /app

# Using pip:
RUN python3 -m pip install -r requirements.txt
CMD ["python3", "-m", "${serviceName}"]

# Using pipenv:
#RUN python3 -m pip install pipenv
#RUN pipenv install --ignore-pipfile
#CMD ["pipenv", "run", "python3", "-m", "${serviceName}"]

# Using miniconda (make sure to replace 'myenv' w/ your environment name):
#RUN conda env create -f environment.yml
#CMD /bin/bash -c "source activate myenv && python3 -m ${serviceName}"
`;

        case 'java':
            const artifact = artifactName ? artifactName : `${serviceName}.jar`;
            return `
FROM openjdk:8-jdk-alpine
VOLUME /tmp
ARG JAVA_OPTS
ENV JAVA_OPTS=$JAVA_OPTS
ADD ${artifact} ${serviceName}.jar
EXPOSE ${port}
ENTRYPOINT exec java $JAVA_OPTS -jar ${serviceName}.jar
# For Spring-Boot project, use the entrypoint below to reduce Tomcat startup time.
#ENTRYPOINT exec java $JAVA_OPTS -Djava.security.egd=file:/dev/./urandom -jar ${serviceName}.jar
`;

        default:

            return `
FROM docker/whalesay:latest
LABEL Name=${serviceName} Version=${version}
RUN apt-get -y update && apt-get install -y fortunes
CMD /usr/games/fortune -a | cowsay
`;
    }
}

function genDockerCompose(serviceName: string, platform: string, os: string, port: string): string {
    switch (platform.toLowerCase()) {
        case 'node.js':
            return `version: '2.1'

services:
  ${serviceName}:
    image: ${serviceName}
    build: .
    environment:
      NODE_ENV: production
    ports:
      - ${port}:${port}`;

        case 'go':
            return `version: '2.1'

services:
  ${serviceName}:
    image: ${serviceName}
    build: .
    ports:
      - ${port}:${port}`;

        case '.net core console':
            // we don't generate compose files for .net core
            return `version: '2.1'

services:
  ${serviceName}:
    image: ${serviceName}
    build: .
    ports:
      - ${port}:${port}`;

        case 'asp.net core':
            // we don't generate compose files for .net core
            return `version: '2.1'

services:
  ${serviceName}:
    image: ${serviceName}
    build: .
    ports:
      - ${port}:${port}`;

        case 'python':
            return `version: '2.1'

services:
  ${serviceName}:
    image: ${serviceName}
    build: .
    ports:
      - ${port}:${port}`;

        case 'java':
            return `version: '2.1'

services:
  ${serviceName}:
    image: ${serviceName}
    build: .
    ports:
      - ${port}:${port}`;

        default:
            return `version: '2.1'

services:
  ${serviceName}:
    image: ${serviceName}
    build: .
    ports:
      - ${port}:${port}`;
    }
}

// tslint:disable-next-line:max-func-body-length
function genDockerComposeDebug(serviceName: string, platform: string, os: string, port: string, { fullCommand: cmd }: PackageJson): string {
    switch (platform.toLowerCase()) {
        case 'node.js':

            const cmdArray: string[] = cmd.split(' ');
            if (cmdArray[0].toLowerCase() === 'node') {
                cmdArray.splice(1, 0, '--inspect=0.0.0.0:9229');
                cmd = `command: ${cmdArray.join(' ')}`;
            } else {
                cmd = '## set your startup file here\n    command: node --inspect index.js';
            }

            return `version: '2.1'

services:
  ${serviceName}:
    image: ${serviceName}
    build: .
    environment:
      NODE_ENV: development
    ports:
      - ${port}:${port}
      - 9229:9229
    ${cmd}`;

        case 'go':
            return `version: '2.1'

services:
  ${serviceName}:
    image: ${serviceName}
    build:
      context: .
      dockerfile: Dockerfile
    ports:
        - ${port}:${port}
`;

        case '.net core console':
            // we don't generate compose files for .net core
            return `version: '2.1'

services:
  ${serviceName}:
    image: ${serviceName}
    build: .
    ports:
      - ${port}:${port}`;

        case 'asp.net core':
            // we don't generate compose files for .net core
            return `version: '2.1'

services:
  ${serviceName}:
    image: ${serviceName}
    build: .
    ports:
      - ${port}:${port}`;

        case 'python':
            return `version: '2.1'

services:
  ${serviceName}:
    image: ${serviceName}
    build:
      context: .
      dockerfile: Dockerfile
    ports:
        - ${port}:${port}
`;

        case 'java':
            return `version: '2.1'

services:
  ${serviceName}:
    image: ${serviceName}
    build:
      context: .
      dockerfile: Dockerfile
    environment:
      JAVA_OPTS: -agentlib:jdwp=transport=dt_socket,server=y,suspend=n,address=5005,quiet=y
    ports:
      - ${port}:${port}
      - 5005:5005
    `;

        default:
            return `version: '2.1'

services:
  ${serviceName}:
    image: ${serviceName}
    build:
      context: .
      dockerfile: Dockerfile
    ports:
      - ${port}:${port}
`;
    }
}

<<<<<<< HEAD
function genDockerIgnoreFile(service: string, platformType: string, os: string, port: string): string {
    // TODO: Add support for other platform types
=======
function genDockerIgnoreFile(service: string, platformType: string, os: string, port: string) {
>>>>>>> 36793324
    return `node_modules
npm-debug.log
Dockerfile*
docker-compose*
.dockerignore
.git
.gitignore
README.md
LICENSE
.vscode`;
}

interface PackageJson {
    npmStart: boolean, //has npm start
    cmd: string,
    fullCommand: string, //full command
    author: string,
    version: string,
    artifactName: string
}

async function getPackageJson(folder: vscode.WorkspaceFolder): Promise<vscode.Uri[]> {
    return vscode.workspace.findFiles(new vscode.RelativePattern(folder, 'package.json'), null, 1, null);
}

function getDefaultPackageJson(): PackageJson {
    return {
        npmStart: true,
        fullCommand: 'npm start',
        cmd: 'npm start',
        author: 'author',
        version: '0.0.1',
        artifactName: ''
    };
}

async function readPackageJson(folder: vscode.WorkspaceFolder): Promise<PackageJson> {
    // open package.json and look for main, scripts start
    const uris: vscode.Uri[] = await getPackageJson(folder);
    var pkg: PackageJson = getDefaultPackageJson(); //default

    if (uris && uris.length > 0) {
        const json = JSON.parse(fs.readFileSync(uris[0].fsPath, 'utf8'));

        if (json.scripts && json.scripts.start) {
            pkg.npmStart = true;
            pkg.fullCommand = json.scripts.start;
            pkg.cmd = 'npm start';
        } else if (json.main) {
            pkg.npmStart = false;
            pkg.fullCommand = 'node' + ' ' + json.main;
            pkg.cmd = pkg.fullCommand;
        } else {
            pkg.fullCommand = '';
        }

        if (json.author) {
            pkg.author = json.author;
        }

        if (json.version) {
            pkg.version = json.version;
        }
    }

    return pkg;
}

async function readPomOrGradle(folder: vscode.WorkspaceFolder): Promise<PackageJson> {
    var pkg: PackageJson = getDefaultPackageJson(); //default

    if (fs.existsSync(path.join(folder.uri.fsPath, 'pom.xml'))) {
        const json = await new Promise<any>((resolve, reject) => {
            pomParser.parse({
                filePath: path.join(folder.uri.fsPath, 'pom.xml')
            }, (error, response) => {
                if (error) {
                    reject(`Failed to parse pom.xml: ${error}`);
                    return;
                }
                resolve(response.pomObject);
            });
        });

        if (json.project.version) {
            pkg.version = json.project.version;
        }

        if (json.project.artifactid) {
            pkg.artifactName = `target/${json.project.artifactid}-${pkg.version}.jar`;
        }
    } else if (fs.existsSync(path.join(folder.uri.fsPath, 'build.gradle'))) {
        const json = await gradleParser.parseFile(path.join(folder.uri.fsPath, 'build.gradle'));

        if (json.jar && json.jar.version) {
            pkg.version = json.jar.version;
        } else if (json.version) {
            pkg.version = json.version;
        }

        if (json.jar && json.jar.archiveName) {
            pkg.artifactName = `build/libs/${json.jar.archiveName}`;
        } else {
            const baseName = json.jar && json.jar.baseName ? json.jar.baseName : json.archivesBaseName || folder.name;
            pkg.artifactName = `build/libs/${baseName}-${pkg.version}.jar`;
        }
    }

    return pkg;
}

async function findCSProjFile(folder: vscode.WorkspaceFolder): Promise<string> {
    const opt: vscode.QuickPickOptions = {
        matchOnDescription: true,
        matchOnDetail: true,
        placeHolder: 'Select Project'
    }

    const projectFiles: string[] = await new Promise<string[]>((resolve, reject) => {

        glob('**/*.csproj', { cwd: folder.uri.fsPath }, (err, matches: string[]) => {
            if (err) {
                reject();
            } else {
                resolve(matches);
            }
        });

    });

    if (!projectFiles) {
        return;
    }

    if (projectFiles.length > 1) {
        const res = await vscode.window.showQuickPick(projectFiles, opt);
        if (res) {
            return res.slice(0, -'.csproj'.length);
        } else {
            return;
        }
    }

    return projectFiles[0].slice(0, -'.csproj'.length);

}

type GeneratorFunction = (serviceName: string, platform: string, os: string, port: string, packageJson?: PackageJson) => string;

const DOCKER_FILE_TYPES: { [key: string]: GeneratorFunction } = {
    'docker-compose.yml': genDockerCompose,
    'docker-compose.debug.yml': genDockerComposeDebug,
    'Dockerfile': genDockerFile,
    '.dockerignore': genDockerIgnoreFile
};

const YES_OR_NO_PROMPT: vscode.MessageItem[] = [
    {
        "title": 'Yes',
        "isCloseAffordance": false
    },
    {
        "title": 'No',
        "isCloseAffordance": true
    }
];

export async function configure(): Promise<void> {
    let folder: vscode.WorkspaceFolder;
    if (vscode.workspace.workspaceFolders && vscode.workspace.workspaceFolders.length === 1) {
        folder = vscode.workspace.workspaceFolders[0];
    } else {
        folder = await (<any>vscode).window.showWorkspaceFolderPick();
    }

    if (!folder) {
        if (!vscode.workspace.workspaceFolders) {
            vscode.window.showErrorMessage('Docker files can only be generated if VS Code is opened on a folder.');
        } else {
            vscode.window.showErrorMessage('Docker files can only be generated if a workspace folder is picked in VS Code.');
        }
        return;
    }

    const platformType = await quickPickPlatform();
    if (!platformType) { return; }

    var os;
    if (platformType.toLowerCase().includes('.net')) {
        os = await quickPickOS();
        if (!os) { return; }
    }

    var port;
    if (platformType.toLowerCase().includes('.net')) {
        port = await promptForPort(80);
    } else {
        port = await promptForPort(3000);
    }
    if (!port) { return; }

    var serviceName: string;
    if (platformType.toLowerCase().includes('.net')) {
        serviceName = await findCSProjFile(folder);
    } else {
        serviceName = path.basename(folder.uri.fsPath).toLowerCase();
    }
    if (!serviceName) { return; }

    let pkg: PackageJson = getDefaultPackageJson();
    if (platformType.toLowerCase() === 'java') {
        pkg = await readPomOrGradle(folder);
    } else {
        pkg = await readPackageJson(folder);
    }

    await Promise.all(Object.keys(DOCKER_FILE_TYPES).map(async (fileName) => {
        if (platformType.toLowerCase().includes('.net') && fileName.includes('docker-compose')) {
            // don't generate docker-compose files for .NET Core apps
            return;
        }

        return createWorkspaceFileIfNotExists(fileName, DOCKER_FILE_TYPES[fileName]);
    }));

    /* __GDPR__
       "command" : {
          "command" : { "classification": "SystemMetaData", "purpose": "FeatureInsight" },
          "platformType": { "classification": "SystemMetaData", "purpose": "FeatureInsight" }
       }
     */
    reporter && reporter.sendTelemetryEvent('command', {
        command: 'vscode-docker.configure',
        platformType
    });

    async function createWorkspaceFileIfNotExists(fileName: string, generatorFunction: GeneratorFunction): Promise<void> {
        const workspacePath = path.join(folder.uri.fsPath, fileName);
        if (fs.existsSync(workspacePath)) {
            const item: vscode.MessageItem = await vscode.window.showErrorMessage(`A ${fileName} already exists. Would you like to override it?`, ...YES_OR_NO_PROMPT);
            if (item.title.toLowerCase() === 'yes') {
                fs.writeFileSync(workspacePath, generatorFunction(serviceName, platformType, os, port, pkg), { encoding: 'utf8' });
            }
        } else {
            fs.writeFileSync(workspacePath, generatorFunction(serviceName, platformType, os, port, pkg), { encoding: 'utf8' });
        }
    }
}<|MERGE_RESOLUTION|>--- conflicted
+++ resolved
@@ -378,12 +378,7 @@
     }
 }
 
-<<<<<<< HEAD
 function genDockerIgnoreFile(service: string, platformType: string, os: string, port: string): string {
-    // TODO: Add support for other platform types
-=======
-function genDockerIgnoreFile(service: string, platformType: string, os: string, port: string) {
->>>>>>> 36793324
     return `node_modules
 npm-debug.log
 Dockerfile*
