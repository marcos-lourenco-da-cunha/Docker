/*---------------------------------------------------------------------------------------------
 *  Copyright (c) Microsoft Corporation. All rights reserved.
 *  Licensed under the MIT License. See LICENSE.md in the project root for license information.
 *--------------------------------------------------------------------------------------------*/

import * as assert from 'assert';
import * as nodeOs from 'os';
import * as path from 'path';
import * as semver from 'semver';
import { extractRegExGroups } from '../helpers/extractRegExGroups';
import { isWindows, isWindows10RS3OrNewer, isWindows10RS4OrNewer } from '../helpers/windowsVersion';
<<<<<<< HEAD
import { Platform, PlatformOS } from '../utils/platform';
import { PackageInfo } from './configure';
=======
import { OS, Platform } from './config-utils';
import { getExposeStatements, IPlatformGeneratorInfo, PackageInfo } from './configure';
>>>>>>> 8ff2693c

// This file handles both ASP.NET core and .NET Core Console

export const configureAspDotNetCore: IPlatformGeneratorInfo = {
    genDockerFile,
    genDockerCompose: undefined, // We don't generate compose files for .net core
    genDockerComposeDebug: undefined, // We don't generate compose files for .net core
    defaultPort: '80'
};

export const configureDotNetCoreConsole: IPlatformGeneratorInfo = {
    genDockerFile,
    genDockerCompose: undefined, // We don't generate compose files for .net core
    genDockerComposeDebug: undefined, // We don't generate compose files for .net core
    defaultPort: ''
};

const AspNetCoreRuntimeImageFormat = "microsoft/aspnetcore:{0}.{1}{2}";
const AspNetCoreSdkImageFormat = "microsoft/aspnetcore-build:{0}.{1}{2}";
const DotNetCoreRuntimeImageFormat = "microsoft/dotnet:{0}.{1}-runtime{2}";
const DotNetCoreAspNetRuntimeImageFormat = "microsoft/dotnet:{0}.{1}-aspnetcore-runtime{2}";
const DotNetCoreSdkImageFormat = "microsoft/dotnet:{0}.{1}-sdk{2}";

function GetWindowsImageTag(): string {
    // The host OS version needs to match the version of .NET core images being created
    if (!isWindows() || isWindows10RS4OrNewer()) {
        // If we're not on Windows (and therefore can't detect the version), assume a Windows RS4 host
        return "-nanoserver-1803";
    } else if (isWindows10RS3OrNewer()) {
        return "-nanoserver-1709";
    } else {
        return "-nanoserver-sac2016";
    }
}

function formatVersion(format: string, version: string, tagForWindowsVersion: string): string {
    let asSemVer = new semver.SemVer(version);
    return format.replace('{0}', asSemVer.major.toString())
        .replace('{1}', asSemVer.minor.toString())
        .replace('{2}', tagForWindowsVersion);
}

//#region ASP.NET Core templates

//AT-Kube: /src/Containers.Tools/Containers.Tools.Package/Templates/windows/dotnetcore/aspnetcore/Dockerfile
const aspNetCoreWindowsTemplate = `#Depending on the operating system of the host machines(s) that will build or run the containers, the image specified in the FROM statement may need to be changed.
#For more information, please see https://aka.ms/containercompat

FROM $base_image_name$ AS base
WORKDIR /app
$expose_statements$

FROM $sdk_image_name$ AS build
WORKDIR /src
$copy_project_commands$
RUN dotnet restore "$container_project_directory$/$project_file_name$"
COPY . .
WORKDIR "/src/$container_project_directory$"
RUN dotnet build "$project_file_name$" -c Release -o /app

FROM build AS publish
RUN dotnet publish "$project_file_name$" -c Release -o /app

FROM base AS final
WORKDIR /app
COPY --from=publish /app .
ENTRYPOINT ["dotnet", "$assembly_name$.dll"]
`;

// AT-Kube: /src/Containers.Tools/Containers.Tools.Package/Templates/linux/dotnetcore/aspnetcore/Dockerfile
const aspNetCoreLinuxTemplate = `FROM $base_image_name$ AS base
WORKDIR /app
$expose_statements$

FROM $sdk_image_name$ AS build
WORKDIR /src
$copy_project_commands$
RUN dotnet restore "$container_project_directory$/$project_file_name$"
COPY . .
WORKDIR "/src/$container_project_directory$"
RUN dotnet build "$project_file_name$" -c Release -o /app

FROM build AS publish
RUN dotnet publish "$project_file_name$" -c Release -o /app

FROM base AS final
WORKDIR /app
COPY --from=publish /app .
ENTRYPOINT ["dotnet", "$assembly_name$.dll"]
`;

//#endregion

//#region .NET Core Console templates

// AT-Kube: /src/Containers.Tools/Containers.Tools.Package/Templates/windows/dotnetcore/console/Dockerfile
const dotNetCoreConsoleWindowsTemplate = `#Depending on the operating system of the host machines(s) that will build or run the containers, the image specified in the FROM statement may need to be changed.
#For more information, please see https://aka.ms/containercompat

FROM $base_image_name$ AS base
WORKDIR /app
$expose_statements$

FROM $sdk_image_name$ AS build
WORKDIR /src
$copy_project_commands$
RUN dotnet restore "$container_project_directory$/$project_file_name$"
COPY . .
WORKDIR "/src/$container_project_directory$"
RUN dotnet build "$project_file_name$" -c Release -o /app

FROM build AS publish
RUN dotnet publish "$project_file_name$" -c Release -o /app

FROM base AS final
WORKDIR /app
COPY --from=publish /app .
ENTRYPOINT ["dotnet", "$assembly_name$.dll"]
`;

// AT-Kube: /src/Containers.Tools/Containers.Tools.Package/Templates/linux/dotnetcore/console/Dockerfile
const dotNetCoreConsoleLinuxTemplate = `FROM $base_image_name$ AS base
WORKDIR /app
$expose_statements$

FROM $sdk_image_name$ AS build
WORKDIR /src
$copy_project_commands$
RUN dotnet restore "$container_project_directory$/$project_file_name$"
COPY . .
WORKDIR "/src/$container_project_directory$"
RUN dotnet build "$project_file_name$" -c Release -o /app

FROM build AS publish
RUN dotnet publish "$project_file_name$" -c Release -o /app

FROM base AS final
WORKDIR /app
COPY --from=publish /app .
ENTRYPOINT ["dotnet", "$assembly_name$.dll"]
`;

//#endregion

function genDockerFile(serviceNameAndRelativePath: string, platform: Platform, os: PlatformOS | undefined, port: string, { version }: Partial<PackageInfo>): string {
    // VS version of this function is in ResolveImageNames (src/Docker/Microsoft.VisualStudio.Docker.DotNetCore/DockerDotNetCoreScaffoldingProvider.cs)

    if (os !== 'Windows' && os !== 'Linux') {
        throw new Error(`Unexpected OS "${os}"`);
    }

    let serviceName = path.basename(serviceNameAndRelativePath);
    let projectDirectory = path.dirname(serviceNameAndRelativePath);
    let projectFileName = `${serviceName}.csproj`;
    // We don't want the project folder in $assembly_name$ because the assembly is in /app and WORKDIR has been set to that
    let assemblyNameNoExtension = serviceName;
    // example: COPY Core2.0ConsoleAppWindows/Core2.0ConsoleAppWindows.csproj Core2.0ConsoleAppWindows/
    let copyProjectCommands = `COPY ["${serviceNameAndRelativePath}.csproj", "${projectDirectory}/"]`
    let exposeStatements = getExposeStatements(port);

    // Parse version from TargetFramework
    // Example: netcoreapp1.0
    const defaultNetCoreVersion = '2.1';
    let [netCoreAppVersion] = extractRegExGroups(version, /^netcoreapp([0-9.]+)$/, [defaultNetCoreVersion]);

    // semver requires a patch in the version, so add it if only major.minor
    if (netCoreAppVersion.match(/^[^.]+\.[^.]+$/)) {
        netCoreAppVersion += '.0';
    }

    let baseImageFormat: string;
    let sdkImageNameFormat: string;

    if (platform === 'ASP.NET Core') {
        // See https://github.com/aspnet/Announcements/issues/298 - 2.1 and newer use microsoft/dotnet repo
        if (semver.lt(netCoreAppVersion, '2.1.0')) {
            baseImageFormat = AspNetCoreRuntimeImageFormat;
            sdkImageNameFormat = AspNetCoreSdkImageFormat;
        } else {
            baseImageFormat = DotNetCoreAspNetRuntimeImageFormat;
            sdkImageNameFormat = DotNetCoreSdkImageFormat;
        }
    } else {
        assert.equal(platform, '.NET Core Console');
        baseImageFormat = DotNetCoreRuntimeImageFormat;
        sdkImageNameFormat = DotNetCoreSdkImageFormat;
    }

    // When targeting Linux container or the dotnet core version is less than 2.0, use MA tag.
    // Otherwise, use specific nanoserver tags depending on Windows build.
    let tagForWindowsVersion: string;
    if (os === 'Linux' || semver.lt(netCoreAppVersion, '2.0.0')) {
        tagForWindowsVersion = '';
    } else {
        tagForWindowsVersion = GetWindowsImageTag();
    }

    let baseImageName = formatVersion(baseImageFormat, netCoreAppVersion, tagForWindowsVersion);
    let sdkImageName = formatVersion(sdkImageNameFormat, netCoreAppVersion, tagForWindowsVersion);

    let template: string;
    switch (platform) {
        case ".NET Core Console":
            template = os === "Linux" ? dotNetCoreConsoleLinuxTemplate : dotNetCoreConsoleWindowsTemplate;
            break;
        case "ASP.NET Core":
            template = os === "Linux" ? aspNetCoreLinuxTemplate : aspNetCoreWindowsTemplate;
            break;
        default:
            throw new Error(`Unexpected platform "${platform}"`);
    }

    let contents = template.replace('$base_image_name$', baseImageName)
        .replace(/\$expose_statements\$/g, exposeStatements)
        .replace(/\$sdk_image_name\$/g, sdkImageName)
        .replace(/\$container_project_directory\$/g, projectDirectory)
        .replace(/\$project_file_name\$/g, projectFileName)
        .replace(/\$assembly_name\$/g, assemblyNameNoExtension)
        .replace(/\$copy_project_commands\$/g, copyProjectCommands);

    let unreplacedToken = extractRegExGroups(contents, /(\$[a-z_]+\$)/, ['']);
    if (unreplacedToken[0]) {
        assert.fail(`Unreplaced template token "${unreplacedToken}"`);
    }

    return contents;
}<|MERGE_RESOLUTION|>--- conflicted
+++ resolved
@@ -9,13 +9,8 @@
 import * as semver from 'semver';
 import { extractRegExGroups } from '../helpers/extractRegExGroups';
 import { isWindows, isWindows10RS3OrNewer, isWindows10RS4OrNewer } from '../helpers/windowsVersion';
-<<<<<<< HEAD
 import { Platform, PlatformOS } from '../utils/platform';
-import { PackageInfo } from './configure';
-=======
-import { OS, Platform } from './config-utils';
 import { getExposeStatements, IPlatformGeneratorInfo, PackageInfo } from './configure';
->>>>>>> 8ff2693c
 
 // This file handles both ASP.NET core and .NET Core Console
 
