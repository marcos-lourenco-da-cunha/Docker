--- conflicted
+++ resolved
@@ -87,7 +87,24 @@
         }
     }
 
-<<<<<<< HEAD
+    public compareChildrenImpl(ti1: ContainerTreeItem, ti2: ContainerTreeItem): number {
+        // Override the sorting behavior to keep the non compose group at the bottom when
+        // grouped by compose project name.
+        if (this.failedToConnect) {
+            return 0; // children are already sorted
+        }
+        if (this.groupBySetting === 'Compose Project Name'
+            && ti1 instanceof this.childGroupType && ti2 instanceof this.childGroupType
+            && (ti1.label === NonComposeGroupName || ti2.label === NonComposeGroupName)) {
+            if (ti1.label === ti2.label) {
+                return 0;
+            } else {
+                return ti1.label === NonComposeGroupName ? 1 : -1;
+            }
+        }
+        return super.compareChildrenImpl(ti1, ti2);
+    }
+
     protected getTreeItemForEmptyList(): AzExtTreeItem[] {
         if (this.newContainerUser) {
             const dockerTutorialTreeItem = new OpenUrlTreeItem(this, localize('vscode-docker.tree.container.gettingStarted', 'Get started with Docker containers...'), 'https://aka.ms/getstartedwithdocker');
@@ -106,23 +123,5 @@
             this.newContainerUser = false;
             await ext.context.globalState.update('vscode-docker.container.newContainerUser', false);
         }
-=======
-    public compareChildrenImpl(ti1: ContainerTreeItem, ti2: ContainerTreeItem): number {
-        // Override the sorting behavior to keep the non compose group at the bottom when
-        // grouped by compose project name.
-        if (this.failedToConnect) {
-            return 0; // children are already sorted
-        }
-        if (this.groupBySetting === 'Compose Project Name'
-            && ti1 instanceof this.childGroupType && ti2 instanceof this.childGroupType
-            && (ti1.label === NonComposeGroupName || ti2.label === NonComposeGroupName)) {
-            if (ti1.label === ti2.label) {
-                return 0;
-            } else {
-                return ti1.label === NonComposeGroupName ? 1 : -1;
-            }
-        }
-        return super.compareChildrenImpl(ti1, ti2);
->>>>>>> 1d69297b
     }
 }