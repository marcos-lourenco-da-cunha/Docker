/*---------------------------------------------------------------------------------------------
 *  Copyright (c) Microsoft Corporation. All rights reserved.
 *  Licensed under the MIT License. See LICENSE.md in the project root for license information.
 *--------------------------------------------------------------------------------------------*/

<<<<<<< HEAD
import { AzExtParentTreeItem, AzExtTreeItem, IActionContext } from "vscode-azureextensionui";
import ChildProcessProvider from "../../debugging/coreclr/ChildProcessProvider";
import CliDockerClient from "../../debugging/coreclr/CliDockerClient";
import { DockerOSType } from "../../docker/Common";
=======
import { AzExtParentTreeItem, IActionContext } from "vscode-azureextensionui";
>>>>>>> 01daa5e7
import { DockerContainer, DockerPort } from "../../docker/Containers";
import { getContainerDirectoryItems } from "../../docker/DockerContainerDirectoryProvider";
import { ext } from "../../extensionVariables";
<<<<<<< HEAD
import { AsyncLazy } from "../../utils/lazy";
=======
import { AzExtTreeItemIntermediate } from "../AzExtTreeItemIntermediate";
>>>>>>> 01daa5e7
import { getThemedIconPath, IconPath } from '../IconPath';
import { getTreeId } from "../LocalRootTreeItemBase";
import { getContainerStateIcon } from "./ContainerProperties";import { DirectoryItemProvider } from "./files/DirectoryTreeItem";
import { FilesTreeItem } from "./files/FilesTreeItem";

<<<<<<< HEAD
export class ContainerTreeItem extends AzExtParentTreeItem {
=======
export class ContainerTreeItem extends AzExtTreeItemIntermediate {
>>>>>>> 01daa5e7
    public static allContextRegExp: RegExp = /Container$/;
    public static runningContainerRegExp: RegExp = /^runningContainer$/i;
    private readonly _item: DockerContainer;
    private children: AzExtTreeItem[] | undefined;

    public constructor(parent: AzExtParentTreeItem, itemInfo: DockerContainer) {
        super(parent);
        this._item = itemInfo;
    }

    public get id(): string {
        return getTreeId(this._item);
    }

    public get createdTime(): number {
        return this._item.CreatedTime;
    }

    public get containerId(): string {
        return this._item.Id;
    }

    public get containerName(): string {
        return this._item.Name;
    }

    public get fullTag(): string {
        return this._item.Image;
    }

    public get labels(): { [key: string]: string } {
        return this._item.Labels;
    }

    public get label(): string {
        return ext.containersRoot.getTreeItemLabel(this._item);
    }

    public get description(): string | undefined {
        return ext.containersRoot.getTreeItemDescription(this._item);
    }

    public get contextValue(): string {
        return this._item.State + 'Container';
    }

    public get ports(): DockerPort[] {
        return this._item.Ports;
    }

    public get containerItem(): DockerContainer {
        return this._item;
    }

    /**
     * @deprecated This is only kept for backwards compatability with the "Remote Containers" extension
     * They add a context menu item "Attach Visual Studio Code" to our container nodes that relies on containerDesc
     * https://marketplace.visualstudio.com/items?itemName=ms-vscode-remote.remote-containers
     */
    public get containerDesc(): { Id: string } {
        return {
            Id: this._item.Id,
        };
    }

    public get iconPath(): IconPath {
        if (this._item.Status.includes('(unhealthy)')) {
            return getThemedIconPath('statusWarning');
        } else {
            return getContainerStateIcon(this._item.State);
        }
    }

    public async deleteTreeItemImpl(context: IActionContext): Promise<void> {
        return ext.dockerClient.removeContainer(context, this.containerId);
    }

    public hasMoreChildrenImpl(): boolean {
        return !!this.children;
    }

    public async loadMoreChildrenImpl(clearCache: boolean, context: IActionContext): Promise<AzExtTreeItem[]> {
        return [ new FilesTreeItem(this, this.getDirectoryItemProvider(context)) ];
    }

    private getDirectoryItemProvider(context: IActionContext): DirectoryItemProvider {
        const platformTask = new AsyncLazy<DockerOSType | undefined>(
            async () => {
                const result = await ext.dockerClient.inspectContainer(context, this.containerId);

                return result.Platform
            });

        return async (path: string | undefined) => {
            const platform = await platformTask.getValue();

            return getContainerDirectoryItems(ContainerTreeItem.dockerExecutor, this.containerId, path, platform);
        };
    }

    private static async dockerExecutor(containerId: string, command: string, user?: string): Promise<string> {
        const dockerClient = new CliDockerClient(new ChildProcessProvider());

        // TODO: Support user option.
        return await dockerClient.exec(containerId, command, {});
    }
}<|MERGE_RESOLUTION|>--- conflicted
+++ resolved
@@ -3,32 +3,21 @@
  *  Licensed under the MIT License. See LICENSE.md in the project root for license information.
  *--------------------------------------------------------------------------------------------*/
 
-<<<<<<< HEAD
 import { AzExtParentTreeItem, AzExtTreeItem, IActionContext } from "vscode-azureextensionui";
-import ChildProcessProvider from "../../debugging/coreclr/ChildProcessProvider";
-import CliDockerClient from "../../debugging/coreclr/CliDockerClient";
 import { DockerOSType } from "../../docker/Common";
-=======
-import { AzExtParentTreeItem, IActionContext } from "vscode-azureextensionui";
->>>>>>> 01daa5e7
 import { DockerContainer, DockerPort } from "../../docker/Containers";
 import { getContainerDirectoryItems } from "../../docker/DockerContainerDirectoryProvider";
 import { ext } from "../../extensionVariables";
-<<<<<<< HEAD
 import { AsyncLazy } from "../../utils/lazy";
-=======
-import { AzExtTreeItemIntermediate } from "../AzExtTreeItemIntermediate";
->>>>>>> 01daa5e7
+import { execAsync } from "../../utils/spawnAsync";
+import { AzExtParentTreeItemIntermediate } from "../AzExtParentTreeItemIntermediate";
 import { getThemedIconPath, IconPath } from '../IconPath';
 import { getTreeId } from "../LocalRootTreeItemBase";
-import { getContainerStateIcon } from "./ContainerProperties";import { DirectoryItemProvider } from "./files/DirectoryTreeItem";
+import { getContainerStateIcon } from "./ContainerProperties";
+import { DirectoryItemProvider } from "./files/DirectoryTreeItem";
 import { FilesTreeItem } from "./files/FilesTreeItem";
 
-<<<<<<< HEAD
-export class ContainerTreeItem extends AzExtParentTreeItem {
-=======
-export class ContainerTreeItem extends AzExtTreeItemIntermediate {
->>>>>>> 01daa5e7
+export class ContainerTreeItem extends AzExtParentTreeItemIntermediate {
     public static allContextRegExp: RegExp = /Container$/;
     public static runningContainerRegExp: RegExp = /^runningContainer$/i;
     private readonly _item: DockerContainer;
@@ -130,9 +119,8 @@
     }
 
     private static async dockerExecutor(containerId: string, command: string, user?: string): Promise<string> {
-        const dockerClient = new CliDockerClient(new ChildProcessProvider());
+        const results = await execAsync(command);
 
-        // TODO: Support user option.
-        return await dockerClient.exec(containerId, command, {});
+        return results.stdout
     }
 }