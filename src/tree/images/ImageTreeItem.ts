/*---------------------------------------------------------------------------------------------
 *  Copyright (c) Microsoft Corporation. All rights reserved.
 *  Licensed under the MIT License. See LICENSE.md in the project root for license information.
 *--------------------------------------------------------------------------------------------*/

import { AzExtParentTreeItem, AzExtTreeItem, IActionContext } from "vscode-azureextensionui";
import { DockerImage } from '../../docker/Images';
import { ext } from '../../extensionVariables';
<<<<<<< HEAD
import { localize } from '../../localize';
import { callDockerode, callDockerodeWithErrorHandling } from '../../utils/callDockerode';
=======
>>>>>>> 0ec9fcbe
import { getThemedIconPath, IconPath } from '../IconPath';
import { getTreeId } from "../LocalRootTreeItemBase";

export class ImageTreeItem extends AzExtTreeItem {
    public static contextValue: string = 'image';
    public contextValue: string = ImageTreeItem.contextValue;
    private readonly _item: DockerImage;

    public constructor(parent: AzExtParentTreeItem, itemInfo: DockerImage) {
        super(parent);
        this._item = itemInfo;
    }

    public get id(): string {
        return getTreeId(this._item);
    }

    public get createdTime(): number {
        return this._item.CreatedTime;
    }

    public get imageId(): string {
        return this._item.Id;
    }

    public get fullTag(): string {
        return this._item.Name;
    }

    public get label(): string {
        return ext.imagesRoot.getTreeItemLabel(this._item);
    }

    public get description(): string | undefined {
        return `${ext.imagesRoot.getTreeItemDescription(this._item)}${this._item.outdated ? localize('vscode-docker.tree.images.outdated', ' (Out of date)') : ''}`;
    }

    public get iconPath(): IconPath {
        if (this._item.outdated) {
            return getThemedIconPath('statusWarning');
        }

        let icon: string;
        switch (ext.imagesRoot.labelSetting) {
            case 'Tag':
                icon = 'tag';
                break;
            default:
                icon = 'application';
        }
        return getThemedIconPath(icon);
    }

    public async deleteTreeItemImpl(context: IActionContext): Promise<void> {
        let ref = this.fullTag;

        // Dangling images are not shown in the explorer. However, an image can end up with <none> tag, if a new version of that particular tag is pulled.
        if (ref.endsWith(':<none>') && this._item.RepoDigests?.length) {
            // Image is tagged <none>. Need to delete by digest.
            ref = this._item.RepoDigests[0];
        }

        return ext.dockerClient.removeImage(context, ref);
    }
}<|MERGE_RESOLUTION|>--- conflicted
+++ resolved
@@ -6,11 +6,6 @@
 import { AzExtParentTreeItem, AzExtTreeItem, IActionContext } from "vscode-azureextensionui";
 import { DockerImage } from '../../docker/Images';
 import { ext } from '../../extensionVariables';
-<<<<<<< HEAD
-import { localize } from '../../localize';
-import { callDockerode, callDockerodeWithErrorHandling } from '../../utils/callDockerode';
-=======
->>>>>>> 0ec9fcbe
 import { getThemedIconPath, IconPath } from '../IconPath';
 import { getTreeId } from "../LocalRootTreeItemBase";
 
@@ -45,7 +40,7 @@
     }
 
     public get description(): string | undefined {
-        return `${ext.imagesRoot.getTreeItemDescription(this._item)}${this._item.outdated ? localize('vscode-docker.tree.images.outdated', ' (Out of date)') : ''}`;
+        return `${ext.imagesRoot.getTreeItemDescription(this._item)}${this._item.Outdated ? localize('vscode-docker.tree.images.outdated', ' (Out of date)') : ''}`;
     }
 
     public get iconPath(): IconPath {
