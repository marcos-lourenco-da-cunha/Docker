import { CommonRegistry, CommonRegistryRoot, RegistryDataProvider, isRegistry } from '@microsoft/vscode-docker-registries';
import * as vscode from 'vscode';
import { ext } from '../../extensionVariables';
import { isAzureSubscriptionRegistryItem } from './Azure/AzureRegistryDataProvider';

export interface UnifiedRegistryItem<T> {
    provider: RegistryDataProvider<T>;
    wrappedItem: T;
    parent: UnifiedRegistryItem<T> | undefined;
}

<<<<<<< HEAD
interface WrappedElement {
    urtdp_wrapper: UnifiedRegistryItem<unknown>;
}

function canReferenceWrapper(item: unknown): item is WrappedElement {
    return !!item && typeof item === 'object';
}

export function isUnifiedRegistryItem(item: unknown): item is UnifiedRegistryItem<unknown> {
    return !!item && typeof item === 'object' && 'provider' in item && 'wrappedItem' in item && 'parent' in item;
}

=======
>>>>>>> 6bb9eca3
const ConnectedRegistryProvidersKey = 'ConnectedRegistryProviders';

export class UnifiedRegistryTreeDataProvider implements vscode.TreeDataProvider<UnifiedRegistryItem<unknown>> {
    private readonly onDidChangeTreeDataEmitter = new vscode.EventEmitter<UnifiedRegistryItem<unknown> | UnifiedRegistryItem<unknown>[] | undefined>();
    public readonly onDidChangeTreeData = this.onDidChangeTreeDataEmitter.event;

    private readonly providers = new Map<string, RegistryDataProvider<unknown>>();

    public constructor(private readonly storageMemento: vscode.Memento) {

    }

    public getTreeItem(element: UnifiedRegistryItem<unknown>): vscode.TreeItem | Thenable<vscode.TreeItem> {
        return element.provider.getTreeItem(element.wrappedItem);
    }

    public async getChildren(element?: UnifiedRegistryItem<unknown> | undefined): Promise<UnifiedRegistryItem<unknown>[]> {
        if (element) {
            const elements = await element.provider.getChildren(element.wrappedItem);

            if (!elements) {
                return [];
            }

            const results: UnifiedRegistryItem<unknown>[] = [];

            for (const child of elements) {
                const wrapper = {
                    provider: element.provider,
                    wrappedItem: child,
                    parent: element
                };

                if (canReferenceWrapper(child)) {
                    child.urtdp_wrapper = wrapper;
                }

                results.push(wrapper);
            }

            return results;
        } else {
            const unifiedRoots: UnifiedRegistryItem<unknown>[] = [];

            const connectedProviderIds = this.storageMemento.get<string[]>(ConnectedRegistryProvidersKey, []);

            for (const provider of this.providers.values()) {
                if (!connectedProviderIds.includes(provider.id)) {
                    continue;
                }

                const roots = await provider.getChildren(undefined);
                if (!roots) {
                    continue;
                }

                unifiedRoots.push(...roots.map(r => {
                    return {
                        provider,
                        wrappedItem: r,
                        parent: undefined
                    };
                }));
            }

            return unifiedRoots;
        }
    }

    public getParent(element: UnifiedRegistryItem<unknown>): UnifiedRegistryItem<unknown> | undefined {
        return element.parent;
    }

    public registerProvider(provider: RegistryDataProvider<unknown>): vscode.Disposable {
        this.providers.set(provider.id, provider);
        const disposable = provider.onDidChangeTreeData((child) => {
            if (canReferenceWrapper(child) && child.urtdp_wrapper) {
                this.onDidChangeTreeDataEmitter.fire(child.urtdp_wrapper);
            } else {
                // TODO this.onDidChangeTreeDataEmitter.fire(undefined);
            }
        });

        return {
            dispose: () => {
                disposable.dispose();
                this.providers.delete(provider.id);
            }
        };
    }

    public async refresh(): Promise<void> {
        this.onDidChangeTreeDataEmitter.fire(undefined);
    }

    public async connectRegistryProvider(provider: RegistryDataProvider<unknown> | undefined = undefined): Promise<void> {
        const connectedProviderIds = this.storageMemento.get<string[]>(ConnectedRegistryProvidersKey, []);

        if (!provider) {
            const picks: (vscode.QuickPickItem & { provider: RegistryDataProvider<unknown> })[] = [];

            for (const currentProvider of this.providers.values()) {
                if (connectedProviderIds.includes(currentProvider.id)) {
                    continue;
                }

                picks.push({
                    label: currentProvider.label,
                    description: currentProvider.description,
                    provider: currentProvider
                });
            }

            const picked = await vscode.window.showQuickPick(picks, { placeHolder: vscode.l10n.t('Select a registry provider to use') });
            if (!picked) {
                return;
            }

            provider = picked.provider;
        }

        if (!connectedProviderIds.includes(provider.id)) {
            await provider?.onConnect?.();
            const connectedProviderIdsSet: Set<string> = new Set(connectedProviderIds);
            connectedProviderIdsSet.add(provider.id);
            await this.storageMemento.update(ConnectedRegistryProvidersKey, Array.from(connectedProviderIdsSet));
        }

        void this.refresh();
    }

    public async disconnectRegistryProvider(item: UnifiedRegistryItem<unknown>): Promise<void> {
        await item.provider?.onDisconnect?.();

        const newConnectedProviderIds = this.storageMemento
            .get<string[]>(ConnectedRegistryProvidersKey, [])
            .filter(cpi => cpi !== item.provider.id);
        await this.storageMemento.update(ConnectedRegistryProvidersKey, newConnectedProviderIds);

        void this.refresh();
    }

    /**
     *
     * @param imageBaseName The base name of the image to find registries for. e.g. 'docker.io'
     * @returns A list of registries that are connected to the extension. If imageBaseName is provided, only registries that
     *          can be used to push to that image will be returned.
     */
    public async getConnectedRegistries(imageBaseName?: string): Promise<UnifiedRegistryItem<CommonRegistry>[]> {
        let registryRoots = await this.getChildren();
        let findAzureRegistryOnly = false;

        // filter out registry roots that don't match the image base name
        if (imageBaseName) {
            if (imageBaseName === 'docker.io') {
                registryRoots = registryRoots.filter(r => (r.wrappedItem as CommonRegistryRoot).label === ext.dockerHubRegistryDataProvider.label);
            }
            else if (imageBaseName.endsWith('azurecr.io')) {
                registryRoots = registryRoots.filter(r => (r.wrappedItem as CommonRegistryRoot).label === ext.azureRegistryDataProvider.label);
                findAzureRegistryOnly = true;
            }
            else if (imageBaseName === 'ghcr.io') {
                registryRoots = registryRoots.filter(r => (r.wrappedItem as CommonRegistryRoot).label === ext.githubRegistryDataProvider.label);
            }
            else {
                registryRoots = registryRoots.filter(
                    r => (r.wrappedItem as CommonRegistryRoot).label !== 'Docker Hub'
                        && (r.wrappedItem as CommonRegistryRoot).label !== 'Azure'
                        && (r.wrappedItem as CommonRegistryRoot).label !== 'GitHub');
            }
        }

        const results: UnifiedRegistryItem<CommonRegistry>[] = [];

        for (const registryRoot of registryRoots) {
            try {
                const maybeRegistries = await this.getChildren(registryRoot);

                for (const maybeRegistry of maybeRegistries) {
                    // short circuit if we're only looking for Azure registries
                    if (!findAzureRegistryOnly && isRegistry(maybeRegistry.wrappedItem)) {
                        results.push(maybeRegistry as UnifiedRegistryItem<CommonRegistry>);
                    } else if (findAzureRegistryOnly || isAzureSubscriptionRegistryItem(maybeRegistry.wrappedItem)) {
                        const registries = await this.getChildren(maybeRegistry);

                        for (const registry of registries) {
                            if (isRegistry(registry.wrappedItem)) {
                                results.push(registry as UnifiedRegistryItem<CommonRegistry>);
                            }
                        }
                    }
                }
            } catch {
                // best effort
            }
        }

        return results;
    }
}
<|MERGE_RESOLUTION|>--- conflicted
+++ resolved
@@ -1,226 +1,211 @@
-import { CommonRegistry, CommonRegistryRoot, RegistryDataProvider, isRegistry } from '@microsoft/vscode-docker-registries';
-import * as vscode from 'vscode';
-import { ext } from '../../extensionVariables';
-import { isAzureSubscriptionRegistryItem } from './Azure/AzureRegistryDataProvider';
-
-export interface UnifiedRegistryItem<T> {
-    provider: RegistryDataProvider<T>;
-    wrappedItem: T;
-    parent: UnifiedRegistryItem<T> | undefined;
-}
-
-<<<<<<< HEAD
-interface WrappedElement {
-    urtdp_wrapper: UnifiedRegistryItem<unknown>;
-}
-
-function canReferenceWrapper(item: unknown): item is WrappedElement {
-    return !!item && typeof item === 'object';
-}
-
-export function isUnifiedRegistryItem(item: unknown): item is UnifiedRegistryItem<unknown> {
-    return !!item && typeof item === 'object' && 'provider' in item && 'wrappedItem' in item && 'parent' in item;
-}
-
-=======
->>>>>>> 6bb9eca3
-const ConnectedRegistryProvidersKey = 'ConnectedRegistryProviders';
-
-export class UnifiedRegistryTreeDataProvider implements vscode.TreeDataProvider<UnifiedRegistryItem<unknown>> {
-    private readonly onDidChangeTreeDataEmitter = new vscode.EventEmitter<UnifiedRegistryItem<unknown> | UnifiedRegistryItem<unknown>[] | undefined>();
-    public readonly onDidChangeTreeData = this.onDidChangeTreeDataEmitter.event;
-
-    private readonly providers = new Map<string, RegistryDataProvider<unknown>>();
-
-    public constructor(private readonly storageMemento: vscode.Memento) {
-
-    }
-
-    public getTreeItem(element: UnifiedRegistryItem<unknown>): vscode.TreeItem | Thenable<vscode.TreeItem> {
-        return element.provider.getTreeItem(element.wrappedItem);
-    }
-
-    public async getChildren(element?: UnifiedRegistryItem<unknown> | undefined): Promise<UnifiedRegistryItem<unknown>[]> {
-        if (element) {
-            const elements = await element.provider.getChildren(element.wrappedItem);
-
-            if (!elements) {
-                return [];
-            }
-
-            const results: UnifiedRegistryItem<unknown>[] = [];
-
-            for (const child of elements) {
-                const wrapper = {
-                    provider: element.provider,
-                    wrappedItem: child,
-                    parent: element
-                };
-
-                if (canReferenceWrapper(child)) {
-                    child.urtdp_wrapper = wrapper;
-                }
-
-                results.push(wrapper);
-            }
-
-            return results;
-        } else {
-            const unifiedRoots: UnifiedRegistryItem<unknown>[] = [];
-
-            const connectedProviderIds = this.storageMemento.get<string[]>(ConnectedRegistryProvidersKey, []);
-
-            for (const provider of this.providers.values()) {
-                if (!connectedProviderIds.includes(provider.id)) {
-                    continue;
-                }
-
-                const roots = await provider.getChildren(undefined);
-                if (!roots) {
-                    continue;
-                }
-
-                unifiedRoots.push(...roots.map(r => {
-                    return {
-                        provider,
-                        wrappedItem: r,
-                        parent: undefined
-                    };
-                }));
-            }
-
-            return unifiedRoots;
-        }
-    }
-
-    public getParent(element: UnifiedRegistryItem<unknown>): UnifiedRegistryItem<unknown> | undefined {
-        return element.parent;
-    }
-
-    public registerProvider(provider: RegistryDataProvider<unknown>): vscode.Disposable {
-        this.providers.set(provider.id, provider);
-        const disposable = provider.onDidChangeTreeData((child) => {
-            if (canReferenceWrapper(child) && child.urtdp_wrapper) {
-                this.onDidChangeTreeDataEmitter.fire(child.urtdp_wrapper);
-            } else {
-                // TODO this.onDidChangeTreeDataEmitter.fire(undefined);
-            }
-        });
-
-        return {
-            dispose: () => {
-                disposable.dispose();
-                this.providers.delete(provider.id);
-            }
-        };
-    }
-
-    public async refresh(): Promise<void> {
-        this.onDidChangeTreeDataEmitter.fire(undefined);
-    }
-
-    public async connectRegistryProvider(provider: RegistryDataProvider<unknown> | undefined = undefined): Promise<void> {
-        const connectedProviderIds = this.storageMemento.get<string[]>(ConnectedRegistryProvidersKey, []);
-
-        if (!provider) {
-            const picks: (vscode.QuickPickItem & { provider: RegistryDataProvider<unknown> })[] = [];
-
-            for (const currentProvider of this.providers.values()) {
-                if (connectedProviderIds.includes(currentProvider.id)) {
-                    continue;
-                }
-
-                picks.push({
-                    label: currentProvider.label,
-                    description: currentProvider.description,
-                    provider: currentProvider
-                });
-            }
-
-            const picked = await vscode.window.showQuickPick(picks, { placeHolder: vscode.l10n.t('Select a registry provider to use') });
-            if (!picked) {
-                return;
-            }
-
-            provider = picked.provider;
-        }
-
-        if (!connectedProviderIds.includes(provider.id)) {
-            await provider?.onConnect?.();
-            const connectedProviderIdsSet: Set<string> = new Set(connectedProviderIds);
-            connectedProviderIdsSet.add(provider.id);
-            await this.storageMemento.update(ConnectedRegistryProvidersKey, Array.from(connectedProviderIdsSet));
-        }
-
-        void this.refresh();
-    }
-
-    public async disconnectRegistryProvider(item: UnifiedRegistryItem<unknown>): Promise<void> {
-        await item.provider?.onDisconnect?.();
-
-        const newConnectedProviderIds = this.storageMemento
-            .get<string[]>(ConnectedRegistryProvidersKey, [])
-            .filter(cpi => cpi !== item.provider.id);
-        await this.storageMemento.update(ConnectedRegistryProvidersKey, newConnectedProviderIds);
-
-        void this.refresh();
-    }
-
-    /**
-     *
-     * @param imageBaseName The base name of the image to find registries for. e.g. 'docker.io'
-     * @returns A list of registries that are connected to the extension. If imageBaseName is provided, only registries that
-     *          can be used to push to that image will be returned.
-     */
-    public async getConnectedRegistries(imageBaseName?: string): Promise<UnifiedRegistryItem<CommonRegistry>[]> {
-        let registryRoots = await this.getChildren();
-        let findAzureRegistryOnly = false;
-
-        // filter out registry roots that don't match the image base name
-        if (imageBaseName) {
-            if (imageBaseName === 'docker.io') {
-                registryRoots = registryRoots.filter(r => (r.wrappedItem as CommonRegistryRoot).label === ext.dockerHubRegistryDataProvider.label);
-            }
-            else if (imageBaseName.endsWith('azurecr.io')) {
-                registryRoots = registryRoots.filter(r => (r.wrappedItem as CommonRegistryRoot).label === ext.azureRegistryDataProvider.label);
-                findAzureRegistryOnly = true;
-            }
-            else if (imageBaseName === 'ghcr.io') {
-                registryRoots = registryRoots.filter(r => (r.wrappedItem as CommonRegistryRoot).label === ext.githubRegistryDataProvider.label);
-            }
-            else {
-                registryRoots = registryRoots.filter(
-                    r => (r.wrappedItem as CommonRegistryRoot).label !== 'Docker Hub'
-                        && (r.wrappedItem as CommonRegistryRoot).label !== 'Azure'
-                        && (r.wrappedItem as CommonRegistryRoot).label !== 'GitHub');
-            }
-        }
-
-        const results: UnifiedRegistryItem<CommonRegistry>[] = [];
-
-        for (const registryRoot of registryRoots) {
-            try {
-                const maybeRegistries = await this.getChildren(registryRoot);
-
-                for (const maybeRegistry of maybeRegistries) {
-                    // short circuit if we're only looking for Azure registries
-                    if (!findAzureRegistryOnly && isRegistry(maybeRegistry.wrappedItem)) {
-                        results.push(maybeRegistry as UnifiedRegistryItem<CommonRegistry>);
-                    } else if (findAzureRegistryOnly || isAzureSubscriptionRegistryItem(maybeRegistry.wrappedItem)) {
-                        const registries = await this.getChildren(maybeRegistry);
-
-                        for (const registry of registries) {
-                            if (isRegistry(registry.wrappedItem)) {
-                                results.push(registry as UnifiedRegistryItem<CommonRegistry>);
-                            }
-                        }
-                    }
-                }
-            } catch {
-                // best effort
-            }
-        }
-
-        return results;
-    }
-}
+import { CommonRegistry, CommonRegistryRoot, RegistryDataProvider, isRegistry } from '@microsoft/vscode-docker-registries';
+import * as vscode from 'vscode';
+import { ext } from '../../extensionVariables';
+import { isAzureSubscriptionRegistryItem } from './Azure/AzureRegistryDataProvider';
+
+export interface UnifiedRegistryItem<T> {
+    provider: RegistryDataProvider<T>;
+    wrappedItem: T;
+    parent: UnifiedRegistryItem<T> | undefined;
+}
+
+const ConnectedRegistryProvidersKey = 'ConnectedRegistryProviders';
+
+export class UnifiedRegistryTreeDataProvider implements vscode.TreeDataProvider<UnifiedRegistryItem<unknown>> {
+    private readonly onDidChangeTreeDataEmitter = new vscode.EventEmitter<UnifiedRegistryItem<unknown> | UnifiedRegistryItem<unknown>[] | undefined>();
+    public readonly onDidChangeTreeData = this.onDidChangeTreeDataEmitter.event;
+
+    private readonly providers = new Map<string, RegistryDataProvider<unknown>>();
+
+    public constructor(private readonly storageMemento: vscode.Memento) {
+
+    }
+
+    public getTreeItem(element: UnifiedRegistryItem<unknown>): vscode.TreeItem | Thenable<vscode.TreeItem> {
+        return element.provider.getTreeItem(element.wrappedItem);
+    }
+
+    public async getChildren(element?: UnifiedRegistryItem<unknown> | undefined): Promise<UnifiedRegistryItem<unknown>[]> {
+        if (element) {
+            const elements = await element.provider.getChildren(element.wrappedItem);
+
+            if (!elements) {
+                return [];
+            }
+
+            const results: UnifiedRegistryItem<unknown>[] = [];
+
+            for (const child of elements) {
+                const wrapper = {
+                    provider: element.provider,
+                    wrappedItem: child,
+                    parent: element
+                };
+
+                if (canReferenceWrapper(child)) {
+                    child.urtdp_wrapper = wrapper;
+                }
+
+                results.push(wrapper);
+            }
+
+            return results;
+        } else {
+            const unifiedRoots: UnifiedRegistryItem<unknown>[] = [];
+
+            const connectedProviderIds = this.storageMemento.get<string[]>(ConnectedRegistryProvidersKey, []);
+
+            for (const provider of this.providers.values()) {
+                if (!connectedProviderIds.includes(provider.id)) {
+                    continue;
+                }
+
+                const roots = await provider.getChildren(undefined);
+                if (!roots) {
+                    continue;
+                }
+
+                unifiedRoots.push(...roots.map(r => {
+                    return {
+                        provider,
+                        wrappedItem: r,
+                        parent: undefined
+                    };
+                }));
+            }
+
+            return unifiedRoots;
+        }
+    }
+
+    public getParent(element: UnifiedRegistryItem<unknown>): UnifiedRegistryItem<unknown> | undefined {
+        return element.parent;
+    }
+
+    public registerProvider(provider: RegistryDataProvider<unknown>): vscode.Disposable {
+        this.providers.set(provider.id, provider);
+        const disposable = provider.onDidChangeTreeData((child) => {
+            if (canReferenceWrapper(child) && child.urtdp_wrapper) {
+                this.onDidChangeTreeDataEmitter.fire(child.urtdp_wrapper);
+            } else {
+                // TODO this.onDidChangeTreeDataEmitter.fire(undefined);
+            }
+        });
+
+        return {
+            dispose: () => {
+                disposable.dispose();
+                this.providers.delete(provider.id);
+            }
+        };
+    }
+
+    public async refresh(): Promise<void> {
+        this.onDidChangeTreeDataEmitter.fire(undefined);
+    }
+
+    public async connectRegistryProvider(provider: RegistryDataProvider<unknown> | undefined = undefined): Promise<void> {
+        const connectedProviderIds = this.storageMemento.get<string[]>(ConnectedRegistryProvidersKey, []);
+
+        if (!provider) {
+            const picks: (vscode.QuickPickItem & { provider: RegistryDataProvider<unknown> })[] = [];
+
+            for (const currentProvider of this.providers.values()) {
+                if (connectedProviderIds.includes(currentProvider.id)) {
+                    continue;
+                }
+
+                picks.push({
+                    label: currentProvider.label,
+                    description: currentProvider.description,
+                    provider: currentProvider
+                });
+            }
+
+            const picked = await vscode.window.showQuickPick(picks, { placeHolder: vscode.l10n.t('Select a registry provider to use') });
+            if (!picked) {
+                return;
+            }
+
+            provider = picked.provider;
+        }
+
+        if (!connectedProviderIds.includes(provider.id)) {
+            await provider?.onConnect?.();
+            const connectedProviderIdsSet: Set<string> = new Set(connectedProviderIds);
+            connectedProviderIdsSet.add(provider.id);
+            await this.storageMemento.update(ConnectedRegistryProvidersKey, Array.from(connectedProviderIdsSet));
+        }
+
+        void this.refresh();
+    }
+
+    public async disconnectRegistryProvider(item: UnifiedRegistryItem<unknown>): Promise<void> {
+        await item.provider?.onDisconnect?.();
+
+        const newConnectedProviderIds = this.storageMemento
+            .get<string[]>(ConnectedRegistryProvidersKey, [])
+            .filter(cpi => cpi !== item.provider.id);
+        await this.storageMemento.update(ConnectedRegistryProvidersKey, newConnectedProviderIds);
+
+        void this.refresh();
+    }
+
+    /**
+     *
+     * @param imageBaseName The base name of the image to find registries for. e.g. 'docker.io'
+     * @returns A list of registries that are connected to the extension. If imageBaseName is provided, only registries that
+     *          can be used to push to that image will be returned.
+     */
+    public async getConnectedRegistries(imageBaseName?: string): Promise<UnifiedRegistryItem<CommonRegistry>[]> {
+        let registryRoots = await this.getChildren();
+        let findAzureRegistryOnly = false;
+
+        // filter out registry roots that don't match the image base name
+        if (imageBaseName) {
+            if (imageBaseName === 'docker.io') {
+                registryRoots = registryRoots.filter(r => (r.wrappedItem as CommonRegistryRoot).label === ext.dockerHubRegistryDataProvider.label);
+            }
+            else if (imageBaseName.endsWith('azurecr.io')) {
+                registryRoots = registryRoots.filter(r => (r.wrappedItem as CommonRegistryRoot).label === ext.azureRegistryDataProvider.label);
+                findAzureRegistryOnly = true;
+            }
+            else if (imageBaseName === 'ghcr.io') {
+                registryRoots = registryRoots.filter(r => (r.wrappedItem as CommonRegistryRoot).label === ext.githubRegistryDataProvider.label);
+            }
+            else {
+                registryRoots = registryRoots.filter(
+                    r => (r.wrappedItem as CommonRegistryRoot).label !== 'Docker Hub'
+                        && (r.wrappedItem as CommonRegistryRoot).label !== 'Azure'
+                        && (r.wrappedItem as CommonRegistryRoot).label !== 'GitHub');
+            }
+        }
+
+        const results: UnifiedRegistryItem<CommonRegistry>[] = [];
+
+        for (const registryRoot of registryRoots) {
+            try {
+                const maybeRegistries = await this.getChildren(registryRoot);
+
+                for (const maybeRegistry of maybeRegistries) {
+                    // short circuit if we're only looking for Azure registries
+                    if (!findAzureRegistryOnly && isRegistry(maybeRegistry.wrappedItem)) {
+                        results.push(maybeRegistry as UnifiedRegistryItem<CommonRegistry>);
+                    } else if (findAzureRegistryOnly || isAzureSubscriptionRegistryItem(maybeRegistry.wrappedItem)) {
+                        const registries = await this.getChildren(maybeRegistry);
+
+                        for (const registry of registries) {
+                            if (isRegistry(registry.wrappedItem)) {
+                                results.push(registry as UnifiedRegistryItem<CommonRegistry>);
+                            }
+                        }
+                    }
+                }
+            } catch {
+                // best effort
+            }
+        }
+
+        return results;
+    }
+}