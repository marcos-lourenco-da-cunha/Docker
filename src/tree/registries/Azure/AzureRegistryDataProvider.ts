/*---------------------------------------------------------------------------------------------
 *  Copyright (c) Microsoft Corporation. All rights reserved.
 *  Licensed under the MIT License. See LICENSE in the project root for license information.
 *--------------------------------------------------------------------------------------------*/

import type { Registry as AcrRegistry, RegistryListCredentialsResult } from '@azure/arm-containerregistry';
import { AzureSubscription, VSCodeAzureSubscriptionProvider } from '@microsoft/vscode-azext-azureauth';
import { RegistryV2DataProvider, V2Registry, V2RegistryItem, V2Repository, V2Tag, getContextValue, registryV2Request } from '@microsoft/vscode-docker-registries';
import { CommonRegistryItem, isRegistry, isRegistryRoot, isRepository, isTag } from '@microsoft/vscode-docker-registries/lib/clients/Common/models';
import * as vscode from 'vscode';
import { createAzureContainerRegistryClient, getResourceGroupFromId } from '../../../utils/azureUtils';
import { ACROAuthProvider } from './ACROAuthProvider';

export interface AzureRegistryItem extends V2RegistryItem {
    readonly subscription: AzureSubscription;
    readonly id: string;
}

export interface AzureSubscriptionRegistryItem extends CommonRegistryItem {
    readonly subscription: AzureSubscription;
    readonly type: 'azuresubscription';
}

export type AzureRegistry = V2Registry & AzureRegistryItem & {
    readonly registryProperties: AcrRegistry;
};

export type AzureRepository = V2Repository;

export type AzureTag = V2Tag;

export function isAzureSubscriptionRegistryItem(item: unknown): item is AzureSubscriptionRegistryItem {
    return !!item && typeof item === 'object' && (item as AzureSubscriptionRegistryItem).type === 'azuresubscription';
}

export function isAzureRegistry(item: unknown): item is AzureRegistry {
    return isRegistry(item) && item.additionalContextValues?.includes('azure');
}

export function isAzureRepository(item: unknown): item is AzureRepository {
    return isRepository(item) && item.additionalContextValues?.includes('azure');
}

export function isAzureTag(item: unknown): item is AzureTag {
    return isTag(item) && item.additionalContextValues?.includes('azure');
}

export class AzureRegistryDataProvider extends RegistryV2DataProvider implements vscode.Disposable {
    public readonly id = 'vscode-docker.azureContainerRegistry';
    public readonly label = vscode.l10n.t('Azure');
    public readonly iconPath = new vscode.ThemeIcon('azure');
    public readonly description = vscode.l10n.t('Azure Container Registry');

    private readonly subscriptionProvider = new VSCodeAzureSubscriptionProvider();
    private readonly authenticationProviders = new Map<string, ACROAuthProvider>(); // The tree items are too short-lived to store the associated auth provider so keep a cache

    public constructor(private readonly extensionContext: vscode.ExtensionContext) {
        super();
    }

    public override async getChildren(element?: CommonRegistryItem | undefined): Promise<CommonRegistryItem[]> {
        if (isRegistryRoot(element)) {
            if (!await this.subscriptionProvider.isSignedIn()) {
                await this.subscriptionProvider.signIn();
                this.fireSoon(() => this.onDidChangeTreeDataEmitter.fire(element));
                return [];
            }

            const subscriptions = await this.subscriptionProvider.getSubscriptions();

            return subscriptions.map(sub => {
                return {
                    parent: element,
                    label: sub.name,
                    type: 'azuresubscription',
                    subscription: sub,
                    additionalContextValues: ['azuresubscription'],
                    iconPath: vscode.Uri.joinPath(this.extensionContext.extensionUri, 'dist', 'node_modules', '@microsoft', 'vscode-azext-azureutils', 'resources', 'azureSubscription.svg'),
                } as AzureSubscriptionRegistryItem;
            });
        } else if (isAzureSubscriptionRegistryItem(element)) {
            const registries = await this.getRegistries(element);
            registries.forEach(registry => {
                registry.additionalContextValues = [...(registry.additionalContextValues || []), 'azure'];
            });
            return registries;
        } else {
            const children = await super.getChildren(element);

            if ((element as AzureRegistryItem)?.subscription) {
                children.forEach(e => {
                    e.subscription = (element as AzureRegistryItem).subscription;
                    e.additionalContextValues = [...(e.additionalContextValues || []), 'azure'];
                });
            }

            return children;
        }
    }

    public dispose(): void {
        this.subscriptionProvider.dispose();
    }

    public override async getRegistries(subscriptionItem: CommonRegistryItem): Promise<AzureRegistry[]> {
        subscriptionItem = subscriptionItem as AzureSubscriptionRegistryItem;

        const acrClient = await createAzureContainerRegistryClient(subscriptionItem.subscription);
        const registries: AcrRegistry[] = [];

        for await (const registry of acrClient.registries.list()) {
            registries.push(registry);
        }

        return registries.map(registry => {
            return {
                parent: subscriptionItem,
                type: 'commonregistry',
                baseUrl: vscode.Uri.parse(`https://${registry.loginServer}`),
                // eslint-disable-next-line @typescript-eslint/no-non-null-assertion
                label: registry.name!,
                iconPath: vscode.Uri.joinPath(this.extensionContext.extensionUri, 'resources', 'azureRegistry.svg'),
                subscription: subscriptionItem.subscription,
                additionalContextValues: ['azureContainerRegistry'],
                // eslint-disable-next-line @typescript-eslint/no-non-null-assertion
                id: registry.id!,
                registryProperties: registry
            };
        });
    }

<<<<<<< HEAD
    public override async getRepositories(registry: AzureRegistry): Promise<AzureRepository[]> {
        const repositories = await super.getRepositories(registry);
        const repositoriesWithAdditionalContext = repositories.map(repository => ({
            ...repository,
            additionalContextValues: ['azureContainerRepository']
        }));

        return repositoriesWithAdditionalContext;
    }

    public override async getTags(repository: AzureRepository): Promise<AzureTag[]> {
        const tags = await super.getTags(repository);
        tags.forEach(tag => {
            tag.additionalContextValues = [...tag.additionalContextValues, 'azureContainerTag'];
        });

        return tags;
    }

=======
>>>>>>> 6bb9eca3
    public override getTreeItem(element: CommonRegistryItem): Promise<vscode.TreeItem> {
        if (isAzureSubscriptionRegistryItem(element)) {
            return Promise.resolve({
                label: element.label,
                collapsibleState: vscode.TreeItemCollapsibleState.Collapsed,
                contextValue: getContextValue(element),
                iconPath: element.iconPath,
            });
        } else {
            return super.getTreeItem(element);
        }
    }

    public async deleteRepository(item: AzureRepository): Promise<void> {
        const authenticationProvider = this.getAuthenticationProvider(item.parent as unknown as AzureRegistryItem);
        const requestUrl = item.baseUrl.with({ path: `v2/_acr/${item.label}/repository` });
        const reponse = await registryV2Request({
            method: 'DELETE',
            requestUri: requestUrl,
            scopes: [`repository:${item.label}:delete`],
            authenticationProvider: authenticationProvider,
        });

        if (!reponse.succeeded) {
            throw new Error(`Failed to delete repository: ${reponse.statusText}`);
        }
    }

    public async deleteRegistry(item: AzureRegistry): Promise<void> {
        const client = await createAzureContainerRegistryClient(item.subscription);
        const resourceGroup = getResourceGroupFromId(item.id);
        await client.registries.beginDeleteAndWait(resourceGroup, item.label);
    }

    public async untagImage(item: AzureTag): Promise<void> {
        const authenticationProvider = this.getAuthenticationProvider(item.parent.parent as unknown as AzureRegistryItem);
        const requestUrl = item.baseUrl.with({ path: `v2/_acr/${item.parent.label}/tags/${item.label}` });
        const reponse = await registryV2Request({
            method: 'DELETE',
            requestUri: requestUrl,
            scopes: [`repository:${item.parent.label}:delete`],
            authenticationProvider: authenticationProvider,
        });

        if (!reponse.succeeded) {
            throw new Error(`Failed to delete tag: ${reponse.statusText}`);
        }
    }

    public async tryGetAdminCredentials(azureRegistry: AzureRegistry): Promise<RegistryListCredentialsResult | undefined> {
        if (azureRegistry.registryProperties.adminUserEnabled) {
            const client = await createAzureContainerRegistryClient(azureRegistry.subscription);
            return await client.registries.listCredentials(getResourceGroupFromId(azureRegistry.id), azureRegistry.label);
        } else {
            return undefined;
        }
    }

    protected override getAuthenticationProvider(item: AzureRegistryItem): ACROAuthProvider {
        const registryString = item.baseUrl.toString();

        if (!this.authenticationProviders.has(registryString)) {
            const provider = new ACROAuthProvider(item.baseUrl, item.subscription);
            this.authenticationProviders.set(registryString, provider);
        }

        // eslint-disable-next-line @typescript-eslint/no-non-null-assertion
        return this.authenticationProviders.get(registryString)!;
    }

    private fireSoon(callback: () => void, delay: number = 5) {
        const timeout = setTimeout(() => {
            clearTimeout(timeout);
            callback();
        }, delay);
    }
}
<|MERGE_RESOLUTION|>--- conflicted
+++ resolved
@@ -1,230 +1,208 @@
-/*---------------------------------------------------------------------------------------------
- *  Copyright (c) Microsoft Corporation. All rights reserved.
- *  Licensed under the MIT License. See LICENSE in the project root for license information.
- *--------------------------------------------------------------------------------------------*/
-
-import type { Registry as AcrRegistry, RegistryListCredentialsResult } from '@azure/arm-containerregistry';
-import { AzureSubscription, VSCodeAzureSubscriptionProvider } from '@microsoft/vscode-azext-azureauth';
-import { RegistryV2DataProvider, V2Registry, V2RegistryItem, V2Repository, V2Tag, getContextValue, registryV2Request } from '@microsoft/vscode-docker-registries';
-import { CommonRegistryItem, isRegistry, isRegistryRoot, isRepository, isTag } from '@microsoft/vscode-docker-registries/lib/clients/Common/models';
-import * as vscode from 'vscode';
-import { createAzureContainerRegistryClient, getResourceGroupFromId } from '../../../utils/azureUtils';
-import { ACROAuthProvider } from './ACROAuthProvider';
-
-export interface AzureRegistryItem extends V2RegistryItem {
-    readonly subscription: AzureSubscription;
-    readonly id: string;
-}
-
-export interface AzureSubscriptionRegistryItem extends CommonRegistryItem {
-    readonly subscription: AzureSubscription;
-    readonly type: 'azuresubscription';
-}
-
-export type AzureRegistry = V2Registry & AzureRegistryItem & {
-    readonly registryProperties: AcrRegistry;
-};
-
-export type AzureRepository = V2Repository;
-
-export type AzureTag = V2Tag;
-
-export function isAzureSubscriptionRegistryItem(item: unknown): item is AzureSubscriptionRegistryItem {
-    return !!item && typeof item === 'object' && (item as AzureSubscriptionRegistryItem).type === 'azuresubscription';
-}
-
-export function isAzureRegistry(item: unknown): item is AzureRegistry {
-    return isRegistry(item) && item.additionalContextValues?.includes('azure');
-}
-
-export function isAzureRepository(item: unknown): item is AzureRepository {
-    return isRepository(item) && item.additionalContextValues?.includes('azure');
-}
-
-export function isAzureTag(item: unknown): item is AzureTag {
-    return isTag(item) && item.additionalContextValues?.includes('azure');
-}
-
-export class AzureRegistryDataProvider extends RegistryV2DataProvider implements vscode.Disposable {
-    public readonly id = 'vscode-docker.azureContainerRegistry';
-    public readonly label = vscode.l10n.t('Azure');
-    public readonly iconPath = new vscode.ThemeIcon('azure');
-    public readonly description = vscode.l10n.t('Azure Container Registry');
-
-    private readonly subscriptionProvider = new VSCodeAzureSubscriptionProvider();
-    private readonly authenticationProviders = new Map<string, ACROAuthProvider>(); // The tree items are too short-lived to store the associated auth provider so keep a cache
-
-    public constructor(private readonly extensionContext: vscode.ExtensionContext) {
-        super();
-    }
-
-    public override async getChildren(element?: CommonRegistryItem | undefined): Promise<CommonRegistryItem[]> {
-        if (isRegistryRoot(element)) {
-            if (!await this.subscriptionProvider.isSignedIn()) {
-                await this.subscriptionProvider.signIn();
-                this.fireSoon(() => this.onDidChangeTreeDataEmitter.fire(element));
-                return [];
-            }
-
-            const subscriptions = await this.subscriptionProvider.getSubscriptions();
-
-            return subscriptions.map(sub => {
-                return {
-                    parent: element,
-                    label: sub.name,
-                    type: 'azuresubscription',
-                    subscription: sub,
-                    additionalContextValues: ['azuresubscription'],
-                    iconPath: vscode.Uri.joinPath(this.extensionContext.extensionUri, 'dist', 'node_modules', '@microsoft', 'vscode-azext-azureutils', 'resources', 'azureSubscription.svg'),
-                } as AzureSubscriptionRegistryItem;
-            });
-        } else if (isAzureSubscriptionRegistryItem(element)) {
-            const registries = await this.getRegistries(element);
-            registries.forEach(registry => {
-                registry.additionalContextValues = [...(registry.additionalContextValues || []), 'azure'];
-            });
-            return registries;
-        } else {
-            const children = await super.getChildren(element);
-
-            if ((element as AzureRegistryItem)?.subscription) {
-                children.forEach(e => {
-                    e.subscription = (element as AzureRegistryItem).subscription;
-                    e.additionalContextValues = [...(e.additionalContextValues || []), 'azure'];
-                });
-            }
-
-            return children;
-        }
-    }
-
-    public dispose(): void {
-        this.subscriptionProvider.dispose();
-    }
-
-    public override async getRegistries(subscriptionItem: CommonRegistryItem): Promise<AzureRegistry[]> {
-        subscriptionItem = subscriptionItem as AzureSubscriptionRegistryItem;
-
-        const acrClient = await createAzureContainerRegistryClient(subscriptionItem.subscription);
-        const registries: AcrRegistry[] = [];
-
-        for await (const registry of acrClient.registries.list()) {
-            registries.push(registry);
-        }
-
-        return registries.map(registry => {
-            return {
-                parent: subscriptionItem,
-                type: 'commonregistry',
-                baseUrl: vscode.Uri.parse(`https://${registry.loginServer}`),
-                // eslint-disable-next-line @typescript-eslint/no-non-null-assertion
-                label: registry.name!,
-                iconPath: vscode.Uri.joinPath(this.extensionContext.extensionUri, 'resources', 'azureRegistry.svg'),
-                subscription: subscriptionItem.subscription,
-                additionalContextValues: ['azureContainerRegistry'],
-                // eslint-disable-next-line @typescript-eslint/no-non-null-assertion
-                id: registry.id!,
-                registryProperties: registry
-            };
-        });
-    }
-
-<<<<<<< HEAD
-    public override async getRepositories(registry: AzureRegistry): Promise<AzureRepository[]> {
-        const repositories = await super.getRepositories(registry);
-        const repositoriesWithAdditionalContext = repositories.map(repository => ({
-            ...repository,
-            additionalContextValues: ['azureContainerRepository']
-        }));
-
-        return repositoriesWithAdditionalContext;
-    }
-
-    public override async getTags(repository: AzureRepository): Promise<AzureTag[]> {
-        const tags = await super.getTags(repository);
-        tags.forEach(tag => {
-            tag.additionalContextValues = [...tag.additionalContextValues, 'azureContainerTag'];
-        });
-
-        return tags;
-    }
-
-=======
->>>>>>> 6bb9eca3
-    public override getTreeItem(element: CommonRegistryItem): Promise<vscode.TreeItem> {
-        if (isAzureSubscriptionRegistryItem(element)) {
-            return Promise.resolve({
-                label: element.label,
-                collapsibleState: vscode.TreeItemCollapsibleState.Collapsed,
-                contextValue: getContextValue(element),
-                iconPath: element.iconPath,
-            });
-        } else {
-            return super.getTreeItem(element);
-        }
-    }
-
-    public async deleteRepository(item: AzureRepository): Promise<void> {
-        const authenticationProvider = this.getAuthenticationProvider(item.parent as unknown as AzureRegistryItem);
-        const requestUrl = item.baseUrl.with({ path: `v2/_acr/${item.label}/repository` });
-        const reponse = await registryV2Request({
-            method: 'DELETE',
-            requestUri: requestUrl,
-            scopes: [`repository:${item.label}:delete`],
-            authenticationProvider: authenticationProvider,
-        });
-
-        if (!reponse.succeeded) {
-            throw new Error(`Failed to delete repository: ${reponse.statusText}`);
-        }
-    }
-
-    public async deleteRegistry(item: AzureRegistry): Promise<void> {
-        const client = await createAzureContainerRegistryClient(item.subscription);
-        const resourceGroup = getResourceGroupFromId(item.id);
-        await client.registries.beginDeleteAndWait(resourceGroup, item.label);
-    }
-
-    public async untagImage(item: AzureTag): Promise<void> {
-        const authenticationProvider = this.getAuthenticationProvider(item.parent.parent as unknown as AzureRegistryItem);
-        const requestUrl = item.baseUrl.with({ path: `v2/_acr/${item.parent.label}/tags/${item.label}` });
-        const reponse = await registryV2Request({
-            method: 'DELETE',
-            requestUri: requestUrl,
-            scopes: [`repository:${item.parent.label}:delete`],
-            authenticationProvider: authenticationProvider,
-        });
-
-        if (!reponse.succeeded) {
-            throw new Error(`Failed to delete tag: ${reponse.statusText}`);
-        }
-    }
-
-    public async tryGetAdminCredentials(azureRegistry: AzureRegistry): Promise<RegistryListCredentialsResult | undefined> {
-        if (azureRegistry.registryProperties.adminUserEnabled) {
-            const client = await createAzureContainerRegistryClient(azureRegistry.subscription);
-            return await client.registries.listCredentials(getResourceGroupFromId(azureRegistry.id), azureRegistry.label);
-        } else {
-            return undefined;
-        }
-    }
-
-    protected override getAuthenticationProvider(item: AzureRegistryItem): ACROAuthProvider {
-        const registryString = item.baseUrl.toString();
-
-        if (!this.authenticationProviders.has(registryString)) {
-            const provider = new ACROAuthProvider(item.baseUrl, item.subscription);
-            this.authenticationProviders.set(registryString, provider);
-        }
-
-        // eslint-disable-next-line @typescript-eslint/no-non-null-assertion
-        return this.authenticationProviders.get(registryString)!;
-    }
-
-    private fireSoon(callback: () => void, delay: number = 5) {
-        const timeout = setTimeout(() => {
-            clearTimeout(timeout);
-            callback();
-        }, delay);
-    }
-}
+/*---------------------------------------------------------------------------------------------
+ *  Copyright (c) Microsoft Corporation. All rights reserved.
+ *  Licensed under the MIT License. See LICENSE in the project root for license information.
+ *--------------------------------------------------------------------------------------------*/
+
+import type { Registry as AcrRegistry, RegistryListCredentialsResult } from '@azure/arm-containerregistry';
+import { AzureSubscription, VSCodeAzureSubscriptionProvider } from '@microsoft/vscode-azext-azureauth';
+import { RegistryV2DataProvider, V2Registry, V2RegistryItem, V2Repository, V2Tag, getContextValue, registryV2Request } from '@microsoft/vscode-docker-registries';
+import { CommonRegistryItem, isRegistry, isRegistryRoot, isRepository, isTag } from '@microsoft/vscode-docker-registries/lib/clients/Common/models';
+import * as vscode from 'vscode';
+import { createAzureContainerRegistryClient, getResourceGroupFromId } from '../../../utils/azureUtils';
+import { ACROAuthProvider } from './ACROAuthProvider';
+
+export interface AzureRegistryItem extends V2RegistryItem {
+    readonly subscription: AzureSubscription;
+    readonly id: string;
+}
+
+export interface AzureSubscriptionRegistryItem extends CommonRegistryItem {
+    readonly subscription: AzureSubscription;
+    readonly type: 'azuresubscription';
+}
+
+export type AzureRegistry = V2Registry & AzureRegistryItem & {
+    readonly registryProperties: AcrRegistry;
+};
+
+export type AzureRepository = V2Repository;
+
+export type AzureTag = V2Tag;
+
+export function isAzureSubscriptionRegistryItem(item: unknown): item is AzureSubscriptionRegistryItem {
+    return !!item && typeof item === 'object' && (item as AzureSubscriptionRegistryItem).type === 'azuresubscription';
+}
+
+export function isAzureRegistry(item: unknown): item is AzureRegistry {
+    return isRegistry(item) && item.additionalContextValues?.includes('azure');
+}
+
+export function isAzureRepository(item: unknown): item is AzureRepository {
+    return isRepository(item) && item.additionalContextValues?.includes('azure');
+}
+
+export function isAzureTag(item: unknown): item is AzureTag {
+    return isTag(item) && item.additionalContextValues?.includes('azure');
+}
+
+export class AzureRegistryDataProvider extends RegistryV2DataProvider implements vscode.Disposable {
+    public readonly id = 'vscode-docker.azureContainerRegistry';
+    public readonly label = vscode.l10n.t('Azure');
+    public readonly iconPath = new vscode.ThemeIcon('azure');
+    public readonly description = vscode.l10n.t('Azure Container Registry');
+
+    private readonly subscriptionProvider = new VSCodeAzureSubscriptionProvider();
+    private readonly authenticationProviders = new Map<string, ACROAuthProvider>(); // The tree items are too short-lived to store the associated auth provider so keep a cache
+
+    public constructor(private readonly extensionContext: vscode.ExtensionContext) {
+        super();
+    }
+
+    public override async getChildren(element?: CommonRegistryItem | undefined): Promise<CommonRegistryItem[]> {
+        if (isRegistryRoot(element)) {
+            if (!await this.subscriptionProvider.isSignedIn()) {
+                await this.subscriptionProvider.signIn();
+                this.fireSoon(() => this.onDidChangeTreeDataEmitter.fire(element));
+                return [];
+            }
+
+            const subscriptions = await this.subscriptionProvider.getSubscriptions();
+
+            return subscriptions.map(sub => {
+                return {
+                    parent: element,
+                    label: sub.name,
+                    type: 'azuresubscription',
+                    subscription: sub,
+                    additionalContextValues: ['azuresubscription'],
+                    iconPath: vscode.Uri.joinPath(this.extensionContext.extensionUri, 'dist', 'node_modules', '@microsoft', 'vscode-azext-azureutils', 'resources', 'azureSubscription.svg'),
+                } as AzureSubscriptionRegistryItem;
+            });
+        } else if (isAzureSubscriptionRegistryItem(element)) {
+            const registries = await this.getRegistries(element);
+            registries.forEach(registry => {
+                registry.additionalContextValues = [...(registry.additionalContextValues || []), 'azure'];
+            });
+            return registries;
+        } else {
+            const children = await super.getChildren(element);
+
+            if ((element as AzureRegistryItem)?.subscription) {
+                children.forEach(e => {
+                    e.subscription = (element as AzureRegistryItem).subscription;
+                    e.additionalContextValues = [...(e.additionalContextValues || []), 'azure'];
+                });
+            }
+
+            return children;
+        }
+    }
+
+    public dispose(): void {
+        this.subscriptionProvider.dispose();
+    }
+
+    public override async getRegistries(subscriptionItem: CommonRegistryItem): Promise<AzureRegistry[]> {
+        subscriptionItem = subscriptionItem as AzureSubscriptionRegistryItem;
+
+        const acrClient = await createAzureContainerRegistryClient(subscriptionItem.subscription);
+        const registries: AcrRegistry[] = [];
+
+        for await (const registry of acrClient.registries.list()) {
+            registries.push(registry);
+        }
+
+        return registries.map(registry => {
+            return {
+                parent: subscriptionItem,
+                type: 'commonregistry',
+                baseUrl: vscode.Uri.parse(`https://${registry.loginServer}`),
+                // eslint-disable-next-line @typescript-eslint/no-non-null-assertion
+                label: registry.name!,
+                iconPath: vscode.Uri.joinPath(this.extensionContext.extensionUri, 'resources', 'azureRegistry.svg'),
+                subscription: subscriptionItem.subscription,
+                additionalContextValues: ['azureContainerRegistry'],
+                // eslint-disable-next-line @typescript-eslint/no-non-null-assertion
+                id: registry.id!,
+                registryProperties: registry
+            };
+        });
+    }
+
+    public override getTreeItem(element: CommonRegistryItem): Promise<vscode.TreeItem> {
+        if (isAzureSubscriptionRegistryItem(element)) {
+            return Promise.resolve({
+                label: element.label,
+                collapsibleState: vscode.TreeItemCollapsibleState.Collapsed,
+                contextValue: getContextValue(element),
+                iconPath: element.iconPath,
+            });
+        } else {
+            return super.getTreeItem(element);
+        }
+    }
+
+    public async deleteRepository(item: AzureRepository): Promise<void> {
+        const authenticationProvider = this.getAuthenticationProvider(item.parent as unknown as AzureRegistryItem);
+        const requestUrl = item.baseUrl.with({ path: `v2/_acr/${item.label}/repository` });
+        const reponse = await registryV2Request({
+            method: 'DELETE',
+            requestUri: requestUrl,
+            scopes: [`repository:${item.label}:delete`],
+            authenticationProvider: authenticationProvider,
+        });
+
+        if (!reponse.succeeded) {
+            throw new Error(`Failed to delete repository: ${reponse.statusText}`);
+        }
+    }
+
+    public async deleteRegistry(item: AzureRegistry): Promise<void> {
+        const client = await createAzureContainerRegistryClient(item.subscription);
+        const resourceGroup = getResourceGroupFromId(item.id);
+        await client.registries.beginDeleteAndWait(resourceGroup, item.label);
+    }
+
+    public async untagImage(item: AzureTag): Promise<void> {
+        const authenticationProvider = this.getAuthenticationProvider(item.parent.parent as unknown as AzureRegistryItem);
+        const requestUrl = item.baseUrl.with({ path: `v2/_acr/${item.parent.label}/tags/${item.label}` });
+        const reponse = await registryV2Request({
+            method: 'DELETE',
+            requestUri: requestUrl,
+            scopes: [`repository:${item.parent.label}:delete`],
+            authenticationProvider: authenticationProvider,
+        });
+
+        if (!reponse.succeeded) {
+            throw new Error(`Failed to delete tag: ${reponse.statusText}`);
+        }
+    }
+
+    public async tryGetAdminCredentials(azureRegistry: AzureRegistry): Promise<RegistryListCredentialsResult | undefined> {
+        if (azureRegistry.registryProperties.adminUserEnabled) {
+            const client = await createAzureContainerRegistryClient(azureRegistry.subscription);
+            return await client.registries.listCredentials(getResourceGroupFromId(azureRegistry.id), azureRegistry.label);
+        } else {
+            return undefined;
+        }
+    }
+
+    protected override getAuthenticationProvider(item: AzureRegistryItem): ACROAuthProvider {
+        const registryString = item.baseUrl.toString();
+
+        if (!this.authenticationProviders.has(registryString)) {
+            const provider = new ACROAuthProvider(item.baseUrl, item.subscription);
+            this.authenticationProviders.set(registryString, provider);
+        }
+
+        // eslint-disable-next-line @typescript-eslint/no-non-null-assertion
+        return this.authenticationProviders.get(registryString)!;
+    }
+
+    private fireSoon(callback: () => void, delay: number = 5) {
+        const timeout = setTimeout(() => {
+            clearTimeout(timeout);
+            callback();
+        }, delay);
+    }
+}