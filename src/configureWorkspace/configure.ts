--- conflicted
+++ resolved
@@ -17,12 +17,8 @@
 import { configureJava } from './configureJava';
 import { configureNode } from './configureNode';
 import { configureOther } from './configureOther';
-<<<<<<< HEAD
 import { configurePhp } from './configurePhp';
-import { configurePython } from './configurePython';
-=======
 import { scaffoldPython } from './configurePython';
->>>>>>> b37b820e
 import { configureRuby } from './configureRuby';
 import { ConfigureTelemetryProperties, genCommonDockerIgnoreFile, getSubfolderDepth } from './configUtils';
 import { registerScaffolder, scaffold, Scaffolder, ScaffolderContext, ScaffoldFile } from './scaffolding';
