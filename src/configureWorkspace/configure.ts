--- conflicted
+++ resolved
@@ -302,7 +302,6 @@
 }
 
 export async function configure(context: IActionContext, rootFolderPath: string | undefined): Promise<void> {
-<<<<<<< HEAD
     const scaffoldContext = {
         ...context,
         // NOTE: Currently only tests use rootFolderPath and they do not function when debug tasks/configuration are added.
@@ -310,15 +309,6 @@
         initializeForDebugging: rootFolderPath === undefined,
         rootFolder: rootFolderPath
     };
-=======
-    const properties: TelemetryProperties & ConfigureTelemetryProperties = context.telemetry.properties;
-    let folder: vscode.WorkspaceFolder;
-    if (!rootFolderPath) {
-        /* eslint-disable-next-line @typescript-eslint/promise-function-async */
-        folder = await captureConfigureCancelStep('folder', properties, () => quickPickWorkspaceFolder('To generate Docker files you must first open a folder or workspace in VS Code.'));
-        rootFolderPath = folder.uri.fsPath;
-    }
->>>>>>> 9652b9c3
 
     const files = await scaffold(scaffoldContext);
 
@@ -366,12 +356,7 @@
 
     let ports: number[] | undefined = options.ports;
     if (!ports && generatorInfo.defaultPorts !== undefined) {
-<<<<<<< HEAD
         ports = await context.promptForPorts(generatorInfo.defaultPorts);
-=======
-        /* eslint-disable-next-line @typescript-eslint/promise-function-async */
-        ports = await captureConfigureCancelStep('port', properties, () => promptForPorts(generatorInfo.defaultPorts));
->>>>>>> 9652b9c3
     }
 
     let targetFramework: string;
