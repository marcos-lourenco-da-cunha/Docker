/*---------------------------------------------------------------------------------------------
 *  Copyright (c) Microsoft Corporation. All rights reserved.
 *  Licensed under the MIT License. See License.md in the project root for license information.
 *--------------------------------------------------------------------------------------------*/

import { ITelemetryReporter } from 'vscode-azureextensionui';
import { IExperimentationTelemetry } from 'vscode-tas-client';
import { ITelemetryPublisher } from './TelemetryPublisher';

export class TelemetryReporterProxy implements ITelemetryReporter, IExperimentationTelemetry {
    private readonly sharedProperties: { [key: string]: string } = {};

    public constructor(
        private readonly publisher: ITelemetryPublisher,
        private readonly wrappedReporter: ITelemetryReporter) {
    }

    public sendTelemetryEvent(eventName: string, properties?: { [key: string]: string; }, measurements?: { [key: string]: number; }): void {
        for (const key of Object.keys(this.sharedProperties)) {
            if (properties[key]) {
                console.error('Local telemetry property will be overwritten by shared property.');
            }

            properties[key] = this.sharedProperties[key];
        }

        this.wrappedReporter.sendTelemetryEvent(eventName, properties, measurements);

        this.publisher.publishEvent({
            eventName,
            measurements,
            properties
        });
    }
<<<<<<< HEAD

    public sendTelemetryErrorEvent(eventName: string, properties?: { [key: string]: string; }, measurements?: { [key: string]: number; }): void {
        this.wrappedReporter.sendTelemetryErrorEvent(eventName, properties, measurements);

        this.publisher.publishEvent({
            eventName,
            measurements,
            properties
        });
    }

    public postEvent(eventName: string, props: Map<string, string>): void {
        const properties: { [key: string]: string } = {};

        for (const key of props.keys()) {
            properties[key] = props.get(key);
        }

        this.sendTelemetryEvent(eventName, properties);
    }

    public setSharedProperty(name: string, value: string): void {
        this.sharedProperties[name] = value;
    }
=======
>>>>>>> 873e3299
}<|MERGE_RESOLUTION|>--- conflicted
+++ resolved
@@ -32,17 +32,6 @@
             properties
         });
     }
-<<<<<<< HEAD
-
-    public sendTelemetryErrorEvent(eventName: string, properties?: { [key: string]: string; }, measurements?: { [key: string]: number; }): void {
-        this.wrappedReporter.sendTelemetryErrorEvent(eventName, properties, measurements);
-
-        this.publisher.publishEvent({
-            eventName,
-            measurements,
-            properties
-        });
-    }
 
     public postEvent(eventName: string, props: Map<string, string>): void {
         const properties: { [key: string]: string } = {};
@@ -57,6 +46,4 @@
     public setSharedProperty(name: string, value: string): void {
         this.sharedProperties[name] = value;
     }
-=======
->>>>>>> 873e3299
 }