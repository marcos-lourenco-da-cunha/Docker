--- conflicted
+++ resolved
@@ -9,11 +9,7 @@
 import { ext } from "../../extensionVariables";
 import { localize } from '../../localize';
 import { getOfficialBuildTaskForDockerfile } from "../../tasks/TaskHelper";
-<<<<<<< HEAD
-import { delay } from "../../utils/delay";
 import { executeAsTask } from "../../utils/executeAsTask";
-=======
->>>>>>> 13f042ef
 import { getValidImageName } from "../../utils/getValidImageName";
 import { delay } from "../../utils/promiseUtils";
 import { quickPickDockerFileItem } from "../../utils/quickPickFile";
