--- conflicted
+++ resolved
@@ -21,13 +21,7 @@
 export async function buildImage(context: IActionContext, dockerFileUri: vscode.Uri | undefined): Promise<void> {
     const configOptions: vscode.WorkspaceConfiguration = vscode.workspace.getConfiguration('docker');
     const defaultContextPath = configOptions.get('imageBuildContextPath', '');
-<<<<<<< HEAD
-
-    let rootFolder: vscode.WorkspaceFolder = await quickPickWorkspaceFolder(localize('vscode-docker.commands.images.build.workspaceFolder', 'To build Docker files you must first open a folder or workspace in VS Code.'));
-
-=======
-    const rootFolder: vscode.WorkspaceFolder = await quickPickWorkspaceFolder('To build Docker files you must first open a folder or workspace in VS Code.');
->>>>>>> aa268845
+    const rootFolder: vscode.WorkspaceFolder = await quickPickWorkspaceFolder(localize('vscode-docker.commands.images.build.workspaceFolder', 'To build Docker files you must first open a folder or workspace in VS Code.'));
     const dockerFileItem = await quickPickDockerFileItem(context, dockerFileUri, rootFolder);
     const task = await getOfficialBuildTaskForDockerfile(dockerFileItem.absoluteFilePath, rootFolder);
 
