--- conflicted
+++ resolved
@@ -21,11 +21,7 @@
     if (!node) {
         node = await ext.imagesTree.showTreeItemPicker<ImageTreeItem>(ImageTreeItem.contextValue, {
             ...context,
-<<<<<<< HEAD
             noItemFoundErrorMessage: localize('vscode-docker.commands.images.run.noImages', 'No images are available to run')
-=======
-            noItemFoundErrorMessage: 'No images are available to run'
->>>>>>> aa268845
         });
     }
 
