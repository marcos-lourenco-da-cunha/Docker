--- conflicted
+++ resolved
@@ -7,11 +7,7 @@
 import { ext } from '../../extensionVariables';
 import { localize } from '../../localize';
 import { ImageTreeItem } from '../../tree/images/ImageTreeItem';
-<<<<<<< HEAD
-import { callDockerode } from '../../utils/callDockerode';
 import { executeAsTask } from '../../utils/executeAsTask';
-=======
->>>>>>> 5f32d26f
 import { selectRunCommand } from '../selectCommandTemplate';
 
 export async function runImage(context: IActionContext, node?: ImageTreeItem): Promise<void> {
