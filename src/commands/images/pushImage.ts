/*---------------------------------------------------------------------------------------------
 *  Copyright (c) Microsoft Corporation. All rights reserved.
 *  Licensed under the MIT License. See LICENSE.md in the project root for license information.
 *--------------------------------------------------------------------------------------------*/

import { IActionContext, NoResourceFoundError } from '@microsoft/vscode-azext-utils';
import * as vscode from 'vscode';
import { ext } from '../../extensionVariables';
import { localize } from '../../localize';
import { ImageTreeItem } from '../../tree/images/ImageTreeItem';
import { registryExpectedContextValues } from '../../tree/registries/registryContextValues';
import { RegistryTreeItemBase } from '../../tree/registries/RegistryTreeItemBase';
import { executeAsTask } from '../../utils/executeAsTask';
import { addImageTaggingTelemetry, tagImage } from './tagImage';

export async function pushImage(context: IActionContext, node: ImageTreeItem | undefined): Promise<void> {
    if (!node) {
        await ext.imagesTree.refresh(context);
        node = await ext.imagesTree.showTreeItemPicker<ImageTreeItem>(ImageTreeItem.contextValue, {
            ...context,
            noItemFoundErrorMessage: localize('vscode-docker.commands.images.push.noImages', 'No images are available to push'),
        });
    }

    let connectedRegistry: RegistryTreeItemBase | undefined;

    if (!node.fullTag.includes('/')) {
        // The registry to push to is indeterminate--could be Docker Hub, or could need tagging.
        const prompt: boolean = vscode.workspace.getConfiguration('docker').get('promptForRegistryWhenPushingImages', true);

        // If the prompt setting is true, we'll ask; if not we'll assume Docker Hub.
        if (prompt) {
            try {
                connectedRegistry = await ext.registriesTree.showTreeItemPicker<RegistryTreeItemBase>(registryExpectedContextValues.all.registry, context);
            } catch (error) {
                if (error instanceof NoResourceFoundError) {
                    // Do nothing, move on without a selected registry
                } else {
                    // Rethrow
                    throw error;
                }
            }
        } else {
            // Try to find a connected Docker Hub registry (primarily for login credentials)
            connectedRegistry = await tryGetDockerHubRegistry(context);
        }
    } else {
        // The registry to push to is determinate. If there's a connected registry in the tree view, we'll try to find it, to perform login ahead of time.
        // Registry path is everything up to the last slash.
        const baseImagePath = node.fullTag.substring(0, node.fullTag.lastIndexOf('/'));

        const progressOptions: vscode.ProgressOptions = {
            location: vscode.ProgressLocation.Notification,
            title: localize('vscode-docker.commands.images.push.fetchingCreds', 'Fetching login credentials...'),
        };

        connectedRegistry = await vscode.window.withProgress(progressOptions, async () => await tryGetConnectedRegistryForPath(context, baseImagePath));
    }

    // Give the user a chance to modify the tag however they want
    const finalTag = await tagImage(context, node, connectedRegistry);

    if (connectedRegistry && finalTag.startsWith(connectedRegistry.baseImagePath)) {
        // If a registry was found/chosen and is still the same as the final tag's registry, try logging in
        await vscode.commands.executeCommand('vscode-docker.registries.logInToDockerCli', connectedRegistry);
    }

    addImageTaggingTelemetry(context, finalTag, '');

    // Finally push the image
<<<<<<< HEAD
    // TODO: exe path
    await executeAsTask(context, `${dockerExePath(context)} push ${finalTag}`, finalTag, { addDockerEnv: true });
=======
    await executeAsTask(context, `${ext.dockerContextManager.getDockerCommand(context)} push ${finalTag}`, finalTag, { addDockerEnv: true });
>>>>>>> eaed1be3
}

async function tryGetConnectedRegistryForPath(context: IActionContext, baseImagePath: string): Promise<RegistryTreeItemBase | undefined> {
    const allRegistries = await ext.registriesRoot.getAllConnectedRegistries(context);
    return allRegistries.find(r => r.baseImagePath === baseImagePath);
}

async function tryGetDockerHubRegistry(context: IActionContext): Promise<RegistryTreeItemBase | undefined> {
    const allRegistries = await ext.registriesRoot.getAllConnectedRegistries(context);
    return allRegistries.find(r => r.contextValue.match(registryExpectedContextValues.dockerHub.registry));
}<|MERGE_RESOLUTION|>--- conflicted
+++ resolved
@@ -68,12 +68,8 @@
     addImageTaggingTelemetry(context, finalTag, '');
 
     // Finally push the image
-<<<<<<< HEAD
     // TODO: exe path
-    await executeAsTask(context, `${dockerExePath(context)} push ${finalTag}`, finalTag, { addDockerEnv: true });
-=======
     await executeAsTask(context, `${ext.dockerContextManager.getDockerCommand(context)} push ${finalTag}`, finalTag, { addDockerEnv: true });
->>>>>>> eaed1be3
 }
 
 async function tryGetConnectedRegistryForPath(context: IActionContext, baseImagePath: string): Promise<RegistryTreeItemBase | undefined> {
