--- conflicted
+++ resolved
@@ -1,18 +1,14 @@
-/*---------------------------------------------------------------------------------------------
- *  Copyright (c) Microsoft Corporation. All rights reserved.
- *  Licensed under the MIT License. See LICENSE.md in the project root for license information.
- *--------------------------------------------------------------------------------------------*/
-
-import { IActionContext } from '@microsoft/vscode-azext-utils';
-import { ext } from '../../extensionVariables';
-import { executeAsTask } from '../../utils/executeAsTask';
-
-export async function stats(context: IActionContext): Promise<void> {
-    // Don't wait
-<<<<<<< HEAD
-    // TODO: exe path
-    void executeAsTask(context, `${dockerExePath(context)} stats`, 'docker stats', { addDockerEnv: true });
-=======
-    void executeAsTask(context, `${ext.dockerContextManager.getDockerCommand(context)} stats`, 'docker stats', { addDockerEnv: true });
->>>>>>> eaed1be3
-}
+/*---------------------------------------------------------------------------------------------
+ *  Copyright (c) Microsoft Corporation. All rights reserved.
+ *  Licensed under the MIT License. See LICENSE.md in the project root for license information.
+ *--------------------------------------------------------------------------------------------*/
+
+import { IActionContext } from '@microsoft/vscode-azext-utils';
+import { ext } from '../../extensionVariables';
+import { executeAsTask } from '../../utils/executeAsTask';
+
+export async function stats(context: IActionContext): Promise<void> {
+    // Don't wait
+    // TODO: exe path
+    void executeAsTask(context, `${ext.dockerContextManager.getDockerCommand(context)} stats`, 'docker stats', { addDockerEnv: true });
+}