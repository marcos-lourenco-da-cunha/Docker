--- conflicted
+++ resolved
@@ -46,12 +46,8 @@
             // If so use it, otherwise use sh
             try {
                 // If this succeeds, bash is present (exit code 0)
-<<<<<<< HEAD
                 // TODO: exe path
-                await execAsync(`${dockerExePath(context)} exec -i ${node.containerId} sh -c "which bash"`);
-=======
                 await execAsync(`${ext.dockerContextManager.getDockerCommand(context)} exec -i ${node.containerId} sh -c "which bash"`);
->>>>>>> eaed1be3
                 shellCommand = 'bash';
             } catch {
                 shellCommand = 'sh';
