/*---------------------------------------------------------------------------------------------
 *  Copyright (c) Microsoft Corporation. All rights reserved.
 *  Licensed under the MIT License. See LICENSE.md in the project root for license information.
 *--------------------------------------------------------------------------------------------*/

import { IActionContext, IAzureQuickPickItem, IAzureQuickPickOptions, UserCancelledError } from '@microsoft/vscode-azext-utils';
import * as vscode from 'vscode';
import { ContextType } from '../docker/Contexts';
import { ext } from '../extensionVariables';
import { localize } from '../localize';
import { resolveVariables } from '../utils/resolveVariables';

type TemplateCommand = 'build' | 'run' | 'runInteractive' | 'attach' | 'logs' | 'composeUp' | 'composeDown' | 'composeUpSubset';

type TemplatePicker = (items: IAzureQuickPickItem<CommandTemplate>[], options: IAzureQuickPickOptions) => Promise<IAzureQuickPickItem<CommandTemplate>>;

interface CommandSettings {
    defaultValue?: CommandTemplate[] | string,
    globalValue?: CommandTemplate[] | string,
    workspaceValue?: CommandTemplate[] | string,
    workspaceFolderValue?: CommandTemplate[] | string,
}

// Exported only for tests
export interface CommandTemplate {
    template: string,
    label: string,
    match?: string,
    contextTypes?: ContextType[],
}

export async function selectBuildCommand(context: IActionContext, folder: vscode.WorkspaceFolder, dockerfile: string, buildContext: string): Promise<string> {
    return await selectCommandTemplate(
        context,
        'build',
        [folder.name, dockerfile],
        folder,
        { 'dockerfile': dockerfile, 'context': buildContext }
    );
}

export async function selectRunCommand(context: IActionContext, fullTag: string, interactive: boolean, exposedPorts?: { [portAndProtocol: string]: unknown }): Promise<string> {
    let portsString: string = '';
    if (exposedPorts) {
        portsString = Object.keys(exposedPorts).reduce((partialPortsString: string, portAndProtocol: string) => {
            return `${partialPortsString} -p ${portAndProtocol.split('/')[0]}:${portAndProtocol}`;
        }, portsString);
    }

    return await selectCommandTemplate(
        context,
        interactive ? 'runInteractive' : 'run',
        [fullTag],
        undefined,
        { 'tag': fullTag, 'exposedPorts': portsString }
    );
}

export async function selectAttachCommand(context: IActionContext, containerName: string, fullTag: string, containerId: string, shellCommand: string): Promise<string> {
    return await selectCommandTemplate(
        context,
        'attach',
        [containerName, fullTag],
        undefined,
        { 'containerId': containerId, 'shellCommand': shellCommand }
    );
}

export async function selectLogsCommand(context: IActionContext, containerName: string, fullTag: string, containerId: string): Promise<string> {
    return await selectCommandTemplate(
        context,
        'logs',
        [containerName, fullTag],
        undefined,
        { 'containerId': containerId }
    );
}

export async function selectComposeCommand(context: IActionContext, folder: vscode.WorkspaceFolder, composeCommand: 'up' | 'down' | 'upSubset', configurationFile?: string, detached?: boolean, build?: boolean): Promise<string> {
    let template: TemplateCommand;

    switch (composeCommand) {
        case 'up':
            template = 'composeUp';
            break;
        case 'down':
            template = 'composeDown';
            break;
        case 'upSubset':
        default:
            template = 'composeUpSubset';
            break;
    }

    return await selectCommandTemplate(
        context,
        template,
        [folder.name, configurationFile],
        folder,
        { 'configurationFile': configurationFile ? `-f "${configurationFile}"` : '', 'detached': detached ? '-d' : '', 'build': build ? '--build' : '', 'composeCommand': await ext.dockerContextManager.getComposeCommand(context) }
    );
}

// Exported only for tests
export async function selectCommandTemplate(
    actionContext: IActionContext,
    command: TemplateCommand,
    matchContext: string[],
    folder: vscode.WorkspaceFolder | undefined,
    additionalVariables: { [key: string]: string },
    // The following two are overridable for test purposes, but have default values that cover actual usage
    getCommandSettings: () => CommandSettings = () => vscode.workspace.getConfiguration('docker').inspect<string | CommandTemplate[]>(`commands.${command}`),
    templatePicker: TemplatePicker = (i, o) => actionContext.ui.showQuickPick(i, o) // Default is the normal ext.ui.showQuickPick (this longer syntax is because doing `ext.ui.showQuickPick` alone doesn't result in the right `this` further down)
): Promise<string> {
    // Get the current context type
    const currentContextType = await ext.dockerContextManager.getCurrentContextType();

    // Get the configured settings values
    const commandSettings = getCommandSettings();
    const userTemplates: CommandTemplate[] = toCommandTemplateArray(commandSettings.workspaceFolderValue ?? commandSettings.workspaceValue ?? commandSettings.globalValue);
    const defaultTemplates: CommandTemplate[] = toCommandTemplateArray(commandSettings.defaultValue);

    // Defense-in-depth: Reject if the workspace is untrusted but user templates from a workspace or workspace folder showed up somehow
    if (!vscode.workspace.isTrusted && (commandSettings.workspaceFolderValue || commandSettings.workspaceValue)) {
        throw new UserCancelledError('enforceTrust');
    }

    // Build the template selection matrix. Settings-defined values are preferred over default, and constrained over unconstrained.
    // Constrained templates have either `match` or `contextTypes`, and must match the constraints.
    // Unconstrained templates have neither `match` nor `contextTypes`.
    const templateMatrix: CommandTemplate[][] = [];

    // 0. Workspace- or user-defined templates with either `match` or `contextTypes`, that satisfy the constraints
    templateMatrix.push(getConstrainedTemplates(actionContext, userTemplates, matchContext, currentContextType));

    // 1. Workspace- or user-defined templates with neither `match` nor `contextTypes`
    templateMatrix.push(getUnconstrainedTemplates(userTemplates));

    // 2. Default templates with either `match` or `contextTypes`, that satisfy the constraints
    templateMatrix.push(getConstrainedTemplates(actionContext, defaultTemplates, matchContext, currentContextType));

    // 3. Default templates with neither `match` nor `contextTypes`
    templateMatrix.push(getUnconstrainedTemplates(defaultTemplates));

    // Select the template to use
    let selectedTemplate: CommandTemplate;
    for (const templates of templateMatrix) {
        // Skip any empty group
        if (templates.length === 0) {
            continue;
        }

        // Choose a template from the first non-empty group
        // If only one matches there will be no prompt
        selectedTemplate = await quickPickTemplate(templates, templatePicker);
        break;
    }

    if (!selectedTemplate) {
        throw new Error(localize('vscode-docker.commands.selectCommandTemplate.noTemplate', 'No command template was found for command \'{0}\'', command));
    }

    actionContext.telemetry.properties.isDefaultCommand = defaultTemplates.some(t => t.template === selectedTemplate.template) ? 'true' : 'false';
    actionContext.telemetry.properties.isCommandRegexMatched = selectedTemplate.match ? 'true' : 'false';
    actionContext.telemetry.properties.commandContextType = `[${selectedTemplate.contextTypes?.join(', ') ?? ''}]`;
    actionContext.telemetry.properties.currentContextType = currentContextType;

<<<<<<< HEAD
    let resolvedCommand = resolveVariables(selectedTemplate.template, folder, additionalVariables);

    // TODO: exe path
    if (resolvedCommand.startsWith(DefaultDockerPath + ' ')) {
        const dockerPath = dockerExePath(actionContext);
        if (dockerPath !== DefaultDockerPath) {
            resolvedCommand = dockerPath + resolvedCommand.substring(DefaultDockerPath.length);
        }
    }

    return resolvedCommand;
=======
    return resolveVariables(selectedTemplate.template, folder, additionalVariables);
>>>>>>> eaed1be3
}

async function quickPickTemplate(templates: CommandTemplate[], templatePicker: TemplatePicker): Promise<CommandTemplate> {
    if (templates.length === 1) {
        // No need to prompt if only one remains
        return templates[0];
    }

    const items: IAzureQuickPickItem<CommandTemplate>[] = templates.map(template => {
        return {
            label: template.label,
            detail: template.template,
            data: template,
        };
    });

    const selection = await templatePicker(items, {
        placeHolder: localize('vscode-docker.commands.selectCommandTemplate.chooseTemplate', 'Choose a command template to execute')
    });

    return selection.data;
}

function getConstrainedTemplates(actionContext: IActionContext, templates: CommandTemplate[], matchContext: string[], currentContextType: ContextType): CommandTemplate[] {
    return templates.filter(template => {
        if (!template.contextTypes && !template.match) {
            // If neither contextTypes nor match is defined, this is an unconstrained template
            return false;
        }

        return isContextTypeConstraintSatisfied(currentContextType, template.contextTypes) &&
            isMatchConstraintSatisfied(actionContext, matchContext, template.match);
    });
}

function getUnconstrainedTemplates(templates: CommandTemplate[]): CommandTemplate[] {
    return templates.filter(template => {
        // Both contextTypes and match must be falsy to make this an unconstrained template
        return !template.contextTypes && !template.match;
    });
}

function isContextTypeConstraintSatisfied(currentContextType: ContextType, templateContextTypes: ContextType[] | undefined): boolean {
    if (!templateContextTypes) {
        // If templateContextTypes is undefined or empty, it is automatically satisfied
        return true;
    }

    return templateContextTypes.some(tc => tc === currentContextType);
}

function isMatchConstraintSatisfied(actionContext: IActionContext, matchContext: string[], match: string | undefined): boolean {
    if (!match) {
        // If match is undefined or empty, it is automatically satisfied
        return true;
    }

    try {
        const matcher = new RegExp(match, 'i');
        return matchContext.some(m => matcher.test(m));
    } catch {
        // Don't wait
        void actionContext.ui.showWarningMessage(localize('vscode-docker.commands.selectCommandTemplate.invalidMatch', 'Invalid match expression \'{0}\'. This template will be skipped.', match));
    }

    return false;
}

function toCommandTemplateArray(maybeTemplateArray: CommandTemplate[] | string | undefined): CommandTemplate[] {
    if (typeof (maybeTemplateArray) === 'string') {
        return [{ template: maybeTemplateArray }] as CommandTemplate[];
    } else if (!maybeTemplateArray) {
        // If templateSetting is some falsy value, make this an empty array so the default gets used
        return [];
    }

    return maybeTemplateArray;
}
<|MERGE_RESOLUTION|>--- conflicted
+++ resolved
@@ -1,260 +1,246 @@
-/*---------------------------------------------------------------------------------------------
- *  Copyright (c) Microsoft Corporation. All rights reserved.
- *  Licensed under the MIT License. See LICENSE.md in the project root for license information.
- *--------------------------------------------------------------------------------------------*/
-
-import { IActionContext, IAzureQuickPickItem, IAzureQuickPickOptions, UserCancelledError } from '@microsoft/vscode-azext-utils';
-import * as vscode from 'vscode';
-import { ContextType } from '../docker/Contexts';
-import { ext } from '../extensionVariables';
-import { localize } from '../localize';
-import { resolveVariables } from '../utils/resolveVariables';
-
-type TemplateCommand = 'build' | 'run' | 'runInteractive' | 'attach' | 'logs' | 'composeUp' | 'composeDown' | 'composeUpSubset';
-
-type TemplatePicker = (items: IAzureQuickPickItem<CommandTemplate>[], options: IAzureQuickPickOptions) => Promise<IAzureQuickPickItem<CommandTemplate>>;
-
-interface CommandSettings {
-    defaultValue?: CommandTemplate[] | string,
-    globalValue?: CommandTemplate[] | string,
-    workspaceValue?: CommandTemplate[] | string,
-    workspaceFolderValue?: CommandTemplate[] | string,
-}
-
-// Exported only for tests
-export interface CommandTemplate {
-    template: string,
-    label: string,
-    match?: string,
-    contextTypes?: ContextType[],
-}
-
-export async function selectBuildCommand(context: IActionContext, folder: vscode.WorkspaceFolder, dockerfile: string, buildContext: string): Promise<string> {
-    return await selectCommandTemplate(
-        context,
-        'build',
-        [folder.name, dockerfile],
-        folder,
-        { 'dockerfile': dockerfile, 'context': buildContext }
-    );
-}
-
-export async function selectRunCommand(context: IActionContext, fullTag: string, interactive: boolean, exposedPorts?: { [portAndProtocol: string]: unknown }): Promise<string> {
-    let portsString: string = '';
-    if (exposedPorts) {
-        portsString = Object.keys(exposedPorts).reduce((partialPortsString: string, portAndProtocol: string) => {
-            return `${partialPortsString} -p ${portAndProtocol.split('/')[0]}:${portAndProtocol}`;
-        }, portsString);
-    }
-
-    return await selectCommandTemplate(
-        context,
-        interactive ? 'runInteractive' : 'run',
-        [fullTag],
-        undefined,
-        { 'tag': fullTag, 'exposedPorts': portsString }
-    );
-}
-
-export async function selectAttachCommand(context: IActionContext, containerName: string, fullTag: string, containerId: string, shellCommand: string): Promise<string> {
-    return await selectCommandTemplate(
-        context,
-        'attach',
-        [containerName, fullTag],
-        undefined,
-        { 'containerId': containerId, 'shellCommand': shellCommand }
-    );
-}
-
-export async function selectLogsCommand(context: IActionContext, containerName: string, fullTag: string, containerId: string): Promise<string> {
-    return await selectCommandTemplate(
-        context,
-        'logs',
-        [containerName, fullTag],
-        undefined,
-        { 'containerId': containerId }
-    );
-}
-
-export async function selectComposeCommand(context: IActionContext, folder: vscode.WorkspaceFolder, composeCommand: 'up' | 'down' | 'upSubset', configurationFile?: string, detached?: boolean, build?: boolean): Promise<string> {
-    let template: TemplateCommand;
-
-    switch (composeCommand) {
-        case 'up':
-            template = 'composeUp';
-            break;
-        case 'down':
-            template = 'composeDown';
-            break;
-        case 'upSubset':
-        default:
-            template = 'composeUpSubset';
-            break;
-    }
-
-    return await selectCommandTemplate(
-        context,
-        template,
-        [folder.name, configurationFile],
-        folder,
-        { 'configurationFile': configurationFile ? `-f "${configurationFile}"` : '', 'detached': detached ? '-d' : '', 'build': build ? '--build' : '', 'composeCommand': await ext.dockerContextManager.getComposeCommand(context) }
-    );
-}
-
-// Exported only for tests
-export async function selectCommandTemplate(
-    actionContext: IActionContext,
-    command: TemplateCommand,
-    matchContext: string[],
-    folder: vscode.WorkspaceFolder | undefined,
-    additionalVariables: { [key: string]: string },
-    // The following two are overridable for test purposes, but have default values that cover actual usage
-    getCommandSettings: () => CommandSettings = () => vscode.workspace.getConfiguration('docker').inspect<string | CommandTemplate[]>(`commands.${command}`),
-    templatePicker: TemplatePicker = (i, o) => actionContext.ui.showQuickPick(i, o) // Default is the normal ext.ui.showQuickPick (this longer syntax is because doing `ext.ui.showQuickPick` alone doesn't result in the right `this` further down)
-): Promise<string> {
-    // Get the current context type
-    const currentContextType = await ext.dockerContextManager.getCurrentContextType();
-
-    // Get the configured settings values
-    const commandSettings = getCommandSettings();
-    const userTemplates: CommandTemplate[] = toCommandTemplateArray(commandSettings.workspaceFolderValue ?? commandSettings.workspaceValue ?? commandSettings.globalValue);
-    const defaultTemplates: CommandTemplate[] = toCommandTemplateArray(commandSettings.defaultValue);
-
-    // Defense-in-depth: Reject if the workspace is untrusted but user templates from a workspace or workspace folder showed up somehow
-    if (!vscode.workspace.isTrusted && (commandSettings.workspaceFolderValue || commandSettings.workspaceValue)) {
-        throw new UserCancelledError('enforceTrust');
-    }
-
-    // Build the template selection matrix. Settings-defined values are preferred over default, and constrained over unconstrained.
-    // Constrained templates have either `match` or `contextTypes`, and must match the constraints.
-    // Unconstrained templates have neither `match` nor `contextTypes`.
-    const templateMatrix: CommandTemplate[][] = [];
-
-    // 0. Workspace- or user-defined templates with either `match` or `contextTypes`, that satisfy the constraints
-    templateMatrix.push(getConstrainedTemplates(actionContext, userTemplates, matchContext, currentContextType));
-
-    // 1. Workspace- or user-defined templates with neither `match` nor `contextTypes`
-    templateMatrix.push(getUnconstrainedTemplates(userTemplates));
-
-    // 2. Default templates with either `match` or `contextTypes`, that satisfy the constraints
-    templateMatrix.push(getConstrainedTemplates(actionContext, defaultTemplates, matchContext, currentContextType));
-
-    // 3. Default templates with neither `match` nor `contextTypes`
-    templateMatrix.push(getUnconstrainedTemplates(defaultTemplates));
-
-    // Select the template to use
-    let selectedTemplate: CommandTemplate;
-    for (const templates of templateMatrix) {
-        // Skip any empty group
-        if (templates.length === 0) {
-            continue;
-        }
-
-        // Choose a template from the first non-empty group
-        // If only one matches there will be no prompt
-        selectedTemplate = await quickPickTemplate(templates, templatePicker);
-        break;
-    }
-
-    if (!selectedTemplate) {
-        throw new Error(localize('vscode-docker.commands.selectCommandTemplate.noTemplate', 'No command template was found for command \'{0}\'', command));
-    }
-
-    actionContext.telemetry.properties.isDefaultCommand = defaultTemplates.some(t => t.template === selectedTemplate.template) ? 'true' : 'false';
-    actionContext.telemetry.properties.isCommandRegexMatched = selectedTemplate.match ? 'true' : 'false';
-    actionContext.telemetry.properties.commandContextType = `[${selectedTemplate.contextTypes?.join(', ') ?? ''}]`;
-    actionContext.telemetry.properties.currentContextType = currentContextType;
-
-<<<<<<< HEAD
-    let resolvedCommand = resolveVariables(selectedTemplate.template, folder, additionalVariables);
-
-    // TODO: exe path
-    if (resolvedCommand.startsWith(DefaultDockerPath + ' ')) {
-        const dockerPath = dockerExePath(actionContext);
-        if (dockerPath !== DefaultDockerPath) {
-            resolvedCommand = dockerPath + resolvedCommand.substring(DefaultDockerPath.length);
-        }
-    }
-
-    return resolvedCommand;
-=======
-    return resolveVariables(selectedTemplate.template, folder, additionalVariables);
->>>>>>> eaed1be3
-}
-
-async function quickPickTemplate(templates: CommandTemplate[], templatePicker: TemplatePicker): Promise<CommandTemplate> {
-    if (templates.length === 1) {
-        // No need to prompt if only one remains
-        return templates[0];
-    }
-
-    const items: IAzureQuickPickItem<CommandTemplate>[] = templates.map(template => {
-        return {
-            label: template.label,
-            detail: template.template,
-            data: template,
-        };
-    });
-
-    const selection = await templatePicker(items, {
-        placeHolder: localize('vscode-docker.commands.selectCommandTemplate.chooseTemplate', 'Choose a command template to execute')
-    });
-
-    return selection.data;
-}
-
-function getConstrainedTemplates(actionContext: IActionContext, templates: CommandTemplate[], matchContext: string[], currentContextType: ContextType): CommandTemplate[] {
-    return templates.filter(template => {
-        if (!template.contextTypes && !template.match) {
-            // If neither contextTypes nor match is defined, this is an unconstrained template
-            return false;
-        }
-
-        return isContextTypeConstraintSatisfied(currentContextType, template.contextTypes) &&
-            isMatchConstraintSatisfied(actionContext, matchContext, template.match);
-    });
-}
-
-function getUnconstrainedTemplates(templates: CommandTemplate[]): CommandTemplate[] {
-    return templates.filter(template => {
-        // Both contextTypes and match must be falsy to make this an unconstrained template
-        return !template.contextTypes && !template.match;
-    });
-}
-
-function isContextTypeConstraintSatisfied(currentContextType: ContextType, templateContextTypes: ContextType[] | undefined): boolean {
-    if (!templateContextTypes) {
-        // If templateContextTypes is undefined or empty, it is automatically satisfied
-        return true;
-    }
-
-    return templateContextTypes.some(tc => tc === currentContextType);
-}
-
-function isMatchConstraintSatisfied(actionContext: IActionContext, matchContext: string[], match: string | undefined): boolean {
-    if (!match) {
-        // If match is undefined or empty, it is automatically satisfied
-        return true;
-    }
-
-    try {
-        const matcher = new RegExp(match, 'i');
-        return matchContext.some(m => matcher.test(m));
-    } catch {
-        // Don't wait
-        void actionContext.ui.showWarningMessage(localize('vscode-docker.commands.selectCommandTemplate.invalidMatch', 'Invalid match expression \'{0}\'. This template will be skipped.', match));
-    }
-
-    return false;
-}
-
-function toCommandTemplateArray(maybeTemplateArray: CommandTemplate[] | string | undefined): CommandTemplate[] {
-    if (typeof (maybeTemplateArray) === 'string') {
-        return [{ template: maybeTemplateArray }] as CommandTemplate[];
-    } else if (!maybeTemplateArray) {
-        // If templateSetting is some falsy value, make this an empty array so the default gets used
-        return [];
-    }
-
-    return maybeTemplateArray;
-}
+/*---------------------------------------------------------------------------------------------
+ *  Copyright (c) Microsoft Corporation. All rights reserved.
+ *  Licensed under the MIT License. See LICENSE.md in the project root for license information.
+ *--------------------------------------------------------------------------------------------*/
+
+import { IActionContext, IAzureQuickPickItem, IAzureQuickPickOptions, UserCancelledError } from '@microsoft/vscode-azext-utils';
+import * as vscode from 'vscode';
+import { ContextType } from '../docker/Contexts';
+import { ext } from '../extensionVariables';
+import { localize } from '../localize';
+import { resolveVariables } from '../utils/resolveVariables';
+
+type TemplateCommand = 'build' | 'run' | 'runInteractive' | 'attach' | 'logs' | 'composeUp' | 'composeDown' | 'composeUpSubset';
+
+type TemplatePicker = (items: IAzureQuickPickItem<CommandTemplate>[], options: IAzureQuickPickOptions) => Promise<IAzureQuickPickItem<CommandTemplate>>;
+
+interface CommandSettings {
+    defaultValue?: CommandTemplate[] | string,
+    globalValue?: CommandTemplate[] | string,
+    workspaceValue?: CommandTemplate[] | string,
+    workspaceFolderValue?: CommandTemplate[] | string,
+}
+
+// Exported only for tests
+export interface CommandTemplate {
+    template: string,
+    label: string,
+    match?: string,
+    contextTypes?: ContextType[],
+}
+
+export async function selectBuildCommand(context: IActionContext, folder: vscode.WorkspaceFolder, dockerfile: string, buildContext: string): Promise<string> {
+    return await selectCommandTemplate(
+        context,
+        'build',
+        [folder.name, dockerfile],
+        folder,
+        { 'dockerfile': dockerfile, 'context': buildContext }
+    );
+}
+
+export async function selectRunCommand(context: IActionContext, fullTag: string, interactive: boolean, exposedPorts?: { [portAndProtocol: string]: unknown }): Promise<string> {
+    let portsString: string = '';
+    if (exposedPorts) {
+        portsString = Object.keys(exposedPorts).reduce((partialPortsString: string, portAndProtocol: string) => {
+            return `${partialPortsString} -p ${portAndProtocol.split('/')[0]}:${portAndProtocol}`;
+        }, portsString);
+    }
+
+    return await selectCommandTemplate(
+        context,
+        interactive ? 'runInteractive' : 'run',
+        [fullTag],
+        undefined,
+        { 'tag': fullTag, 'exposedPorts': portsString }
+    );
+}
+
+export async function selectAttachCommand(context: IActionContext, containerName: string, fullTag: string, containerId: string, shellCommand: string): Promise<string> {
+    return await selectCommandTemplate(
+        context,
+        'attach',
+        [containerName, fullTag],
+        undefined,
+        { 'containerId': containerId, 'shellCommand': shellCommand }
+    );
+}
+
+export async function selectLogsCommand(context: IActionContext, containerName: string, fullTag: string, containerId: string): Promise<string> {
+    return await selectCommandTemplate(
+        context,
+        'logs',
+        [containerName, fullTag],
+        undefined,
+        { 'containerId': containerId }
+    );
+}
+
+export async function selectComposeCommand(context: IActionContext, folder: vscode.WorkspaceFolder, composeCommand: 'up' | 'down' | 'upSubset', configurationFile?: string, detached?: boolean, build?: boolean): Promise<string> {
+    let template: TemplateCommand;
+
+    switch (composeCommand) {
+        case 'up':
+            template = 'composeUp';
+            break;
+        case 'down':
+            template = 'composeDown';
+            break;
+        case 'upSubset':
+        default:
+            template = 'composeUpSubset';
+            break;
+    }
+
+    return await selectCommandTemplate(
+        context,
+        template,
+        [folder.name, configurationFile],
+        folder, // TODO: EXE path
+        { 'configurationFile': configurationFile ? `-f "${configurationFile}"` : '', 'detached': detached ? '-d' : '', 'build': build ? '--build' : '', 'composeCommand': await ext.dockerContextManager.getComposeCommand(context) }
+    );
+}
+
+// Exported only for tests
+export async function selectCommandTemplate(
+    actionContext: IActionContext,
+    command: TemplateCommand,
+    matchContext: string[],
+    folder: vscode.WorkspaceFolder | undefined,
+    additionalVariables: { [key: string]: string },
+    // The following two are overridable for test purposes, but have default values that cover actual usage
+    getCommandSettings: () => CommandSettings = () => vscode.workspace.getConfiguration('docker').inspect<string | CommandTemplate[]>(`commands.${command}`),
+    templatePicker: TemplatePicker = (i, o) => actionContext.ui.showQuickPick(i, o) // Default is the normal ext.ui.showQuickPick (this longer syntax is because doing `ext.ui.showQuickPick` alone doesn't result in the right `this` further down)
+): Promise<string> {
+    // Get the current context type
+    const currentContextType = await ext.dockerContextManager.getCurrentContextType();
+
+    // Get the configured settings values
+    const commandSettings = getCommandSettings();
+    const userTemplates: CommandTemplate[] = toCommandTemplateArray(commandSettings.workspaceFolderValue ?? commandSettings.workspaceValue ?? commandSettings.globalValue);
+    const defaultTemplates: CommandTemplate[] = toCommandTemplateArray(commandSettings.defaultValue);
+
+    // Defense-in-depth: Reject if the workspace is untrusted but user templates from a workspace or workspace folder showed up somehow
+    if (!vscode.workspace.isTrusted && (commandSettings.workspaceFolderValue || commandSettings.workspaceValue)) {
+        throw new UserCancelledError('enforceTrust');
+    }
+
+    // Build the template selection matrix. Settings-defined values are preferred over default, and constrained over unconstrained.
+    // Constrained templates have either `match` or `contextTypes`, and must match the constraints.
+    // Unconstrained templates have neither `match` nor `contextTypes`.
+    const templateMatrix: CommandTemplate[][] = [];
+
+    // 0. Workspace- or user-defined templates with either `match` or `contextTypes`, that satisfy the constraints
+    templateMatrix.push(getConstrainedTemplates(actionContext, userTemplates, matchContext, currentContextType));
+
+    // 1. Workspace- or user-defined templates with neither `match` nor `contextTypes`
+    templateMatrix.push(getUnconstrainedTemplates(userTemplates));
+
+    // 2. Default templates with either `match` or `contextTypes`, that satisfy the constraints
+    templateMatrix.push(getConstrainedTemplates(actionContext, defaultTemplates, matchContext, currentContextType));
+
+    // 3. Default templates with neither `match` nor `contextTypes`
+    templateMatrix.push(getUnconstrainedTemplates(defaultTemplates));
+
+    // Select the template to use
+    let selectedTemplate: CommandTemplate;
+    for (const templates of templateMatrix) {
+        // Skip any empty group
+        if (templates.length === 0) {
+            continue;
+        }
+
+        // Choose a template from the first non-empty group
+        // If only one matches there will be no prompt
+        selectedTemplate = await quickPickTemplate(templates, templatePicker);
+        break;
+    }
+
+    if (!selectedTemplate) {
+        throw new Error(localize('vscode-docker.commands.selectCommandTemplate.noTemplate', 'No command template was found for command \'{0}\'', command));
+    }
+
+    actionContext.telemetry.properties.isDefaultCommand = defaultTemplates.some(t => t.template === selectedTemplate.template) ? 'true' : 'false';
+    actionContext.telemetry.properties.isCommandRegexMatched = selectedTemplate.match ? 'true' : 'false';
+    actionContext.telemetry.properties.commandContextType = `[${selectedTemplate.contextTypes?.join(', ') ?? ''}]`;
+    actionContext.telemetry.properties.currentContextType = currentContextType;
+
+    return resolveVariables(selectedTemplate.template, folder, additionalVariables);
+}
+
+async function quickPickTemplate(templates: CommandTemplate[], templatePicker: TemplatePicker): Promise<CommandTemplate> {
+    if (templates.length === 1) {
+        // No need to prompt if only one remains
+        return templates[0];
+    }
+
+    const items: IAzureQuickPickItem<CommandTemplate>[] = templates.map(template => {
+        return {
+            label: template.label,
+            detail: template.template,
+            data: template,
+        };
+    });
+
+    const selection = await templatePicker(items, {
+        placeHolder: localize('vscode-docker.commands.selectCommandTemplate.chooseTemplate', 'Choose a command template to execute')
+    });
+
+    return selection.data;
+}
+
+function getConstrainedTemplates(actionContext: IActionContext, templates: CommandTemplate[], matchContext: string[], currentContextType: ContextType): CommandTemplate[] {
+    return templates.filter(template => {
+        if (!template.contextTypes && !template.match) {
+            // If neither contextTypes nor match is defined, this is an unconstrained template
+            return false;
+        }
+
+        return isContextTypeConstraintSatisfied(currentContextType, template.contextTypes) &&
+            isMatchConstraintSatisfied(actionContext, matchContext, template.match);
+    });
+}
+
+function getUnconstrainedTemplates(templates: CommandTemplate[]): CommandTemplate[] {
+    return templates.filter(template => {
+        // Both contextTypes and match must be falsy to make this an unconstrained template
+        return !template.contextTypes && !template.match;
+    });
+}
+
+function isContextTypeConstraintSatisfied(currentContextType: ContextType, templateContextTypes: ContextType[] | undefined): boolean {
+    if (!templateContextTypes) {
+        // If templateContextTypes is undefined or empty, it is automatically satisfied
+        return true;
+    }
+
+    return templateContextTypes.some(tc => tc === currentContextType);
+}
+
+function isMatchConstraintSatisfied(actionContext: IActionContext, matchContext: string[], match: string | undefined): boolean {
+    if (!match) {
+        // If match is undefined or empty, it is automatically satisfied
+        return true;
+    }
+
+    try {
+        const matcher = new RegExp(match, 'i');
+        return matchContext.some(m => matcher.test(m));
+    } catch {
+        // Don't wait
+        void actionContext.ui.showWarningMessage(localize('vscode-docker.commands.selectCommandTemplate.invalidMatch', 'Invalid match expression \'{0}\'. This template will be skipped.', match));
+    }
+
+    return false;
+}
+
+function toCommandTemplateArray(maybeTemplateArray: CommandTemplate[] | string | undefined): CommandTemplate[] {
+    if (typeof (maybeTemplateArray) === 'string') {
+        return [{ template: maybeTemplateArray }] as CommandTemplate[];
+    } else if (!maybeTemplateArray) {
+        // If templateSetting is some falsy value, make this an empty array so the default gets used
+        return [];
+    }
+
+    return maybeTemplateArray;
+}