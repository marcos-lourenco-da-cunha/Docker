--- conflicted
+++ resolved
@@ -14,11 +14,7 @@
     if (!node) {
         node = await ext.networksTree.showTreeItemPicker<NetworkTreeItem>(NetworkTreeItem.allContextRegExp, {
             ...context,
-<<<<<<< HEAD
             noItemFoundErrorMessage: localize('vscode-docker.commands.networks.inspect.noNetworks', 'No networks are available to inspect')
-=======
-            noItemFoundErrorMessage: 'No networks are available to inspect'
->>>>>>> 82a1fda5
         });
     }
 
