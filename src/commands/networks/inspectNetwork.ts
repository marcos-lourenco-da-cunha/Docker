--- conflicted
+++ resolved
@@ -11,14 +11,10 @@
 
 export async function inspectNetwork(context: IActionContext, node?: NetworkTreeItem): Promise<void> {
     if (!node) {
-<<<<<<< HEAD
-        node = await ext.networksTree.showTreeItemPicker<NetworkTreeItem>(NetworkTreeItem.allContextRegExp, context);
-=======
-        node = await ext.networksTree.showTreeItemPicker<NetworkTreeItem>(NetworkTreeItem.contextValue, {
+        node = await ext.networksTree.showTreeItemPicker<NetworkTreeItem>(NetworkTreeItem.allContextRegExp, {
             ...context,
-            noItemFoundErrorMessage: 'No images are availalbe to inspect'
+            noItemFoundErrorMessage: 'No networks are available to inspect'
         });
->>>>>>> 6e080394
     }
 
     const network: Network = node.getNetwork()
