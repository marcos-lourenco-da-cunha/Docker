/*---------------------------------------------------------------------------------------------
 *  Copyright (c) Microsoft Corporation. All rights reserved.
 *  Licensed under the MIT License. See LICENSE.md in the project root for license information.
 *--------------------------------------------------------------------------------------------*/

import { IActionContext, nonNullProp, openReadOnlyContent } from "@microsoft/vscode-azext-utils";
import { ext } from "../../../../extensionVariables";
import { localize } from "../../../../localize";
import { AzureTaskRunTreeItem } from "../../../../tree/registries/azure/AzureTaskRunTreeItem";
import { getStorageBlob } from "../../../../utils/lazyPackages";
<<<<<<< HEAD
import { nonNullProp } from "../../../../utils/nonNull";
import { bufferToString } from "../../../../utils/execAsync";
=======
import { bufferToString } from "../../../../utils/spawnAsync";
>>>>>>> 451b1174

export async function viewAzureTaskLogs(context: IActionContext, node?: AzureTaskRunTreeItem): Promise<void> {
    if (!node) {
        node = await ext.registriesTree.showTreeItemPicker<AzureTaskRunTreeItem>(AzureTaskRunTreeItem.contextValue, context);
    }

    const registryTI = node.parent.parent.parent;
    await node.runWithTemporaryDescription(context, localize('vscode-docker.commands.registries.azure.tasks.retrievingLogs', 'Retrieving logs...'), async () => {
        const result = await (await registryTI.getClient(context)).runs.getLogSasUrl(registryTI.resourceGroup, registryTI.registryName, node.runId);

        const storageBlob = await getStorageBlob();
        const blobClient = new storageBlob.BlobClient(nonNullProp(result, 'logLink'));
        const contentBuffer = await blobClient.downloadToBuffer();
        const content = bufferToString(contentBuffer);

        await openReadOnlyContent(node, content, '.log');
    });
}<|MERGE_RESOLUTION|>--- conflicted
+++ resolved
@@ -8,12 +8,7 @@
 import { localize } from "../../../../localize";
 import { AzureTaskRunTreeItem } from "../../../../tree/registries/azure/AzureTaskRunTreeItem";
 import { getStorageBlob } from "../../../../utils/lazyPackages";
-<<<<<<< HEAD
-import { nonNullProp } from "../../../../utils/nonNull";
 import { bufferToString } from "../../../../utils/execAsync";
-=======
-import { bufferToString } from "../../../../utils/spawnAsync";
->>>>>>> 451b1174
 
 export async function viewAzureTaskLogs(context: IActionContext, node?: AzureTaskRunTreeItem): Promise<void> {
     if (!node) {
