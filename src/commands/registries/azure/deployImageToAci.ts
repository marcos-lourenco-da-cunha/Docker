--- conflicted
+++ resolved
@@ -1,145 +1,130 @@
-/*---------------------------------------------------------------------------------------------
- *  Copyright (c) Microsoft Corporation. All rights reserved.
- *  Licensed under the MIT License. See LICENSE.md in the project root for license information.
- *--------------------------------------------------------------------------------------------*/
-
-import * as vscode from 'vscode';
-import { IActionContext, IAzureQuickPickItem, parseError } from '@microsoft/vscode-azext-utils';
-import { ext } from '../../../extensionVariables';
-import { localize } from '../../../localize';
-import { ContextTreeItem } from '../../../tree/contexts/ContextTreeItem';
-import { registryExpectedContextValues } from '../../../tree/registries/registryContextValues';
-import { RemoteTagTreeItem } from '../../../tree/registries/RemoteTagTreeItem';
-import { executeAsTask } from '../../../utils/executeAsTask';
-import { execAsync } from '../../../utils/spawnAsync';
-import { addImageTaggingTelemetry } from '../../images/tagImage';
-
-export async function deployImageToAci(context: IActionContext, node?: RemoteTagTreeItem): Promise<void> {
-    if (!node) {
-        node = await ext.registriesTree.showTreeItemPicker<RemoteTagTreeItem>([registryExpectedContextValues.dockerHub.tag, registryExpectedContextValues.dockerV2.tag], context);
-    }
-
-    const aciContext = await ext.contextsTree.showTreeItemPicker<ContextTreeItem>([/aciContext;/i], context);
-
-    // Switch to the other context if needed
-    if (!aciContext.current) {
-        await vscode.commands.executeCommand('vscode-docker.contexts.use', aciContext);
-    }
-
-    // Log in to the registry to ensure the run actually succeeds
-    // If a registry was found/chosen and is still the same as the final tag's registry, try logging in
-    await vscode.commands.executeCommand('vscode-docker.registries.logInToDockerCli', node.parent.parent);
-
-    const progressOptions = {
-        location: vscode.ProgressLocation.Notification,
-        title: localize('vscode-docker.commands.registries.deployImageToAci.gettingPorts', 'Determining ports from image...'),
-    };
-    const ports = await vscode.window.withProgress(progressOptions, async () => {
-        return getImagePorts(node.fullTag, context);
-    });
-    const portsArg = ports.map(port => `-p ${port}:${port}`).join(' ');
-
-    addImageTaggingTelemetry(context, node.fullTag, '');
-
-<<<<<<< HEAD
-    // TODO: exe path
-    const command = `${dockerExePath(context)} --context ${aciContext.name} run -d ${portsArg} ${node.fullTag}`;
-=======
-    const command = `${ext.dockerContextManager.getDockerCommand(context)} --context ${aciContext.name} run -d ${portsArg} ${node.fullTag}`;
->>>>>>> eaed1be3
-    const title = localize('vscode-docker.commands.registries.deployImageToAci.deploy', 'Deploy to ACI');
-    const options = {
-        addDockerEnv: false,
-    };
-
-    try {
-        await executeAsTask(context, command, title, { ...options, rejectOnError: true });
-    } catch {
-        // If it fails, try logging in and make one more attempt
-<<<<<<< HEAD
-        // TODO: exe path
-        await executeAsTask(context, `${dockerExePath(context)} login azure --cloud-name ${await promptForAciCloud(context)}`, title, options);
-=======
-        await executeAsTask(context, `${ext.dockerContextManager.getDockerCommand(context)} login azure --cloud-name ${await promptForAciCloud(context)}`, title, options);
->>>>>>> eaed1be3
-        await executeAsTask(context, command, title, options);
-    }
-}
-
-async function getImagePorts(fullTag: string, context: IActionContext): Promise<number[]> {
-    try {
-        const result: number[] = [];
-
-        // 1. Pull the image to the default context
-<<<<<<< HEAD
-        // TODO: exe path
-        await execAsync(`${dockerExePath(context)} --context default pull ${fullTag}`);
-
-        // 2. Inspect it in the default context to find out the ports to map
-        // TODO: exe path
-        const { stdout } = await execAsync(`${dockerExePath(context)} --context default inspect ${fullTag} --format="{{ json .Config.ExposedPorts }}"`);
-=======
-        await execAsync(`${ext.dockerContextManager.getDockerCommand(context)} --context default pull ${fullTag}`);
-
-        // 2. Inspect it in the default context to find out the ports to map
-        const { stdout } = await execAsync(`${ext.dockerContextManager.getDockerCommand(context)} --context default inspect ${fullTag} --format="{{ json .Config.ExposedPorts }}"`);
->>>>>>> eaed1be3
-
-        try {
-            const portsJson = <{ [key: string]: never }>JSON.parse(stdout);
-
-            for (const portAndProtocol of Object.keys(portsJson)) {
-                const portParts = portAndProtocol.split('/');
-                result.push(Number.parseInt(portParts[0], 10));
-            }
-        } catch {
-            // Best effort
-        }
-
-        return result;
-    } catch (err) {
-        const error = parseError(err);
-        throw new Error(localize('vscode-docker.commands.registries.deployImageToAci.portsError', 'Unable to determine ports to expose. The error is: {0}', error.message));
-    }
-}
-
-async function promptForAciCloud(context: IActionContext): Promise<string> {
-    let result: string;
-    const custom = 'custom';
-
-    // Obtained these names from https://github.com/microsoft/vscode-azure-account/blob/78799ce1a3b902aad52744a600b81a2f4fd06380/src/azure-account.ts
-    const wellKnownClouds: IAzureQuickPickItem<string>[] = [
-        {
-            label: localize('vscode-docker.azureUtils.publicCloud', 'Azure'),
-            data: 'AzureCloud',
-        },
-        {
-            label: localize('vscode-docker.azureUtils.chinaCloud', 'Azure China'),
-            data: 'AzureChinaCloud',
-        },
-        {
-            label: localize('vscode-docker.azureUtils.usGovtCloud', 'Azure US Government'),
-            data: 'AzureUSGovernment',
-        },
-        {
-            label: localize('vscode-docker.azureUtils.germanCloud', 'Azure Germany'), // TODO: AzureGermanCloud is closing in October 2021, remove this then
-            data: 'AzureGermanCloud',
-        },
-        {
-            label: localize('vscode-docker.azureUtils.customCloud', 'Azure Custom Cloud (specify)...'),
-            data: custom,
-        },
-    ];
-
-    const choice = await context.ui.showQuickPick(wellKnownClouds, { placeHolder: localize('vscode-docker.azureUtils.chooseCloud', 'Choose an Azure cloud to log in to') });
-
-    if (choice.data === custom) {
-        // The user wants to enter a different cloud name, so prompt with an input box
-        result = await context.ui.showInputBox({ prompt: localize('vscode-docker.azureUtils.inputCloudName', 'Enter an Azure cloud name') });
-    } else {
-        result = choice.data;
-    }
-
-    context.telemetry.properties.cloudChoice = result;
-    return result;
-}
+/*---------------------------------------------------------------------------------------------
+ *  Copyright (c) Microsoft Corporation. All rights reserved.
+ *  Licensed under the MIT License. See LICENSE.md in the project root for license information.
+ *--------------------------------------------------------------------------------------------*/
+
+import * as vscode from 'vscode';
+import { IActionContext, IAzureQuickPickItem, parseError } from '@microsoft/vscode-azext-utils';
+import { ext } from '../../../extensionVariables';
+import { localize } from '../../../localize';
+import { ContextTreeItem } from '../../../tree/contexts/ContextTreeItem';
+import { registryExpectedContextValues } from '../../../tree/registries/registryContextValues';
+import { RemoteTagTreeItem } from '../../../tree/registries/RemoteTagTreeItem';
+import { executeAsTask } from '../../../utils/executeAsTask';
+import { execAsync } from '../../../utils/spawnAsync';
+import { addImageTaggingTelemetry } from '../../images/tagImage';
+
+export async function deployImageToAci(context: IActionContext, node?: RemoteTagTreeItem): Promise<void> {
+    if (!node) {
+        node = await ext.registriesTree.showTreeItemPicker<RemoteTagTreeItem>([registryExpectedContextValues.dockerHub.tag, registryExpectedContextValues.dockerV2.tag], context);
+    }
+
+    const aciContext = await ext.contextsTree.showTreeItemPicker<ContextTreeItem>([/aciContext;/i], context);
+
+    // Switch to the other context if needed
+    if (!aciContext.current) {
+        await vscode.commands.executeCommand('vscode-docker.contexts.use', aciContext);
+    }
+
+    // Log in to the registry to ensure the run actually succeeds
+    // If a registry was found/chosen and is still the same as the final tag's registry, try logging in
+    await vscode.commands.executeCommand('vscode-docker.registries.logInToDockerCli', node.parent.parent);
+
+    const progressOptions = {
+        location: vscode.ProgressLocation.Notification,
+        title: localize('vscode-docker.commands.registries.deployImageToAci.gettingPorts', 'Determining ports from image...'),
+    };
+    const ports = await vscode.window.withProgress(progressOptions, async () => {
+        return getImagePorts(node.fullTag, context);
+    });
+    const portsArg = ports.map(port => `-p ${port}:${port}`).join(' ');
+
+    addImageTaggingTelemetry(context, node.fullTag, '');
+
+    // TODO: exe path
+    const command = `${ext.dockerContextManager.getDockerCommand(context)} --context ${aciContext.name} run -d ${portsArg} ${node.fullTag}`;
+    const title = localize('vscode-docker.commands.registries.deployImageToAci.deploy', 'Deploy to ACI');
+    const options = {
+        addDockerEnv: false,
+    };
+
+    try {
+        await executeAsTask(context, command, title, { ...options, rejectOnError: true });
+    } catch {
+        // If it fails, try logging in and make one more attempt
+        // TODO: exe path
+        await executeAsTask(context, `${ext.dockerContextManager.getDockerCommand(context)} login azure --cloud-name ${await promptForAciCloud(context)}`, title, options);
+        await executeAsTask(context, command, title, options);
+    }
+}
+
+async function getImagePorts(fullTag: string, context: IActionContext): Promise<number[]> {
+    try {
+        const result: number[] = [];
+
+        // 1. Pull the image to the default context
+        // TODO: exe path
+        await execAsync(`${ext.dockerContextManager.getDockerCommand(context)} --context default pull ${fullTag}`);
+
+        // 2. Inspect it in the default context to find out the ports to map
+        // TODO: exe path
+        const { stdout } = await execAsync(`${ext.dockerContextManager.getDockerCommand(context)} --context default inspect ${fullTag} --format="{{ json .Config.ExposedPorts }}"`);
+
+        try {
+            const portsJson = <{ [key: string]: never }>JSON.parse(stdout);
+
+            for (const portAndProtocol of Object.keys(portsJson)) {
+                const portParts = portAndProtocol.split('/');
+                result.push(Number.parseInt(portParts[0], 10));
+            }
+        } catch {
+            // Best effort
+        }
+
+        return result;
+    } catch (err) {
+        const error = parseError(err);
+        throw new Error(localize('vscode-docker.commands.registries.deployImageToAci.portsError', 'Unable to determine ports to expose. The error is: {0}', error.message));
+    }
+}
+
+async function promptForAciCloud(context: IActionContext): Promise<string> {
+    let result: string;
+    const custom = 'custom';
+
+    // Obtained these names from https://github.com/microsoft/vscode-azure-account/blob/78799ce1a3b902aad52744a600b81a2f4fd06380/src/azure-account.ts
+    const wellKnownClouds: IAzureQuickPickItem<string>[] = [
+        {
+            label: localize('vscode-docker.azureUtils.publicCloud', 'Azure'),
+            data: 'AzureCloud',
+        },
+        {
+            label: localize('vscode-docker.azureUtils.chinaCloud', 'Azure China'),
+            data: 'AzureChinaCloud',
+        },
+        {
+            label: localize('vscode-docker.azureUtils.usGovtCloud', 'Azure US Government'),
+            data: 'AzureUSGovernment',
+        },
+        {
+            label: localize('vscode-docker.azureUtils.germanCloud', 'Azure Germany'), // TODO: AzureGermanCloud is closing in October 2021, remove this then
+            data: 'AzureGermanCloud',
+        },
+        {
+            label: localize('vscode-docker.azureUtils.customCloud', 'Azure Custom Cloud (specify)...'),
+            data: custom,
+        },
+    ];
+
+    const choice = await context.ui.showQuickPick(wellKnownClouds, { placeHolder: localize('vscode-docker.azureUtils.chooseCloud', 'Choose an Azure cloud to log in to') });
+
+    if (choice.data === custom) {
+        // The user wants to enter a different cloud name, so prompt with an input box
+        result = await context.ui.showInputBox({ prompt: localize('vscode-docker.azureUtils.inputCloudName', 'Enter an Azure cloud name') });
+    } else {
+        result = choice.data;
+    }
+
+    context.telemetry.properties.cloudChoice = result;
+    return result;
+}