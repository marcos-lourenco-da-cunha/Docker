/*---------------------------------------------------------------------------------------------
 *  Copyright (c) Microsoft Corporation. All rights reserved.
 *  Licensed under the MIT License. See LICENSE.md in the project root for license information.
 *--------------------------------------------------------------------------------------------*/

import { IActionContext } from '@microsoft/vscode-azext-utils';
import { ext } from '../../extensionVariables';
import { registryExpectedContextValues } from '../../tree/registries/registryContextValues';
import { RegistryTreeItemBase } from '../../tree/registries/RegistryTreeItemBase';
import { RemoteRepositoryTreeItemBase } from '../../tree/registries/RemoteRepositoryTreeItemBase';
import { RemoteTagTreeItem } from '../../tree/registries/RemoteTagTreeItem';
import { executeAsTask } from '../../utils/executeAsTask';
import { logInToDockerCli } from './logInToDockerCli';

export async function pullRepository(context: IActionContext, node?: RemoteRepositoryTreeItemBase): Promise<void> {
    if (!node) {
        node = await ext.registriesTree.showTreeItemPicker<RemoteRepositoryTreeItemBase>(registryExpectedContextValues.all.repository, context);
    }

    await pullImages(context, node.parent, node.repoName + ' -a');
}

export async function pullImageFromRepository(context: IActionContext, node?: RemoteTagTreeItem): Promise<void> {
    if (!node) {
        node = await ext.registriesTree.showTreeItemPicker<RemoteTagTreeItem>(registryExpectedContextValues.all.tag, context);
    }

    await pullImages(context, node.parent.parent, node.repoNameAndTag);
}

async function pullImages(context: IActionContext, node: RegistryTreeItemBase, imageRequest: string): Promise<void> {
    await logInToDockerCli(context, node);

<<<<<<< HEAD
    // TODO: exe path
    await executeAsTask(context, `${dockerExePath(context)} pull ${node.baseImagePath}/${imageRequest}`, 'Docker', { addDockerEnv: true });
=======
    await executeAsTask(context, `${ext.dockerContextManager.getDockerCommand(context)} pull ${node.baseImagePath}/${imageRequest}`, 'Docker', { addDockerEnv: true });
>>>>>>> eaed1be3
}<|MERGE_RESOLUTION|>--- conflicted
+++ resolved
@@ -31,10 +31,6 @@
 async function pullImages(context: IActionContext, node: RegistryTreeItemBase, imageRequest: string): Promise<void> {
     await logInToDockerCli(context, node);
 
-<<<<<<< HEAD
     // TODO: exe path
-    await executeAsTask(context, `${dockerExePath(context)} pull ${node.baseImagePath}/${imageRequest}`, 'Docker', { addDockerEnv: true });
-=======
     await executeAsTask(context, `${ext.dockerContextManager.getDockerCommand(context)} pull ${node.baseImagePath}/${imageRequest}`, 'Docker', { addDockerEnv: true });
->>>>>>> eaed1be3
 }