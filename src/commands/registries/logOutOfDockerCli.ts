--- conflicted
+++ resolved
@@ -15,10 +15,6 @@
     }
 
     const creds = await node.getDockerCliCredentials();
-<<<<<<< HEAD
     // TODO: exe path
-    await executeAsTask(context, `${dockerExePath(context)} logout ${creds.registryPath}`, 'Docker', { addDockerEnv: true });
-=======
     await executeAsTask(context, `${ext.dockerContextManager.getDockerCommand(context)} logout ${creds.registryPath}`, 'Docker', { addDockerEnv: true });
->>>>>>> eaed1be3
 }