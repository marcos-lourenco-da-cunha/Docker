/*---------------------------------------------------------------------------------------------
 *  Copyright (c) Microsoft Corporation. All rights reserved.
 *  Licensed under the MIT License. See LICENSE.md in the project root for license information.
 *--------------------------------------------------------------------------------------------*/

import { WorkspaceFolder } from 'vscode';
import { callWithTelemetryAndErrorHandling, IActionContext } from 'vscode-azureextensionui';
import { quickPickOS, quickPickPlatform } from '../../configureWorkspace/configUtils';
import dockerDebugScaffoldingProvider from '../../debugging/DockerDebugScaffoldingProvider';
import { DockerPlatform } from '../../debugging/DockerPlatformHelper';
import { Platform } from '../../utils/platform';
import { quickPickWorkspaceFolder } from '../../utils/quickPickWorkspaceFolder';

<<<<<<< HEAD
// TODO: Call this from scaffolding as well
export async function initializeForDebugging(folder?: WorkspaceFolder, platform?: Platform, platformOS?: PlatformOS, options?: { [key: string]: string }): Promise<void> {
=======
export async function initializeForDebugging(folder?: WorkspaceFolder, platform?: Platform): Promise<void> {
>>>>>>> 6e322789
    folder = folder || await quickPickWorkspaceFolder('To configure Docker debugging you must first open a folder or workspace in VS Code.');
    platform = platform || await quickPickPlatform();

    let debugPlatform: DockerPlatform;
    switch (platform) {
        case '.NET Core Console':
            case 'ASP.NET Core':
                debugPlatform = 'netCore';
                break;
                case 'Node.js':
                    debugPlatform = 'node';
                    break;
                    default:
                    }

    return await callWithTelemetryAndErrorHandling(
        `docker-debug-initialize/${debugPlatform || 'unknown'}`,
<<<<<<< HEAD
        async (actionContext: IActionContext) => await ext.debugConfigProvider.initializeForDebugging(
            {
                folder: folder,
                platform: debugPlatform,
                platformOS: platformOS,
                actionContext: actionContext,
            },
            options)
    );
=======
        async () => {
            switch (debugPlatform) {
                case 'netCore':
                    const platformOS = await quickPickOS();
                    await dockerDebugScaffoldingProvider.initializeNetCoreForDebugging(folder, { platformOS });
                    break;
                case 'node':
                    await dockerDebugScaffoldingProvider.initializeNodeForDebugging(folder);
                    break;
                default:
                }
            });
>>>>>>> 6e322789
}
<|MERGE_RESOLUTION|>--- conflicted
+++ resolved
@@ -1,61 +1,44 @@
-/*---------------------------------------------------------------------------------------------
- *  Copyright (c) Microsoft Corporation. All rights reserved.
- *  Licensed under the MIT License. See LICENSE.md in the project root for license information.
- *--------------------------------------------------------------------------------------------*/
-
-import { WorkspaceFolder } from 'vscode';
-import { callWithTelemetryAndErrorHandling, IActionContext } from 'vscode-azureextensionui';
-import { quickPickOS, quickPickPlatform } from '../../configureWorkspace/configUtils';
-import dockerDebugScaffoldingProvider from '../../debugging/DockerDebugScaffoldingProvider';
-import { DockerPlatform } from '../../debugging/DockerPlatformHelper';
-import { Platform } from '../../utils/platform';
-import { quickPickWorkspaceFolder } from '../../utils/quickPickWorkspaceFolder';
-
-<<<<<<< HEAD
-// TODO: Call this from scaffolding as well
-export async function initializeForDebugging(folder?: WorkspaceFolder, platform?: Platform, platformOS?: PlatformOS, options?: { [key: string]: string }): Promise<void> {
-=======
-export async function initializeForDebugging(folder?: WorkspaceFolder, platform?: Platform): Promise<void> {
->>>>>>> 6e322789
-    folder = folder || await quickPickWorkspaceFolder('To configure Docker debugging you must first open a folder or workspace in VS Code.');
-    platform = platform || await quickPickPlatform();
-
-    let debugPlatform: DockerPlatform;
-    switch (platform) {
-        case '.NET Core Console':
-            case 'ASP.NET Core':
-                debugPlatform = 'netCore';
-                break;
-                case 'Node.js':
-                    debugPlatform = 'node';
-                    break;
-                    default:
-                    }
-
-    return await callWithTelemetryAndErrorHandling(
-        `docker-debug-initialize/${debugPlatform || 'unknown'}`,
-<<<<<<< HEAD
-        async (actionContext: IActionContext) => await ext.debugConfigProvider.initializeForDebugging(
-            {
-                folder: folder,
-                platform: debugPlatform,
-                platformOS: platformOS,
-                actionContext: actionContext,
-            },
-            options)
-    );
-=======
-        async () => {
-            switch (debugPlatform) {
-                case 'netCore':
-                    const platformOS = await quickPickOS();
-                    await dockerDebugScaffoldingProvider.initializeNetCoreForDebugging(folder, { platformOS });
-                    break;
-                case 'node':
-                    await dockerDebugScaffoldingProvider.initializeNodeForDebugging(folder);
-                    break;
-                default:
-                }
-            });
->>>>>>> 6e322789
-}
+/*---------------------------------------------------------------------------------------------
+ *  Copyright (c) Microsoft Corporation. All rights reserved.
+ *  Licensed under the MIT License. See LICENSE.md in the project root for license information.
+ *--------------------------------------------------------------------------------------------*/
+
+import { WorkspaceFolder } from 'vscode';
+import { callWithTelemetryAndErrorHandling } from 'vscode-azureextensionui';
+import { quickPickOS, quickPickPlatform } from '../../configureWorkspace/configUtils';
+import dockerDebugScaffoldingProvider from '../../debugging/DockerDebugScaffoldingProvider';
+import { DockerPlatform } from '../../debugging/DockerPlatformHelper';
+import { Platform } from '../../utils/platform';
+import { quickPickWorkspaceFolder } from '../../utils/quickPickWorkspaceFolder';
+
+export async function initializeForDebugging(folder?: WorkspaceFolder, platform?: Platform): Promise<void> {
+    folder = folder || await quickPickWorkspaceFolder('To configure Docker debugging you must first open a folder or workspace in VS Code.');
+    platform = platform || await quickPickPlatform();
+
+    let debugPlatform: DockerPlatform;
+    switch (platform) {
+        case '.NET Core Console':
+        case 'ASP.NET Core':
+            debugPlatform = 'netCore';
+            break;
+        case 'Node.js':
+            debugPlatform = 'node';
+            break;
+        default:
+    }
+
+    return await callWithTelemetryAndErrorHandling(
+        `docker-debug-initialize/${debugPlatform || 'unknown'}`,
+        async () => {
+            switch (debugPlatform) {
+                case 'netCore':
+                    const platformOS = await quickPickOS();
+                    await dockerDebugScaffoldingProvider.initializeNetCoreForDebugging(folder, { platformOS });
+                    break;
+                case 'node':
+                    await dockerDebugScaffoldingProvider.initializeNodeForDebugging(folder);
+                    break;
+                default:
+            }
+        });
+}