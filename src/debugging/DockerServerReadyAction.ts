--- conflicted
+++ resolved
@@ -9,11 +9,8 @@
 
 import * as util from 'util';
 import * as vscode from 'vscode';
-<<<<<<< HEAD
+import { ext } from '../extensionVariables';
 import { localize } from '../localize';
-=======
-import { ext } from '../extensionVariables';
->>>>>>> b37b820e
 import ChildProcessProvider from './coreclr/ChildProcessProvider';
 import CliDockerClient from './coreclr/CliDockerClient';
 import { ResolvedDebugConfiguration } from './DebugHelper';
@@ -238,7 +235,7 @@
             });
     }
 
-    public onDidSendMessage (m: DebugAdapterMessage) : void {
+    public onDidSendMessage(m: DebugAdapterMessage): void {
         if (m.type === 'event'
             && m.event === 'output'
             && m.body?.category
