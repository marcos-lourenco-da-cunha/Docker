--- conflicted
+++ resolved
@@ -1,127 +1,122 @@
-/*---------------------------------------------------------------------------------------------
- *  Copyright (c) Microsoft Corporation. All rights reserved.
- *  Licensed under the MIT License. See LICENSE.md in the project root for license information.
- *--------------------------------------------------------------------------------------------*/
-
-import { CancellationToken, debug, DebugConfiguration, ExtensionContext, workspace, WorkspaceFolder } from 'vscode';
-import { IActionContext, registerCommand } from 'vscode-azureextensionui';
-import { initializeForDebugging } from '../commands/debugging/initializeForDebugging';
-import { DockerRunTaskDefinition } from '../tasks/DockerRunTaskProvider';
-import { DockerTaskScaffoldContext, getDefaultContainerName } from '../tasks/TaskHelper';
-import ChildProcessProvider from './coreclr/ChildProcessProvider';
-import CliDockerClient from './coreclr/CliDockerClient';
-import { DockerServerReadyAction } from './DockerDebugConfigurationBase';
-import { DockerDebugConfiguration, DockerDebugConfigurationProvider } from './DockerDebugConfigurationProvider';
-import { DockerPlatform } from './DockerPlatformHelper';
-import { registerServerReadyAction } from './DockerServerReadyAction';
-<<<<<<< HEAD
-import netCoreDebugHelper from './netcore/NetCoreDebugHelper';
-import nodeDebugHelper from './node/NodeDebugHelper';
-import pythonDebugHelper from './python/PythonDebugHelper';
-=======
-import { netCoreDebugHelper } from './netcore/NetCoreDebugHelper';
-import { nodeDebugHelper } from './node/NodeDebugHelper';
->>>>>>> 2ebe51f7
-
-export interface DockerDebugContext { // Same as DockerTaskContext but intentionally does not extend it, since we never need to pass a DockerDebugContext to tasks
-    folder: WorkspaceFolder;
-    platform: DockerPlatform;
-    actionContext: IActionContext;
-    cancellationToken?: CancellationToken;
-    runDefinition?: DockerRunTaskDefinition;
-}
-
-// tslint:disable-next-line: no-empty-interface
-export interface DockerDebugScaffoldContext extends DockerTaskScaffoldContext {
-}
-
-export interface ResolvedDebugConfigurationOptions {
-    containerNameToKill?: string;
-    dockerServerReadyAction?: DockerServerReadyAction;
-    removeContainerAfterDebug?: boolean;
-}
-
-export interface ResolvedDebugConfiguration extends DebugConfiguration {
-    dockerOptions?: ResolvedDebugConfigurationOptions;
-}
-
-export interface DebugHelper {
-    provideDebugConfigurations(context: DockerDebugScaffoldContext): Promise<DockerDebugConfiguration[]>;
-    resolveDebugConfiguration(context: DockerDebugContext, debugConfiguration: DockerDebugConfiguration): Promise<ResolvedDebugConfiguration | undefined>;
-}
-
-export function registerDebugProvider(ctx: ExtensionContext): void {
-    ctx.subscriptions.push(
-        debug.registerDebugConfigurationProvider(
-            'docker',
-            new DockerDebugConfigurationProvider(
-                new CliDockerClient(new ChildProcessProvider()),
-                {
-                    netCore: netCoreDebugHelper,
-                    node: nodeDebugHelper,
-                    python: pythonDebugHelper,
-                }
-            )
-        )
-    );
-
-    registerServerReadyAction(ctx);
-
-    registerCommand('vscode-docker.debugging.initializeForDebugging', initializeForDebugging);
-}
-
-// TODO: This is stripping out a level of indentation, but the tasks one isn't
-export async function addDebugConfiguration(newConfig: DockerDebugConfiguration, overwrite: boolean | undefined): Promise<boolean> {
-    // Using config API instead of tasks API means no wasted perf on re-resolving the tasks, and avoids confusion on resolved type !== true type
-    const workspaceLaunch = workspace.getConfiguration('launch');
-    const allConfigs = workspaceLaunch && workspaceLaunch.configurations as DebugConfiguration[] || [];
-
-    const existingConfigIndex = allConfigs.findIndex(c => c.name === newConfig.name);
-    if (existingConfigIndex >= 0) {
-        // If a task of the same label exists already
-        if (overwrite) {
-            // If overwriting, do so
-            allConfigs[existingConfigIndex] = newConfig;
-        } else {
-            // If not overwriting, return false
-            return false;
-        }
-    } else {
-        allConfigs.push(newConfig);
-    }
-
-    await workspaceLaunch.update('configurations', allConfigs);
-    return true;
-}
-
-export function inferContainerName(debugConfiguration: DockerDebugConfiguration, context: DockerDebugContext, defaultNameHint: string, defaultTag?: 'dev' | 'latest'): string {
-    return (debugConfiguration && debugConfiguration.containerName)
-        || (context && context.runDefinition && context.runDefinition.dockerRun && context.runDefinition.dockerRun.containerName)
-        || getDefaultContainerName(defaultNameHint, defaultTag);
-}
-
-export function resolveDockerServerReadyAction(debugConfiguration: DockerDebugConfiguration, defaultDockerSRA: DockerServerReadyAction, createIfUserUndefined: boolean): DockerServerReadyAction | undefined {
-    let numBrowserOptions = [debugConfiguration.launchBrowser, debugConfiguration.serverReadyAction, debugConfiguration.dockerServerReadyAction].filter(item => item !== undefined).length;
-
-    if (numBrowserOptions > 1) {
-        // Multiple user-provided options is not valid
-        throw new Error(`Only at most one of the 'launchBrowser', 'serverReadyAction', and 'dockerServerReadyAction' properties may be set at a time.`);
-    } else if (numBrowserOptions === 1 && !debugConfiguration.dockerServerReadyAction) {
-        // One user-provided option that is not DockerServerReadyAction--return nothing
-        return undefined;
-    } else if (numBrowserOptions === 0 && !createIfUserUndefined) {
-        // No user-provided option, and not creating if nothing user-defined--return nothing
-        return undefined
-    }
-
-    // Otherwise create one based on user-defined and default options
-    const providedDockerSRA = debugConfiguration.dockerServerReadyAction || {};
-
-    return {
-        containerName: providedDockerSRA.containerName || defaultDockerSRA.containerName,
-        pattern: providedDockerSRA.pattern || defaultDockerSRA.pattern,
-        action: providedDockerSRA.action || defaultDockerSRA.action,
-        uriFormat: providedDockerSRA.uriFormat || defaultDockerSRA.uriFormat,
-        webRoot: providedDockerSRA.webRoot || defaultDockerSRA.webRoot,
-    };
-}
+/*---------------------------------------------------------------------------------------------
+ *  Copyright (c) Microsoft Corporation. All rights reserved.
+ *  Licensed under the MIT License. See LICENSE.md in the project root for license information.
+ *--------------------------------------------------------------------------------------------*/
+
+import { CancellationToken, debug, DebugConfiguration, ExtensionContext, workspace, WorkspaceFolder } from 'vscode';
+import { IActionContext, registerCommand } from 'vscode-azureextensionui';
+import { initializeForDebugging } from '../commands/debugging/initializeForDebugging';
+import { DockerRunTaskDefinition } from '../tasks/DockerRunTaskProvider';
+import { DockerTaskScaffoldContext, getDefaultContainerName } from '../tasks/TaskHelper';
+import ChildProcessProvider from './coreclr/ChildProcessProvider';
+import CliDockerClient from './coreclr/CliDockerClient';
+import { DockerServerReadyAction } from './DockerDebugConfigurationBase';
+import { DockerDebugConfiguration, DockerDebugConfigurationProvider } from './DockerDebugConfigurationProvider';
+import { DockerPlatform } from './DockerPlatformHelper';
+import { registerServerReadyAction } from './DockerServerReadyAction';
+import { netCoreDebugHelper } from './netcore/NetCoreDebugHelper';
+import { nodeDebugHelper } from './node/NodeDebugHelper';
+import { pythonDebugHelper } from './python/PythonDebugHelper';
+
+export interface DockerDebugContext { // Same as DockerTaskContext but intentionally does not extend it, since we never need to pass a DockerDebugContext to tasks
+    folder: WorkspaceFolder;
+    platform: DockerPlatform;
+    actionContext: IActionContext;
+    cancellationToken?: CancellationToken;
+    runDefinition?: DockerRunTaskDefinition;
+}
+
+// tslint:disable-next-line: no-empty-interface
+export interface DockerDebugScaffoldContext extends DockerTaskScaffoldContext {
+}
+
+export interface ResolvedDebugConfigurationOptions {
+    containerNameToKill?: string;
+    dockerServerReadyAction?: DockerServerReadyAction;
+    removeContainerAfterDebug?: boolean;
+}
+
+export interface ResolvedDebugConfiguration extends DebugConfiguration {
+    dockerOptions?: ResolvedDebugConfigurationOptions;
+}
+
+export interface DebugHelper {
+    provideDebugConfigurations(context: DockerDebugScaffoldContext): Promise<DockerDebugConfiguration[]>;
+    resolveDebugConfiguration(context: DockerDebugContext, debugConfiguration: DockerDebugConfiguration): Promise<ResolvedDebugConfiguration | undefined>;
+}
+
+export function registerDebugProvider(ctx: ExtensionContext): void {
+    ctx.subscriptions.push(
+        debug.registerDebugConfigurationProvider(
+            'docker',
+            new DockerDebugConfigurationProvider(
+                new CliDockerClient(new ChildProcessProvider()),
+                {
+                    netCore: netCoreDebugHelper,
+                    node: nodeDebugHelper,
+                    python: pythonDebugHelper,
+                }
+            )
+        )
+    );
+
+    registerServerReadyAction(ctx);
+
+    registerCommand('vscode-docker.debugging.initializeForDebugging', initializeForDebugging);
+}
+
+// TODO: This is stripping out a level of indentation, but the tasks one isn't
+export async function addDebugConfiguration(newConfig: DockerDebugConfiguration, overwrite: boolean | undefined): Promise<boolean> {
+    // Using config API instead of tasks API means no wasted perf on re-resolving the tasks, and avoids confusion on resolved type !== true type
+    const workspaceLaunch = workspace.getConfiguration('launch');
+    const allConfigs = workspaceLaunch && workspaceLaunch.configurations as DebugConfiguration[] || [];
+
+    const existingConfigIndex = allConfigs.findIndex(c => c.name === newConfig.name);
+    if (existingConfigIndex >= 0) {
+        // If a task of the same label exists already
+        if (overwrite) {
+            // If overwriting, do so
+            allConfigs[existingConfigIndex] = newConfig;
+        } else {
+            // If not overwriting, return false
+            return false;
+        }
+    } else {
+        allConfigs.push(newConfig);
+    }
+
+    await workspaceLaunch.update('configurations', allConfigs);
+    return true;
+}
+
+export function inferContainerName(debugConfiguration: DockerDebugConfiguration, context: DockerDebugContext, defaultNameHint: string, defaultTag?: 'dev' | 'latest'): string {
+    return (debugConfiguration && debugConfiguration.containerName)
+        || (context && context.runDefinition && context.runDefinition.dockerRun && context.runDefinition.dockerRun.containerName)
+        || getDefaultContainerName(defaultNameHint, defaultTag);
+}
+
+export function resolveDockerServerReadyAction(debugConfiguration: DockerDebugConfiguration, defaultDockerSRA: DockerServerReadyAction, createIfUserUndefined: boolean): DockerServerReadyAction | undefined {
+    let numBrowserOptions = [debugConfiguration.launchBrowser, debugConfiguration.serverReadyAction, debugConfiguration.dockerServerReadyAction].filter(item => item !== undefined).length;
+
+    if (numBrowserOptions > 1) {
+        // Multiple user-provided options is not valid
+        throw new Error(`Only at most one of the 'launchBrowser', 'serverReadyAction', and 'dockerServerReadyAction' properties may be set at a time.`);
+    } else if (numBrowserOptions === 1 && !debugConfiguration.dockerServerReadyAction) {
+        // One user-provided option that is not DockerServerReadyAction--return nothing
+        return undefined;
+    } else if (numBrowserOptions === 0 && !createIfUserUndefined) {
+        // No user-provided option, and not creating if nothing user-defined--return nothing
+        return undefined
+    }
+
+    // Otherwise create one based on user-defined and default options
+    const providedDockerSRA = debugConfiguration.dockerServerReadyAction || {};
+
+    return {
+        containerName: providedDockerSRA.containerName || defaultDockerSRA.containerName,
+        pattern: providedDockerSRA.pattern || defaultDockerSRA.pattern,
+        action: providedDockerSRA.action || defaultDockerSRA.action,
+        uriFormat: providedDockerSRA.uriFormat || defaultDockerSRA.uriFormat,
+        webRoot: providedDockerSRA.webRoot || defaultDockerSRA.webRoot,
+    };
+}