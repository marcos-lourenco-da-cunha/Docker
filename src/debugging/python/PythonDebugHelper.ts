/*---------------------------------------------------------------------------------------------
 *  Copyright (c) Microsoft Corporation. All rights reserved.
 *  Licensed under the MIT License. See LICENSE.md in the project root for license information.
 *--------------------------------------------------------------------------------------------*/

import * as fse from 'fs-extra';
import * as os from 'os';
<<<<<<< HEAD
import * as vscode from "vscode";
import { localize } from '../../localize';
import { PythonExtensionHelper } from "../../tasks/python/PythonExtensionHelper";
=======
import * as vscode from 'vscode';
import { PythonExtensionHelper } from '../../tasks/python/PythonExtensionHelper';
>>>>>>> 72706e37
import { PythonDefaultDebugPort, PythonProjectType } from '../../utils/pythonUtils';
import ChildProcessProvider from '../coreclr/ChildProcessProvider';
import CliDockerClient from '../coreclr/CliDockerClient';
import { DebugHelper, DockerDebugContext, DockerDebugScaffoldContext, inferContainerName, ResolvedDebugConfiguration, resolveDockerServerReadyAction } from '../DebugHelper';
import { DockerDebugConfigurationBase } from '../DockerDebugConfigurationBase';
import { DockerDebugConfiguration } from '../DockerDebugConfigurationProvider';
import { PythonScaffoldingOptions } from '../DockerDebugScaffoldingProvider';

export interface PythonPathMapping {
    localRoot: string;
    remoteRoot: string;
}

export interface PythonDebugOptions {
    host?: string;
    port?: number;
    pathMappings?: PythonPathMapping[];
    justMyCode?: boolean;
    projectType?: PythonProjectType;
    django?: boolean;
    jinja?: boolean;
}

export interface PythonDockerDebugConfiguration extends DockerDebugConfigurationBase {
    python?: PythonDebugOptions;
}

export class PythonDebugHelper implements DebugHelper {
    public constructor(
        private readonly cliDockerClient: CliDockerClient) {
    }

    public async provideDebugConfigurations(context: DockerDebugScaffoldContext, options?: PythonScaffoldingOptions): Promise<DockerDebugConfiguration[]> {
<<<<<<< HEAD
        const configs: DockerDebugConfiguration[] =
            [{
                name: 'Docker Python Launch',
                type: 'docker',
                request: 'launch',
                preLaunchTask: 'docker-run: debug',
                python: {
                    pathMappings: [
                        {
                            /* eslint-disable-next-line no-template-curly-in-string */
                            localRoot: '${workspaceFolder}',
                            remoteRoot: '/app'
                        }
                    ],
                    projectType: options.projectType
                }
            }];

        // If we generated compose files, then we should generate a Python attach configuration.
        if (context.generateComposeTask) {
            configs.push(
                {
                    name: 'Python Remote Attach',
                    type: 'python',
                    request: 'attach',
                    host: 'localhost',
                    port: PythonDefaultDebugPort,
                    pathMappings: [
                        {
                            /* eslint-disable-next-line no-template-curly-in-string */
                            localRoot: '${workspaceFolder}',
                            remoteRoot: '/app'
                        }
                    ]
                });
        }

        return configs;
=======
        // Capitalize the first letter.
        const projectType = options.projectType.charAt(0).toUpperCase() + options.projectType.slice(1);

        return [{
            name: `Docker: Python - ${projectType}`,
            type: 'docker',
            request: 'launch',
            preLaunchTask: 'docker-run: debug',
            python: {
                pathMappings: [
                    {
                        /* eslint-disable-next-line no-template-curly-in-string */
                        localRoot: '${workspaceFolder}',
                        remoteRoot: '/app'
                    }
                ],
                projectType: options.projectType
            }
        }];
>>>>>>> 72706e37
    }

    public async resolveDebugConfiguration(context: DockerDebugContext, debugConfiguration: PythonDockerDebugConfiguration): Promise<ResolvedDebugConfiguration | undefined> {
        const containerName = inferContainerName(debugConfiguration, context, context.folder.name);

        // Since Python is a special case, we need to ensure the container is removed before attempting to resolve
        // the debug configuration.
        try {
            await this.cliDockerClient.removeContainer(containerName, { force: true });
        } catch { }

        const debuggerLogFilePath = PythonExtensionHelper.getDebuggerLogFilePath(context.folder.name);
        await fse.remove(debuggerLogFilePath);

        let debuggerReadyPromise = Promise.resolve();
        if (debugConfiguration.preLaunchTask) {
            // There is this limitation with the Python debugger where we need to ensure it's ready before allowing VSCode to attach,
            // if attach happens too soon then it will fail silently. The workaround here is to set the preLaunchTask to undefined,
            // then execute it ourselves with a listener to when it is finished, then wait for the debugger to be ready and return
            // the resolved launch configuration.

            const task = await this.tryGetPreLaunchTask(debugConfiguration.preLaunchTask);

            if (!task) {
                throw new Error(localize('vscode-docker.debug.python.noPreLaunch', 'Unable to find the prelaunch task with the name: {0}', debugConfiguration.preLaunchTask));
            }

            debugConfiguration.preLaunchTask = undefined;
            debuggerReadyPromise = PythonExtensionHelper.ensureDebuggerReady(task, debuggerLogFilePath, containerName, this.cliDockerClient);

            /* eslint-disable-next-line @typescript-eslint/no-floating-promises */
            vscode.tasks.executeTask(task);
        }

        return await debuggerReadyPromise.then(() => {
            return this.resolveDebugConfigurationInternal(debugConfiguration, containerName, context);
        });
    }

    private resolveDebugConfigurationInternal(debugConfiguration: PythonDockerDebugConfiguration, containerName: string, context: DockerDebugContext): ResolvedDebugConfiguration {
        const projectType = debugConfiguration.python.projectType;

        const dockerServerReadyAction =
            resolveDockerServerReadyAction(
                debugConfiguration,
                {
                    containerName: containerName,
                    pattern: this.getServerReadyPattern(projectType),
                    uriFormat: '%s://localhost:%s'
                },
                true);

        // These properties are required by the old debugger, should be changed to normal properties in the configuration
        // as soon as the new debugger is released to 100% of the users.
        const debugOptions = ['FixFilePathCase', 'RedirectOutput', 'ShowReturnValue'];

        if (os.platform() === 'win32') {
            debugOptions.push('WindowsClient');
        }

        return {
            ...debugConfiguration,
            type: 'python',
            request: 'attach',
            workspaceFolder: context.folder.uri.fsPath,
            host: debugConfiguration.python.host || 'localhost',
            port: debugConfiguration.python.port || PythonDefaultDebugPort,
            pathMappings: debugConfiguration.python.pathMappings,
            justMyCode: debugConfiguration.python.justMyCode || true,
            django: debugConfiguration.python.django || projectType === 'django',
            jinja: debugConfiguration.python.jinja || projectType === 'flask',
            dockerOptions: {
                containerNameToKill: containerName,
                dockerServerReadyAction: dockerServerReadyAction,
                removeContainerAfterDebug: debugConfiguration.removeContainerAfterDebug
            },
            debugOptions: debugOptions
        };
    }

    private async tryGetPreLaunchTask(prelaunchTaskName: string): Promise<vscode.Task> | undefined {
        if (!prelaunchTaskName) {
            return undefined;
        }

        const tasks = await vscode.tasks.fetchTasks();

        if (tasks) {
            const results = tasks.filter(t => t.name.localeCompare(prelaunchTaskName) === 0);

            if (results.length > 0) {
                return results[0];
            }
        }

        return undefined;
    }

    private getServerReadyPattern(projectType: PythonProjectType): string | undefined {
        switch (projectType) {
            case 'django':
                return 'Starting development server at (https?://\\S+|[0-9]+)';
            case 'flask':
                return 'Running on (https?://\\S+|[0-9]+)';
            default:
                return undefined;
        }
    }
}

const dockerClient = new CliDockerClient(new ChildProcessProvider());

export const pythonDebugHelper = new PythonDebugHelper(dockerClient);<|MERGE_RESOLUTION|>--- conflicted
+++ resolved
@@ -5,14 +5,9 @@
 
 import * as fse from 'fs-extra';
 import * as os from 'os';
-<<<<<<< HEAD
-import * as vscode from "vscode";
+import * as vscode from 'vscode';
 import { localize } from '../../localize';
-import { PythonExtensionHelper } from "../../tasks/python/PythonExtensionHelper";
-=======
-import * as vscode from 'vscode';
 import { PythonExtensionHelper } from '../../tasks/python/PythonExtensionHelper';
->>>>>>> 72706e37
 import { PythonDefaultDebugPort, PythonProjectType } from '../../utils/pythonUtils';
 import ChildProcessProvider from '../coreclr/ChildProcessProvider';
 import CliDockerClient from '../coreclr/CliDockerClient';
@@ -46,46 +41,6 @@
     }
 
     public async provideDebugConfigurations(context: DockerDebugScaffoldContext, options?: PythonScaffoldingOptions): Promise<DockerDebugConfiguration[]> {
-<<<<<<< HEAD
-        const configs: DockerDebugConfiguration[] =
-            [{
-                name: 'Docker Python Launch',
-                type: 'docker',
-                request: 'launch',
-                preLaunchTask: 'docker-run: debug',
-                python: {
-                    pathMappings: [
-                        {
-                            /* eslint-disable-next-line no-template-curly-in-string */
-                            localRoot: '${workspaceFolder}',
-                            remoteRoot: '/app'
-                        }
-                    ],
-                    projectType: options.projectType
-                }
-            }];
-
-        // If we generated compose files, then we should generate a Python attach configuration.
-        if (context.generateComposeTask) {
-            configs.push(
-                {
-                    name: 'Python Remote Attach',
-                    type: 'python',
-                    request: 'attach',
-                    host: 'localhost',
-                    port: PythonDefaultDebugPort,
-                    pathMappings: [
-                        {
-                            /* eslint-disable-next-line no-template-curly-in-string */
-                            localRoot: '${workspaceFolder}',
-                            remoteRoot: '/app'
-                        }
-                    ]
-                });
-        }
-
-        return configs;
-=======
         // Capitalize the first letter.
         const projectType = options.projectType.charAt(0).toUpperCase() + options.projectType.slice(1);
 
@@ -105,7 +60,6 @@
                 projectType: options.projectType
             }
         }];
->>>>>>> 72706e37
     }
 
     public async resolveDebugConfiguration(context: DockerDebugContext, debugConfiguration: PythonDockerDebugConfiguration): Promise<ResolvedDebugConfiguration | undefined> {
