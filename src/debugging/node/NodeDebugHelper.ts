--- conflicted
+++ resolved
@@ -1,31 +1,26 @@
-import { CancellationToken, WorkspaceFolder } from 'vscode';
-import { cloneObject } from '../../utils/cloneObject';
-import { DebugHelper } from '../DebugHelper';
-import { DockerDebugConfiguration } from '../DockerDebugConfigurationProvider';
-
-export interface NodeDebugOptions {
-    foo?: string;
-}
-
-export class NodeDebugHelper implements DebugHelper {
-    public async provideDebugConfigurations(): Promise<DockerDebugConfiguration[]> {
-        throw new Error('Method not implemented.');
-    }
-
-<<<<<<< HEAD
-    public async resolveDebugConfiguration(folder: WorkspaceFolder, debugConfiguration: DockerDebugConfiguration, token?: CancellationToken): Promise<DockerDebugConfiguration> {
-        throw new Error('Method not implemented.');
-=======
-    public async resolveDebugConfiguration(folder: WorkspaceFolder | undefined, debugConfiguration: DockerDebugConfiguration, token?: CancellationToken): Promise<DockerDebugConfiguration> {
-        const resolvedConfiguration = cloneObject(debugConfiguration);
-
-        resolvedConfiguration.localRoot = '${workspaceFolder}';
-        resolvedConfiguration.port = 9229;
-        resolvedConfiguration.remoteRoot = '/usr/src/app';
-        resolvedConfiguration.request = 'attach';
-        resolvedConfiguration.type = 'node2';
-
-        return await Promise.resolve(resolvedConfiguration);
->>>>>>> ee9c1687
-    }
-}
+import { CancellationToken, WorkspaceFolder } from 'vscode';
+import { cloneObject } from '../../utils/cloneObject';
+import { DebugHelper } from '../DebugHelper';
+import { DockerDebugConfiguration } from '../DockerDebugConfigurationProvider';
+
+export interface NodeDebugOptions {
+    foo?: string;
+}
+
+export class NodeDebugHelper implements DebugHelper {
+    public async provideDebugConfigurations(): Promise<DockerDebugConfiguration[]> {
+        throw new Error('Method not implemented.');
+    }
+
+    public async resolveDebugConfiguration(folder: WorkspaceFolder | undefined, debugConfiguration: DockerDebugConfiguration, token?: CancellationToken): Promise<DockerDebugConfiguration> {
+        const resolvedConfiguration = cloneObject(debugConfiguration);
+
+        resolvedConfiguration.localRoot = '${workspaceFolder}';
+        resolvedConfiguration.port = 9229;
+        resolvedConfiguration.remoteRoot = '/usr/src/app';
+        resolvedConfiguration.request = 'attach';
+        resolvedConfiguration.type = 'node2';
+
+        return await Promise.resolve(resolvedConfiguration);
+    }
+}