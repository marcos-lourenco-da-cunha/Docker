/*---------------------------------------------------------------------------------------------
 *  Copyright (c) Microsoft Corporation. All rights reserved.
 *  Licensed under the MIT License. See LICENSE.md in the project root for license information.
 *--------------------------------------------------------------------------------------------*/

import { DialogResponses, IActionContext, UserCancelledError } from '@microsoft/vscode-azext-utils';
import { CommandLineArgs, ContainerOS, VoidCommandResponse, composeArgs, withArg, withQuotedArg } from '@microsoft/vscode-container-client';
import * as fse from 'fs-extra';
import * as path from 'path';
import { DebugConfiguration, MessageItem, ProgressLocation, l10n, window } from 'vscode';
import { ext } from '../../extensionVariables';
<<<<<<< HEAD
import { NetContainerBuildOptionsKey } from '../../scaffolding/wizard/net/NetSdkChooseBuildStep';
=======
import { CommandLineArgs, ContainerOS, VoidCommandResponse, composeArgs, withArg, withQuotedArg } from '../../runtimes/docker';
>>>>>>> 2f986825
import { NetCoreTaskHelper, NetCoreTaskOptions } from '../../tasks/netcore/NetCoreTaskHelper';
import { ContainerTreeItem } from '../../tree/containers/ContainerTreeItem';
import { getNetCoreProjectInfo } from '../../utils/netCoreUtils';
import { getDockerOSType, isArm64Mac } from '../../utils/osUtils';
import { pathNormalize } from '../../utils/pathNormalize';
import { PlatformOS } from '../../utils/platform';
import { unresolveWorkspaceFolder } from '../../utils/resolveVariables';
import { DebugHelper, DockerDebugContext, DockerDebugScaffoldContext, ResolvedDebugConfiguration, inferContainerName, resolveDockerServerReadyAction } from '../DebugHelper';
import { DockerAttachConfiguration, DockerDebugConfiguration } from '../DockerDebugConfigurationProvider';
import { exportCertificateIfNecessary, getHostSecretsFolders, trustCertificateIfNecessary } from './AspNetSslHelper';
import { VsDbgType, installDebuggersIfNecessary, vsDbgInstallBasePath } from './VsDbgHelper';

export interface NetCoreDebugOptions extends NetCoreTaskOptions {
    appOutput?: string;
    debuggerPath?: string;
    buildWithSdk?: boolean;
}

export interface NetCoreDockerDebugConfiguration extends DebugConfiguration {
    netCore?: NetCoreDebugOptions;
}

export interface NetCoreDebugScaffoldingOptions {
    appProject?: string;
}

export class NetCoreDebugHelper implements DebugHelper {
    public async provideDebugConfigurations(context: DockerDebugScaffoldContext, options?: NetCoreDebugScaffoldingOptions): Promise<DockerDebugConfiguration[]> {
        options = options || {};
        options.appProject = options.appProject || await NetCoreTaskHelper.inferAppProject(context); // This method internally checks the user-defined input first

        return [
            {
                name: 'Docker .NET Launch',
                type: 'docker',
                request: 'launch',
                preLaunchTask: 'docker-run: debug',
                netCore: {
                    appProject: unresolveWorkspaceFolder(options.appProject, context.folder)
                }
            }
        ];
    }

    public async resolveDebugConfiguration(context: DockerDebugContext, debugConfiguration: DockerDebugConfiguration): Promise<ResolvedDebugConfiguration | undefined> {
        switch (debugConfiguration.request) {
            case 'launch':
                return this.resolveLaunchDebugConfiguration(context, debugConfiguration);
            case 'attach':
                return this.resolveAttachDebugConfiguration(context, debugConfiguration);
            default:
                throw Error(l10n.t('Unknown request {0} specified in the debug config.', debugConfiguration.request));
        }
    }

    private async resolveLaunchDebugConfiguration(context: DockerDebugContext, debugConfiguration: DockerDebugConfiguration): Promise<ResolvedDebugConfiguration | undefined> {
        debugConfiguration.netCore = debugConfiguration.netCore || {};
        debugConfiguration.netCore.appProject = await NetCoreTaskHelper.inferAppProject(context, debugConfiguration.netCore); // This method internally checks the user-defined input first

        const { configureSsl, containerName, platformOS } = await this.loadExternalInfo(context, debugConfiguration);
        const appOutput = debugConfiguration.netCore?.appOutput || await this.inferAppOutput(debugConfiguration);
        if (context.cancellationToken && context.cancellationToken.isCancellationRequested) {
            // inferAppOutput is slow, give a chance to cancel
            return undefined;
        }

        await this.acquireDebuggers(platformOS);
        if (context.cancellationToken && context.cancellationToken.isCancellationRequested) {
            // acquireDebuggers is slow, give a chance to cancel
            return undefined;
        }

        if (configureSsl) {
            await this.configureSsl(context.actionContext, debugConfiguration, appOutput);
            if (context.cancellationToken && context.cancellationToken.isCancellationRequested) {
                // configureSsl is slow, give a chance to cancel
                return undefined;
            }
        }

        const additionalProbingPathsArgs = NetCoreDebugHelper.getAdditionalProbingPathsArgs(platformOS);

        const containerAppOutput = this.inferAppContainerOutput(appOutput, platformOS);

        const dockerServerReadyAction = resolveDockerServerReadyAction(
            debugConfiguration,
            {
                containerName: containerName,
                pattern: '\\bNow listening on:\\s+(https?://\\S+)',
                action: 'openExternally',
                uriFormat: '%s://localhost:%s',
            },
            configureSsl || await NetCoreTaskHelper.isWebApp(debugConfiguration.netCore.appProject) // For .NET Console we won't create a DockerServerReadyAction unless at least part of one is user-provided
        );

        return {
            ...debugConfiguration, // Gets things like name, preLaunchTask, serverReadyAction, etc.
            type: 'coreclr',
            request: 'launch',
            program: debugConfiguration.program || 'dotnet',
            args: debugConfiguration.args || [additionalProbingPathsArgs, containerAppOutput].join(' '),
            cwd: debugConfiguration.cwd || platformOS === 'Windows' ? 'C:\\app' : '/app',
            dockerOptions: {
                containerName: containerName,
                dockerServerReadyAction: dockerServerReadyAction,
                removeContainerAfterDebug: debugConfiguration.removeContainerAfterDebug
            },
            pipeTransport: {
                pipeProgram: await ext.runtimeManager.getCommand(),
                /* eslint-disable no-template-curly-in-string */
                pipeArgs: ['exec', '-i', containerName, '${debuggerCommand}'],
                pipeCwd: '${workspaceFolder}',
                /* eslint-enable no-template-curly-in-string */
                debuggerPath: platformOS === 'Windows' ?
                    'C:\\remote_debugger\\win7-x64\\latest\\vsdbg' :
                    '/remote_debugger/vsdbg',
                quoteArgs: false,
            },
            sourceFileMap: debugConfiguration.sourceFileMap || {
                // eslint-disable-next-line @typescript-eslint/naming-convention
                '/app/Views': path.join(path.dirname(debugConfiguration.netCore.appProject), 'Views'),
            }
        };
    }

    private async resolveAttachDebugConfiguration(context: DockerDebugContext, debugConfiguration: DockerAttachConfiguration): Promise<ResolvedDebugConfiguration | undefined> {
        // Get Container Name if missing
        const containerName: string = debugConfiguration.containerName ?? await this.getContainerNameToAttach(context.actionContext);

        let debuggerPath: string = debugConfiguration.netCore?.debuggerPath;

        // If debugger path is not specified, then install the debugger if it doesn't exist in the container
        if (!debuggerPath) {
            const containerOS = await getDockerOSType();
            await this.acquireDebuggers(containerOS === 'windows' ? 'Windows' : 'Linux');
            const debuggerDirectory = containerOS === 'windows' ? 'C:\\remote_debugger' : '/remote_debugger';
            debuggerPath = containerOS === 'windows'
                ? path.win32.join(debuggerDirectory, 'win7-x64', 'latest', 'vsdbg.exe')
                : path.posix.join(debuggerDirectory, 'vsdbg');
            const isDebuggerInstalled: boolean = await this.isDebuggerInstalled(containerName, debuggerPath, containerOS);
            if (!isDebuggerInstalled) {
                await this.copyDebuggerToContainer(context.actionContext, containerName, debuggerDirectory, containerOS);
            }
        }

        return {
            ...debugConfiguration, // Gets things like name, preLaunchTask, serverReadyAction, etc.
            type: 'coreclr',
            request: 'attach',
            justMyCode: false,
            // if processId is specified in the debugConfiguration, then it will take precedence
            // and processName will be undefined.
            processName: debugConfiguration.processId ? undefined : debugConfiguration.processName || 'dotnet',
            pipeTransport: {
                pipeProgram: await ext.runtimeManager.getCommand(),
                pipeArgs: ['exec', '-i', containerName],
                // eslint-disable-next-line no-template-curly-in-string
                pipeCwd: '${workspaceFolder}',
                debuggerPath: debuggerPath,
                quoteArgs: false,
            },
            sourceFileMap: debugConfiguration.sourceFileMap || {
                // eslint-disable-next-line no-template-curly-in-string, @typescript-eslint/naming-convention
                '/src': '${workspaceFolder}'
            }
        };
    }

    protected async inferAppOutput(debugConfiguration: DockerDebugConfiguration): Promise<string> {
        const projectInfo = await getNetCoreProjectInfo('GetProjectProperties', debugConfiguration.netCore?.appProject);

        if (projectInfo.length < 3) {
            throw new Error(l10n.t('Unable to determine assembly output path.'));
        }

        return projectInfo[2]; // First line is assembly name, second is target framework, third+ are output path(s)
    }

    protected inferAppContainerOutput(appOutput: string, platformOS: PlatformOS): string {
        const result = platformOS === 'Windows' ?
            path.win32.join('C:\\app', appOutput) :
            path.posix.join('/app', appOutput);

        return pathNormalize(result, platformOS);
    }

    protected async loadExternalInfo(context: DockerDebugContext, debugConfiguration: DockerDebugConfiguration): Promise<{ configureSsl: boolean, containerName: string, platformOS: PlatformOS }> {
        const associatedTask = context.runDefinition;

        return {
            configureSsl: !!(associatedTask?.netCore?.configureSsl),
            containerName: inferContainerName(debugConfiguration, context, context.folder.name),
            platformOS: associatedTask?.dockerRun?.os || 'Linux',
        };
    }

    private async acquireDebuggers(platformOS: PlatformOS): Promise<void> {
        await window.withProgress(
            {
                location: ProgressLocation.Notification,
                title: l10n.t('Acquiring .NET Debugger...'),
            }, async () => {
                if (platformOS === 'Windows') {
                    await installDebuggersIfNecessary([{ runtime: 'win7-x64', version: 'latest' }]);
                } else {
                    const debuggers: VsDbgType[] = [
                        { runtime: 'linux-x64', version: 'latest' },
                        { runtime: 'linux-musl-x64', version: 'latest' },
                    ];

                    //
                    // NOTE: As OmniSharp doesn't yet support arm64 in general, we only install arm64 debuggers when
                    //       on an arm64 Mac (e.g. M1), even though there may be other platforms that could theoretically
                    //       run arm64 images. We are often asked to install the debugger before images are created or
                    //       pulled, which means we don't know a-priori the architecture of the image, so we install all
                    //       of them, just in case. Because we do not have a good way to distinguish between a Mac attached
                    //       to its local (Linux-based) Docker host (where arm64/amd64 are valid) or a Mac attached to a
                    //       remote (Linux-based) Docker host (where arm64 may *not* be valid), installing every debugger
                    //       is really our only choice.
                    //

                    if (isArm64Mac()) {
                        debuggers.push(
                            { runtime: 'linux-arm64', version: 'latest' },
                            { runtime: 'linux-musl-arm64', version: 'latest' });
                    }

                    await installDebuggersIfNecessary(debuggers);
                }
            }
        );

        const debuggerScriptPath = path.join(ext.context.asAbsolutePath('resources'), 'netCore', 'vsdbg');
        const destPath = path.join(vsDbgInstallBasePath, 'vsdbg');
        await fse.copyFile(debuggerScriptPath, destPath);
        await fse.chmod(destPath, 0o755); // Give all read and execute permissions
    }

    private async configureSsl(context: IActionContext, debugConfiguration: DockerDebugConfiguration, appOutput: string): Promise<void> {
        const appOutputName = path.parse(appOutput).name;
        const certificateExportPath = path.join(getHostSecretsFolders().hostCertificateFolder, `${appOutputName}.pfx`);
        await trustCertificateIfNecessary(context);
        await exportCertificateIfNecessary(debugConfiguration.netCore.appProject, certificateExportPath);
    }

    private static getAdditionalProbingPathsArgs(platformOS: PlatformOS): string {
        const additionalProbingPaths = platformOS === 'Windows'
            ? [
                'C:\\.nuget\\packages',
                'C:\\.nuget\\fallbackpackages'
            ]
            : [
                '/root/.nuget/packages',
                '/root/.nuget/fallbackpackages'
            ];
        return additionalProbingPaths.map(probingPath => `--additionalProbingPath ${probingPath}`).join(' ');
    }

    private async copyDebuggerToContainer(context: IActionContext, containerName: string, containerDebuggerDirectory: string, containerOS: ContainerOS): Promise<void> {
        if (containerOS === 'windows') {
            const inspectInfo = (await ext.runWithDefaults(client =>
                client.inspectContainers({ containers: [containerName] })
            ))?.[0];

            if (inspectInfo?.isolation === 'hyperv') {
                context.errorHandling.suppressReportIssue = true;
                throw new Error(l10n.t('Attaching a debugger to a Hyper-V container is not supported.'));
            }
        }

        const yesItem: MessageItem = DialogResponses.yes;
        const message = l10n.t('Attaching to container requires .NET debugger in the container. Do you want to copy the debugger to the container?');
        const install = (yesItem === await window.showInformationMessage(message, ...[DialogResponses.yes, DialogResponses.no]));
        if (!install) {
            throw new UserCancelledError();
        }

        if (containerOS === 'windows') {
            await this.acquireDebuggers('Windows');
        } else {
            await this.acquireDebuggers('Linux');
        }

        await window.withProgress({
            location: ProgressLocation.Notification,
            title: l10n.t('Copying the .NET debugger to the container ({0} --> {1})...', vsDbgInstallBasePath, containerDebuggerDirectory),
        }, async () => {
            await ext.runWithDefaults(client =>
                client.writeFile({
                    container: containerName,
                    inputFile: vsDbgInstallBasePath,
                    path: containerDebuggerDirectory,
                })
            );
        });
    }

    private async isDebuggerInstalled(containerName: string, debuggerPath: string, containerOS: ContainerOS): Promise<boolean> {
        let containerCommand: string;
        let containerCommandArgs: CommandLineArgs;
        if (containerOS === 'windows') {
            containerCommand = 'cmd';
            containerCommandArgs = composeArgs(
                withArg('/C'),
                withQuotedArg(`IF EXIST "${debuggerPath}" (exit 0) else (exit 1)`)
            )();
        } else {
            containerCommand = '/bin/sh';
            containerCommandArgs = composeArgs(
                withArg('-c'),
                withQuotedArg(`if [ -f ${debuggerPath} ]; then exit 0; else exit 1; fi;`)
            )();
        }

        try {
            await ext.runWithDefaults(client =>
                // Since we're not interested in the output, just the exit code, we can pretend this is a `VoidCommandResponse`
                client.execContainer({
                    container: containerName,
                    command: [containerCommand, ...containerCommandArgs],
                    interactive: true,
                }) as Promise<VoidCommandResponse>
            );
            return true;
        } catch {
            return false;
        }
    }

    private async getContainerNameToAttach(context: IActionContext): Promise<string> {
        await ext.containersTree.refresh(context);
        const containerItem: ContainerTreeItem = await ext.containersTree.showTreeItemPicker(ContainerTreeItem.runningContainerRegExp, {
            ...context,
            noItemFoundErrorMessage: l10n.t('No running containers are available to attach.')
        });
        return containerItem.containerName;
    }
}

export const netCoreDebugHelper = new NetCoreDebugHelper();
<|MERGE_RESOLUTION|>--- conflicted
+++ resolved
@@ -1,356 +1,351 @@
-/*---------------------------------------------------------------------------------------------
- *  Copyright (c) Microsoft Corporation. All rights reserved.
- *  Licensed under the MIT License. See LICENSE.md in the project root for license information.
- *--------------------------------------------------------------------------------------------*/
-
-import { DialogResponses, IActionContext, UserCancelledError } from '@microsoft/vscode-azext-utils';
-import { CommandLineArgs, ContainerOS, VoidCommandResponse, composeArgs, withArg, withQuotedArg } from '@microsoft/vscode-container-client';
-import * as fse from 'fs-extra';
-import * as path from 'path';
-import { DebugConfiguration, MessageItem, ProgressLocation, l10n, window } from 'vscode';
-import { ext } from '../../extensionVariables';
-<<<<<<< HEAD
-import { NetContainerBuildOptionsKey } from '../../scaffolding/wizard/net/NetSdkChooseBuildStep';
-=======
-import { CommandLineArgs, ContainerOS, VoidCommandResponse, composeArgs, withArg, withQuotedArg } from '../../runtimes/docker';
->>>>>>> 2f986825
-import { NetCoreTaskHelper, NetCoreTaskOptions } from '../../tasks/netcore/NetCoreTaskHelper';
-import { ContainerTreeItem } from '../../tree/containers/ContainerTreeItem';
-import { getNetCoreProjectInfo } from '../../utils/netCoreUtils';
-import { getDockerOSType, isArm64Mac } from '../../utils/osUtils';
-import { pathNormalize } from '../../utils/pathNormalize';
-import { PlatformOS } from '../../utils/platform';
-import { unresolveWorkspaceFolder } from '../../utils/resolveVariables';
-import { DebugHelper, DockerDebugContext, DockerDebugScaffoldContext, ResolvedDebugConfiguration, inferContainerName, resolveDockerServerReadyAction } from '../DebugHelper';
-import { DockerAttachConfiguration, DockerDebugConfiguration } from '../DockerDebugConfigurationProvider';
-import { exportCertificateIfNecessary, getHostSecretsFolders, trustCertificateIfNecessary } from './AspNetSslHelper';
-import { VsDbgType, installDebuggersIfNecessary, vsDbgInstallBasePath } from './VsDbgHelper';
-
-export interface NetCoreDebugOptions extends NetCoreTaskOptions {
-    appOutput?: string;
-    debuggerPath?: string;
-    buildWithSdk?: boolean;
-}
-
-export interface NetCoreDockerDebugConfiguration extends DebugConfiguration {
-    netCore?: NetCoreDebugOptions;
-}
-
-export interface NetCoreDebugScaffoldingOptions {
-    appProject?: string;
-}
-
-export class NetCoreDebugHelper implements DebugHelper {
-    public async provideDebugConfigurations(context: DockerDebugScaffoldContext, options?: NetCoreDebugScaffoldingOptions): Promise<DockerDebugConfiguration[]> {
-        options = options || {};
-        options.appProject = options.appProject || await NetCoreTaskHelper.inferAppProject(context); // This method internally checks the user-defined input first
-
-        return [
-            {
-                name: 'Docker .NET Launch',
-                type: 'docker',
-                request: 'launch',
-                preLaunchTask: 'docker-run: debug',
-                netCore: {
-                    appProject: unresolveWorkspaceFolder(options.appProject, context.folder)
-                }
-            }
-        ];
-    }
-
-    public async resolveDebugConfiguration(context: DockerDebugContext, debugConfiguration: DockerDebugConfiguration): Promise<ResolvedDebugConfiguration | undefined> {
-        switch (debugConfiguration.request) {
-            case 'launch':
-                return this.resolveLaunchDebugConfiguration(context, debugConfiguration);
-            case 'attach':
-                return this.resolveAttachDebugConfiguration(context, debugConfiguration);
-            default:
-                throw Error(l10n.t('Unknown request {0} specified in the debug config.', debugConfiguration.request));
-        }
-    }
-
-    private async resolveLaunchDebugConfiguration(context: DockerDebugContext, debugConfiguration: DockerDebugConfiguration): Promise<ResolvedDebugConfiguration | undefined> {
-        debugConfiguration.netCore = debugConfiguration.netCore || {};
-        debugConfiguration.netCore.appProject = await NetCoreTaskHelper.inferAppProject(context, debugConfiguration.netCore); // This method internally checks the user-defined input first
-
-        const { configureSsl, containerName, platformOS } = await this.loadExternalInfo(context, debugConfiguration);
-        const appOutput = debugConfiguration.netCore?.appOutput || await this.inferAppOutput(debugConfiguration);
-        if (context.cancellationToken && context.cancellationToken.isCancellationRequested) {
-            // inferAppOutput is slow, give a chance to cancel
-            return undefined;
-        }
-
-        await this.acquireDebuggers(platformOS);
-        if (context.cancellationToken && context.cancellationToken.isCancellationRequested) {
-            // acquireDebuggers is slow, give a chance to cancel
-            return undefined;
-        }
-
-        if (configureSsl) {
-            await this.configureSsl(context.actionContext, debugConfiguration, appOutput);
-            if (context.cancellationToken && context.cancellationToken.isCancellationRequested) {
-                // configureSsl is slow, give a chance to cancel
-                return undefined;
-            }
-        }
-
-        const additionalProbingPathsArgs = NetCoreDebugHelper.getAdditionalProbingPathsArgs(platformOS);
-
-        const containerAppOutput = this.inferAppContainerOutput(appOutput, platformOS);
-
-        const dockerServerReadyAction = resolveDockerServerReadyAction(
-            debugConfiguration,
-            {
-                containerName: containerName,
-                pattern: '\\bNow listening on:\\s+(https?://\\S+)',
-                action: 'openExternally',
-                uriFormat: '%s://localhost:%s',
-            },
-            configureSsl || await NetCoreTaskHelper.isWebApp(debugConfiguration.netCore.appProject) // For .NET Console we won't create a DockerServerReadyAction unless at least part of one is user-provided
-        );
-
-        return {
-            ...debugConfiguration, // Gets things like name, preLaunchTask, serverReadyAction, etc.
-            type: 'coreclr',
-            request: 'launch',
-            program: debugConfiguration.program || 'dotnet',
-            args: debugConfiguration.args || [additionalProbingPathsArgs, containerAppOutput].join(' '),
-            cwd: debugConfiguration.cwd || platformOS === 'Windows' ? 'C:\\app' : '/app',
-            dockerOptions: {
-                containerName: containerName,
-                dockerServerReadyAction: dockerServerReadyAction,
-                removeContainerAfterDebug: debugConfiguration.removeContainerAfterDebug
-            },
-            pipeTransport: {
-                pipeProgram: await ext.runtimeManager.getCommand(),
-                /* eslint-disable no-template-curly-in-string */
-                pipeArgs: ['exec', '-i', containerName, '${debuggerCommand}'],
-                pipeCwd: '${workspaceFolder}',
-                /* eslint-enable no-template-curly-in-string */
-                debuggerPath: platformOS === 'Windows' ?
-                    'C:\\remote_debugger\\win7-x64\\latest\\vsdbg' :
-                    '/remote_debugger/vsdbg',
-                quoteArgs: false,
-            },
-            sourceFileMap: debugConfiguration.sourceFileMap || {
-                // eslint-disable-next-line @typescript-eslint/naming-convention
-                '/app/Views': path.join(path.dirname(debugConfiguration.netCore.appProject), 'Views'),
-            }
-        };
-    }
-
-    private async resolveAttachDebugConfiguration(context: DockerDebugContext, debugConfiguration: DockerAttachConfiguration): Promise<ResolvedDebugConfiguration | undefined> {
-        // Get Container Name if missing
-        const containerName: string = debugConfiguration.containerName ?? await this.getContainerNameToAttach(context.actionContext);
-
-        let debuggerPath: string = debugConfiguration.netCore?.debuggerPath;
-
-        // If debugger path is not specified, then install the debugger if it doesn't exist in the container
-        if (!debuggerPath) {
-            const containerOS = await getDockerOSType();
-            await this.acquireDebuggers(containerOS === 'windows' ? 'Windows' : 'Linux');
-            const debuggerDirectory = containerOS === 'windows' ? 'C:\\remote_debugger' : '/remote_debugger';
-            debuggerPath = containerOS === 'windows'
-                ? path.win32.join(debuggerDirectory, 'win7-x64', 'latest', 'vsdbg.exe')
-                : path.posix.join(debuggerDirectory, 'vsdbg');
-            const isDebuggerInstalled: boolean = await this.isDebuggerInstalled(containerName, debuggerPath, containerOS);
-            if (!isDebuggerInstalled) {
-                await this.copyDebuggerToContainer(context.actionContext, containerName, debuggerDirectory, containerOS);
-            }
-        }
-
-        return {
-            ...debugConfiguration, // Gets things like name, preLaunchTask, serverReadyAction, etc.
-            type: 'coreclr',
-            request: 'attach',
-            justMyCode: false,
-            // if processId is specified in the debugConfiguration, then it will take precedence
-            // and processName will be undefined.
-            processName: debugConfiguration.processId ? undefined : debugConfiguration.processName || 'dotnet',
-            pipeTransport: {
-                pipeProgram: await ext.runtimeManager.getCommand(),
-                pipeArgs: ['exec', '-i', containerName],
-                // eslint-disable-next-line no-template-curly-in-string
-                pipeCwd: '${workspaceFolder}',
-                debuggerPath: debuggerPath,
-                quoteArgs: false,
-            },
-            sourceFileMap: debugConfiguration.sourceFileMap || {
-                // eslint-disable-next-line no-template-curly-in-string, @typescript-eslint/naming-convention
-                '/src': '${workspaceFolder}'
-            }
-        };
-    }
-
-    protected async inferAppOutput(debugConfiguration: DockerDebugConfiguration): Promise<string> {
-        const projectInfo = await getNetCoreProjectInfo('GetProjectProperties', debugConfiguration.netCore?.appProject);
-
-        if (projectInfo.length < 3) {
-            throw new Error(l10n.t('Unable to determine assembly output path.'));
-        }
-
-        return projectInfo[2]; // First line is assembly name, second is target framework, third+ are output path(s)
-    }
-
-    protected inferAppContainerOutput(appOutput: string, platformOS: PlatformOS): string {
-        const result = platformOS === 'Windows' ?
-            path.win32.join('C:\\app', appOutput) :
-            path.posix.join('/app', appOutput);
-
-        return pathNormalize(result, platformOS);
-    }
-
-    protected async loadExternalInfo(context: DockerDebugContext, debugConfiguration: DockerDebugConfiguration): Promise<{ configureSsl: boolean, containerName: string, platformOS: PlatformOS }> {
-        const associatedTask = context.runDefinition;
-
-        return {
-            configureSsl: !!(associatedTask?.netCore?.configureSsl),
-            containerName: inferContainerName(debugConfiguration, context, context.folder.name),
-            platformOS: associatedTask?.dockerRun?.os || 'Linux',
-        };
-    }
-
-    private async acquireDebuggers(platformOS: PlatformOS): Promise<void> {
-        await window.withProgress(
-            {
-                location: ProgressLocation.Notification,
-                title: l10n.t('Acquiring .NET Debugger...'),
-            }, async () => {
-                if (platformOS === 'Windows') {
-                    await installDebuggersIfNecessary([{ runtime: 'win7-x64', version: 'latest' }]);
-                } else {
-                    const debuggers: VsDbgType[] = [
-                        { runtime: 'linux-x64', version: 'latest' },
-                        { runtime: 'linux-musl-x64', version: 'latest' },
-                    ];
-
-                    //
-                    // NOTE: As OmniSharp doesn't yet support arm64 in general, we only install arm64 debuggers when
-                    //       on an arm64 Mac (e.g. M1), even though there may be other platforms that could theoretically
-                    //       run arm64 images. We are often asked to install the debugger before images are created or
-                    //       pulled, which means we don't know a-priori the architecture of the image, so we install all
-                    //       of them, just in case. Because we do not have a good way to distinguish between a Mac attached
-                    //       to its local (Linux-based) Docker host (where arm64/amd64 are valid) or a Mac attached to a
-                    //       remote (Linux-based) Docker host (where arm64 may *not* be valid), installing every debugger
-                    //       is really our only choice.
-                    //
-
-                    if (isArm64Mac()) {
-                        debuggers.push(
-                            { runtime: 'linux-arm64', version: 'latest' },
-                            { runtime: 'linux-musl-arm64', version: 'latest' });
-                    }
-
-                    await installDebuggersIfNecessary(debuggers);
-                }
-            }
-        );
-
-        const debuggerScriptPath = path.join(ext.context.asAbsolutePath('resources'), 'netCore', 'vsdbg');
-        const destPath = path.join(vsDbgInstallBasePath, 'vsdbg');
-        await fse.copyFile(debuggerScriptPath, destPath);
-        await fse.chmod(destPath, 0o755); // Give all read and execute permissions
-    }
-
-    private async configureSsl(context: IActionContext, debugConfiguration: DockerDebugConfiguration, appOutput: string): Promise<void> {
-        const appOutputName = path.parse(appOutput).name;
-        const certificateExportPath = path.join(getHostSecretsFolders().hostCertificateFolder, `${appOutputName}.pfx`);
-        await trustCertificateIfNecessary(context);
-        await exportCertificateIfNecessary(debugConfiguration.netCore.appProject, certificateExportPath);
-    }
-
-    private static getAdditionalProbingPathsArgs(platformOS: PlatformOS): string {
-        const additionalProbingPaths = platformOS === 'Windows'
-            ? [
-                'C:\\.nuget\\packages',
-                'C:\\.nuget\\fallbackpackages'
-            ]
-            : [
-                '/root/.nuget/packages',
-                '/root/.nuget/fallbackpackages'
-            ];
-        return additionalProbingPaths.map(probingPath => `--additionalProbingPath ${probingPath}`).join(' ');
-    }
-
-    private async copyDebuggerToContainer(context: IActionContext, containerName: string, containerDebuggerDirectory: string, containerOS: ContainerOS): Promise<void> {
-        if (containerOS === 'windows') {
-            const inspectInfo = (await ext.runWithDefaults(client =>
-                client.inspectContainers({ containers: [containerName] })
-            ))?.[0];
-
-            if (inspectInfo?.isolation === 'hyperv') {
-                context.errorHandling.suppressReportIssue = true;
-                throw new Error(l10n.t('Attaching a debugger to a Hyper-V container is not supported.'));
-            }
-        }
-
-        const yesItem: MessageItem = DialogResponses.yes;
-        const message = l10n.t('Attaching to container requires .NET debugger in the container. Do you want to copy the debugger to the container?');
-        const install = (yesItem === await window.showInformationMessage(message, ...[DialogResponses.yes, DialogResponses.no]));
-        if (!install) {
-            throw new UserCancelledError();
-        }
-
-        if (containerOS === 'windows') {
-            await this.acquireDebuggers('Windows');
-        } else {
-            await this.acquireDebuggers('Linux');
-        }
-
-        await window.withProgress({
-            location: ProgressLocation.Notification,
-            title: l10n.t('Copying the .NET debugger to the container ({0} --> {1})...', vsDbgInstallBasePath, containerDebuggerDirectory),
-        }, async () => {
-            await ext.runWithDefaults(client =>
-                client.writeFile({
-                    container: containerName,
-                    inputFile: vsDbgInstallBasePath,
-                    path: containerDebuggerDirectory,
-                })
-            );
-        });
-    }
-
-    private async isDebuggerInstalled(containerName: string, debuggerPath: string, containerOS: ContainerOS): Promise<boolean> {
-        let containerCommand: string;
-        let containerCommandArgs: CommandLineArgs;
-        if (containerOS === 'windows') {
-            containerCommand = 'cmd';
-            containerCommandArgs = composeArgs(
-                withArg('/C'),
-                withQuotedArg(`IF EXIST "${debuggerPath}" (exit 0) else (exit 1)`)
-            )();
-        } else {
-            containerCommand = '/bin/sh';
-            containerCommandArgs = composeArgs(
-                withArg('-c'),
-                withQuotedArg(`if [ -f ${debuggerPath} ]; then exit 0; else exit 1; fi;`)
-            )();
-        }
-
-        try {
-            await ext.runWithDefaults(client =>
-                // Since we're not interested in the output, just the exit code, we can pretend this is a `VoidCommandResponse`
-                client.execContainer({
-                    container: containerName,
-                    command: [containerCommand, ...containerCommandArgs],
-                    interactive: true,
-                }) as Promise<VoidCommandResponse>
-            );
-            return true;
-        } catch {
-            return false;
-        }
-    }
-
-    private async getContainerNameToAttach(context: IActionContext): Promise<string> {
-        await ext.containersTree.refresh(context);
-        const containerItem: ContainerTreeItem = await ext.containersTree.showTreeItemPicker(ContainerTreeItem.runningContainerRegExp, {
-            ...context,
-            noItemFoundErrorMessage: l10n.t('No running containers are available to attach.')
-        });
-        return containerItem.containerName;
-    }
-}
-
-export const netCoreDebugHelper = new NetCoreDebugHelper();
+/*---------------------------------------------------------------------------------------------
+ *  Copyright (c) Microsoft Corporation. All rights reserved.
+ *  Licensed under the MIT License. See LICENSE.md in the project root for license information.
+ *--------------------------------------------------------------------------------------------*/
+
+import { DialogResponses, IActionContext, UserCancelledError } from '@microsoft/vscode-azext-utils';
+import { CommandLineArgs, ContainerOS, VoidCommandResponse, composeArgs, withArg, withQuotedArg } from '@microsoft/vscode-container-client';
+import * as fse from 'fs-extra';
+import * as path from 'path';
+import { DebugConfiguration, MessageItem, ProgressLocation, l10n, window } from 'vscode';
+import { ext } from '../../extensionVariables';
+import { NetCoreTaskHelper, NetCoreTaskOptions } from '../../tasks/netcore/NetCoreTaskHelper';
+import { ContainerTreeItem } from '../../tree/containers/ContainerTreeItem';
+import { getNetCoreProjectInfo } from '../../utils/netCoreUtils';
+import { getDockerOSType, isArm64Mac } from '../../utils/osUtils';
+import { pathNormalize } from '../../utils/pathNormalize';
+import { PlatformOS } from '../../utils/platform';
+import { unresolveWorkspaceFolder } from '../../utils/resolveVariables';
+import { DebugHelper, DockerDebugContext, DockerDebugScaffoldContext, ResolvedDebugConfiguration, inferContainerName, resolveDockerServerReadyAction } from '../DebugHelper';
+import { DockerAttachConfiguration, DockerDebugConfiguration } from '../DockerDebugConfigurationProvider';
+import { exportCertificateIfNecessary, getHostSecretsFolders, trustCertificateIfNecessary } from './AspNetSslHelper';
+import { VsDbgType, installDebuggersIfNecessary, vsDbgInstallBasePath } from './VsDbgHelper';
+
+export interface NetCoreDebugOptions extends NetCoreTaskOptions {
+    appOutput?: string;
+    debuggerPath?: string;
+    buildWithSdk?: boolean;
+}
+
+export interface NetCoreDockerDebugConfiguration extends DebugConfiguration {
+    netCore?: NetCoreDebugOptions;
+}
+
+export interface NetCoreDebugScaffoldingOptions {
+    appProject?: string;
+}
+
+export class NetCoreDebugHelper implements DebugHelper {
+    public async provideDebugConfigurations(context: DockerDebugScaffoldContext, options?: NetCoreDebugScaffoldingOptions): Promise<DockerDebugConfiguration[]> {
+        options = options || {};
+        options.appProject = options.appProject || await NetCoreTaskHelper.inferAppProject(context); // This method internally checks the user-defined input first
+
+        return [
+            {
+                name: 'Docker .NET Launch',
+                type: 'docker',
+                request: 'launch',
+                preLaunchTask: 'docker-run: debug',
+                netCore: {
+                    appProject: unresolveWorkspaceFolder(options.appProject, context.folder)
+                }
+            }
+        ];
+    }
+
+    public async resolveDebugConfiguration(context: DockerDebugContext, debugConfiguration: DockerDebugConfiguration): Promise<ResolvedDebugConfiguration | undefined> {
+        switch (debugConfiguration.request) {
+            case 'launch':
+                return this.resolveLaunchDebugConfiguration(context, debugConfiguration);
+            case 'attach':
+                return this.resolveAttachDebugConfiguration(context, debugConfiguration);
+            default:
+                throw Error(l10n.t('Unknown request {0} specified in the debug config.', debugConfiguration.request));
+        }
+    }
+
+    private async resolveLaunchDebugConfiguration(context: DockerDebugContext, debugConfiguration: DockerDebugConfiguration): Promise<ResolvedDebugConfiguration | undefined> {
+        debugConfiguration.netCore = debugConfiguration.netCore || {};
+        debugConfiguration.netCore.appProject = await NetCoreTaskHelper.inferAppProject(context, debugConfiguration.netCore); // This method internally checks the user-defined input first
+
+        const { configureSsl, containerName, platformOS } = await this.loadExternalInfo(context, debugConfiguration);
+        const appOutput = debugConfiguration.netCore?.appOutput || await this.inferAppOutput(debugConfiguration);
+        if (context.cancellationToken && context.cancellationToken.isCancellationRequested) {
+            // inferAppOutput is slow, give a chance to cancel
+            return undefined;
+        }
+
+        await this.acquireDebuggers(platformOS);
+        if (context.cancellationToken && context.cancellationToken.isCancellationRequested) {
+            // acquireDebuggers is slow, give a chance to cancel
+            return undefined;
+        }
+
+        if (configureSsl) {
+            await this.configureSsl(context.actionContext, debugConfiguration, appOutput);
+            if (context.cancellationToken && context.cancellationToken.isCancellationRequested) {
+                // configureSsl is slow, give a chance to cancel
+                return undefined;
+            }
+        }
+
+        const additionalProbingPathsArgs = NetCoreDebugHelper.getAdditionalProbingPathsArgs(platformOS);
+
+        const containerAppOutput = this.inferAppContainerOutput(appOutput, platformOS);
+
+        const dockerServerReadyAction = resolveDockerServerReadyAction(
+            debugConfiguration,
+            {
+                containerName: containerName,
+                pattern: '\\bNow listening on:\\s+(https?://\\S+)',
+                action: 'openExternally',
+                uriFormat: '%s://localhost:%s',
+            },
+            configureSsl || await NetCoreTaskHelper.isWebApp(debugConfiguration.netCore.appProject) // For .NET Console we won't create a DockerServerReadyAction unless at least part of one is user-provided
+        );
+
+        return {
+            ...debugConfiguration, // Gets things like name, preLaunchTask, serverReadyAction, etc.
+            type: 'coreclr',
+            request: 'launch',
+            program: debugConfiguration.program || 'dotnet',
+            args: debugConfiguration.args || [additionalProbingPathsArgs, containerAppOutput].join(' '),
+            cwd: debugConfiguration.cwd || platformOS === 'Windows' ? 'C:\\app' : '/app',
+            dockerOptions: {
+                containerName: containerName,
+                dockerServerReadyAction: dockerServerReadyAction,
+                removeContainerAfterDebug: debugConfiguration.removeContainerAfterDebug
+            },
+            pipeTransport: {
+                pipeProgram: await ext.runtimeManager.getCommand(),
+                /* eslint-disable no-template-curly-in-string */
+                pipeArgs: ['exec', '-i', containerName, '${debuggerCommand}'],
+                pipeCwd: '${workspaceFolder}',
+                /* eslint-enable no-template-curly-in-string */
+                debuggerPath: platformOS === 'Windows' ?
+                    'C:\\remote_debugger\\win7-x64\\latest\\vsdbg' :
+                    '/remote_debugger/vsdbg',
+                quoteArgs: false,
+            },
+            sourceFileMap: debugConfiguration.sourceFileMap || {
+                // eslint-disable-next-line @typescript-eslint/naming-convention
+                '/app/Views': path.join(path.dirname(debugConfiguration.netCore.appProject), 'Views'),
+            }
+        };
+    }
+
+    private async resolveAttachDebugConfiguration(context: DockerDebugContext, debugConfiguration: DockerAttachConfiguration): Promise<ResolvedDebugConfiguration | undefined> {
+        // Get Container Name if missing
+        const containerName: string = debugConfiguration.containerName ?? await this.getContainerNameToAttach(context.actionContext);
+
+        let debuggerPath: string = debugConfiguration.netCore?.debuggerPath;
+
+        // If debugger path is not specified, then install the debugger if it doesn't exist in the container
+        if (!debuggerPath) {
+            const containerOS = await getDockerOSType();
+            await this.acquireDebuggers(containerOS === 'windows' ? 'Windows' : 'Linux');
+            const debuggerDirectory = containerOS === 'windows' ? 'C:\\remote_debugger' : '/remote_debugger';
+            debuggerPath = containerOS === 'windows'
+                ? path.win32.join(debuggerDirectory, 'win7-x64', 'latest', 'vsdbg.exe')
+                : path.posix.join(debuggerDirectory, 'vsdbg');
+            const isDebuggerInstalled: boolean = await this.isDebuggerInstalled(containerName, debuggerPath, containerOS);
+            if (!isDebuggerInstalled) {
+                await this.copyDebuggerToContainer(context.actionContext, containerName, debuggerDirectory, containerOS);
+            }
+        }
+
+        return {
+            ...debugConfiguration, // Gets things like name, preLaunchTask, serverReadyAction, etc.
+            type: 'coreclr',
+            request: 'attach',
+            justMyCode: false,
+            // if processId is specified in the debugConfiguration, then it will take precedence
+            // and processName will be undefined.
+            processName: debugConfiguration.processId ? undefined : debugConfiguration.processName || 'dotnet',
+            pipeTransport: {
+                pipeProgram: await ext.runtimeManager.getCommand(),
+                pipeArgs: ['exec', '-i', containerName],
+                // eslint-disable-next-line no-template-curly-in-string
+                pipeCwd: '${workspaceFolder}',
+                debuggerPath: debuggerPath,
+                quoteArgs: false,
+            },
+            sourceFileMap: debugConfiguration.sourceFileMap || {
+                // eslint-disable-next-line no-template-curly-in-string, @typescript-eslint/naming-convention
+                '/src': '${workspaceFolder}'
+            }
+        };
+    }
+
+    protected async inferAppOutput(debugConfiguration: DockerDebugConfiguration): Promise<string> {
+        const projectInfo = await getNetCoreProjectInfo('GetProjectProperties', debugConfiguration.netCore?.appProject);
+
+        if (projectInfo.length < 3) {
+            throw new Error(l10n.t('Unable to determine assembly output path.'));
+        }
+
+        return projectInfo[2]; // First line is assembly name, second is target framework, third+ are output path(s)
+    }
+
+    protected inferAppContainerOutput(appOutput: string, platformOS: PlatformOS): string {
+        const result = platformOS === 'Windows' ?
+            path.win32.join('C:\\app', appOutput) :
+            path.posix.join('/app', appOutput);
+
+        return pathNormalize(result, platformOS);
+    }
+
+    protected async loadExternalInfo(context: DockerDebugContext, debugConfiguration: DockerDebugConfiguration): Promise<{ configureSsl: boolean, containerName: string, platformOS: PlatformOS }> {
+        const associatedTask = context.runDefinition;
+
+        return {
+            configureSsl: !!(associatedTask?.netCore?.configureSsl),
+            containerName: inferContainerName(debugConfiguration, context, context.folder.name),
+            platformOS: associatedTask?.dockerRun?.os || 'Linux',
+        };
+    }
+
+    private async acquireDebuggers(platformOS: PlatformOS): Promise<void> {
+        await window.withProgress(
+            {
+                location: ProgressLocation.Notification,
+                title: l10n.t('Acquiring .NET Debugger...'),
+            }, async () => {
+                if (platformOS === 'Windows') {
+                    await installDebuggersIfNecessary([{ runtime: 'win7-x64', version: 'latest' }]);
+                } else {
+                    const debuggers: VsDbgType[] = [
+                        { runtime: 'linux-x64', version: 'latest' },
+                        { runtime: 'linux-musl-x64', version: 'latest' },
+                    ];
+
+                    //
+                    // NOTE: As OmniSharp doesn't yet support arm64 in general, we only install arm64 debuggers when
+                    //       on an arm64 Mac (e.g. M1), even though there may be other platforms that could theoretically
+                    //       run arm64 images. We are often asked to install the debugger before images are created or
+                    //       pulled, which means we don't know a-priori the architecture of the image, so we install all
+                    //       of them, just in case. Because we do not have a good way to distinguish between a Mac attached
+                    //       to its local (Linux-based) Docker host (where arm64/amd64 are valid) or a Mac attached to a
+                    //       remote (Linux-based) Docker host (where arm64 may *not* be valid), installing every debugger
+                    //       is really our only choice.
+                    //
+
+                    if (isArm64Mac()) {
+                        debuggers.push(
+                            { runtime: 'linux-arm64', version: 'latest' },
+                            { runtime: 'linux-musl-arm64', version: 'latest' });
+                    }
+
+                    await installDebuggersIfNecessary(debuggers);
+                }
+            }
+        );
+
+        const debuggerScriptPath = path.join(ext.context.asAbsolutePath('resources'), 'netCore', 'vsdbg');
+        const destPath = path.join(vsDbgInstallBasePath, 'vsdbg');
+        await fse.copyFile(debuggerScriptPath, destPath);
+        await fse.chmod(destPath, 0o755); // Give all read and execute permissions
+    }
+
+    private async configureSsl(context: IActionContext, debugConfiguration: DockerDebugConfiguration, appOutput: string): Promise<void> {
+        const appOutputName = path.parse(appOutput).name;
+        const certificateExportPath = path.join(getHostSecretsFolders().hostCertificateFolder, `${appOutputName}.pfx`);
+        await trustCertificateIfNecessary(context);
+        await exportCertificateIfNecessary(debugConfiguration.netCore.appProject, certificateExportPath);
+    }
+
+    private static getAdditionalProbingPathsArgs(platformOS: PlatformOS): string {
+        const additionalProbingPaths = platformOS === 'Windows'
+            ? [
+                'C:\\.nuget\\packages',
+                'C:\\.nuget\\fallbackpackages'
+            ]
+            : [
+                '/root/.nuget/packages',
+                '/root/.nuget/fallbackpackages'
+            ];
+        return additionalProbingPaths.map(probingPath => `--additionalProbingPath ${probingPath}`).join(' ');
+    }
+
+    private async copyDebuggerToContainer(context: IActionContext, containerName: string, containerDebuggerDirectory: string, containerOS: ContainerOS): Promise<void> {
+        if (containerOS === 'windows') {
+            const inspectInfo = (await ext.runWithDefaults(client =>
+                client.inspectContainers({ containers: [containerName] })
+            ))?.[0];
+
+            if (inspectInfo?.isolation === 'hyperv') {
+                context.errorHandling.suppressReportIssue = true;
+                throw new Error(l10n.t('Attaching a debugger to a Hyper-V container is not supported.'));
+            }
+        }
+
+        const yesItem: MessageItem = DialogResponses.yes;
+        const message = l10n.t('Attaching to container requires .NET debugger in the container. Do you want to copy the debugger to the container?');
+        const install = (yesItem === await window.showInformationMessage(message, ...[DialogResponses.yes, DialogResponses.no]));
+        if (!install) {
+            throw new UserCancelledError();
+        }
+
+        if (containerOS === 'windows') {
+            await this.acquireDebuggers('Windows');
+        } else {
+            await this.acquireDebuggers('Linux');
+        }
+
+        await window.withProgress({
+            location: ProgressLocation.Notification,
+            title: l10n.t('Copying the .NET debugger to the container ({0} --> {1})...', vsDbgInstallBasePath, containerDebuggerDirectory),
+        }, async () => {
+            await ext.runWithDefaults(client =>
+                client.writeFile({
+                    container: containerName,
+                    inputFile: vsDbgInstallBasePath,
+                    path: containerDebuggerDirectory,
+                })
+            );
+        });
+    }
+
+    private async isDebuggerInstalled(containerName: string, debuggerPath: string, containerOS: ContainerOS): Promise<boolean> {
+        let containerCommand: string;
+        let containerCommandArgs: CommandLineArgs;
+        if (containerOS === 'windows') {
+            containerCommand = 'cmd';
+            containerCommandArgs = composeArgs(
+                withArg('/C'),
+                withQuotedArg(`IF EXIST "${debuggerPath}" (exit 0) else (exit 1)`)
+            )();
+        } else {
+            containerCommand = '/bin/sh';
+            containerCommandArgs = composeArgs(
+                withArg('-c'),
+                withQuotedArg(`if [ -f ${debuggerPath} ]; then exit 0; else exit 1; fi;`)
+            )();
+        }
+
+        try {
+            await ext.runWithDefaults(client =>
+                // Since we're not interested in the output, just the exit code, we can pretend this is a `VoidCommandResponse`
+                client.execContainer({
+                    container: containerName,
+                    command: [containerCommand, ...containerCommandArgs],
+                    interactive: true,
+                }) as Promise<VoidCommandResponse>
+            );
+            return true;
+        } catch {
+            return false;
+        }
+    }
+
+    private async getContainerNameToAttach(context: IActionContext): Promise<string> {
+        await ext.containersTree.refresh(context);
+        const containerItem: ContainerTreeItem = await ext.containersTree.showTreeItemPicker(ContainerTreeItem.runningContainerRegExp, {
+            ...context,
+            noItemFoundErrorMessage: l10n.t('No running containers are available to attach.')
+        });
+        return containerItem.containerName;
+    }
+}
+
+export const netCoreDebugHelper = new NetCoreDebugHelper();