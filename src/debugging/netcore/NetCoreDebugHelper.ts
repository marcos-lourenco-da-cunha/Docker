/*---------------------------------------------------------------------------------------------
 *  Copyright (c) Microsoft Corporation. All rights reserved.
 *  Licensed under the MIT License. See LICENSE.md in the project root for license information.
 *--------------------------------------------------------------------------------------------*/

import * as fse from 'fs-extra';
import * as path from 'path';
import { DialogResponses, IActionContext, UserCancelledError } from '@microsoft/vscode-azext-utils';
import { DebugConfiguration, MessageItem, ProgressLocation, window } from 'vscode';
import { DockerOSType } from '../../docker/Common';
import { ext } from '../../extensionVariables';
import { localize } from '../../localize';
import { NetCoreTaskHelper, NetCoreTaskOptions } from '../../tasks/netcore/NetCoreTaskHelper';
import { ContainerTreeItem } from '../../tree/containers/ContainerTreeItem';
import { CommandLineBuilder } from '../../utils/commandLineBuilder';
import { getNetCoreProjectInfo } from '../../utils/netCoreUtils';
import { getDockerOSType, isArm64Mac } from '../../utils/osUtils';
import { pathNormalize } from '../../utils/pathNormalize';
import { PlatformOS } from '../../utils/platform';
import { unresolveWorkspaceFolder } from '../../utils/resolveVariables';
import { execAsync } from '../../utils/spawnAsync';
import { DebugHelper, DockerDebugContext, DockerDebugScaffoldContext, ResolvedDebugConfiguration, inferContainerName, resolveDockerServerReadyAction } from '../DebugHelper';
import { DockerAttachConfiguration, DockerDebugConfiguration } from '../DockerDebugConfigurationProvider';
import { exportCertificateIfNecessary, getHostSecretsFolders, trustCertificateIfNecessary } from './AspNetSslHelper';
import { VsDbgType, installDebuggersIfNecessary, vsDbgInstallBasePath } from './VsDbgHelper';

export interface NetCoreDebugOptions extends NetCoreTaskOptions {
    appOutput?: string;
    debuggerPath?: string;
}

export interface NetCoreDockerDebugConfiguration extends DebugConfiguration {
    netCore?: NetCoreDebugOptions;
}

export interface NetCoreDebugScaffoldingOptions {
    appProject?: string;
}

export class NetCoreDebugHelper implements DebugHelper {
    public async provideDebugConfigurations(context: DockerDebugScaffoldContext, options?: NetCoreDebugScaffoldingOptions): Promise<DockerDebugConfiguration[]> {
        options = options || {};
        options.appProject = options.appProject || await NetCoreTaskHelper.inferAppProject(context); // This method internally checks the user-defined input first

        return [
            {
                name: 'Docker .NET Core Launch',
                type: 'docker',
                request: 'launch',
                preLaunchTask: 'docker-run: debug',
                netCore: {
                    appProject: unresolveWorkspaceFolder(options.appProject, context.folder)
                }
            }
        ];
    }

    public async resolveDebugConfiguration(context: DockerDebugContext, debugConfiguration: DockerDebugConfiguration): Promise<ResolvedDebugConfiguration | undefined> {
        switch (debugConfiguration.request) {
            case 'launch':
                return this.resolveLaunchDebugConfiguration(context, debugConfiguration);
            case 'attach':
                return this.resolveAttachDebugConfiguration(context, debugConfiguration);
            default:
                throw Error(localize('vscode-docker.debug.netcore.unknownDebugRequest', 'Unknown request {0} specified in the debug config.', debugConfiguration.request));
        }
    }

    private async resolveLaunchDebugConfiguration(context: DockerDebugContext, debugConfiguration: DockerDebugConfiguration): Promise<ResolvedDebugConfiguration | undefined> {
        debugConfiguration.netCore = debugConfiguration.netCore || {};
        debugConfiguration.netCore.appProject = await NetCoreTaskHelper.inferAppProject(context, debugConfiguration.netCore); // This method internally checks the user-defined input first

        const { configureSsl, containerName, platformOS } = await this.loadExternalInfo(context, debugConfiguration);
        const appOutput = await this.inferAppOutput(debugConfiguration.netCore);
        if (context.cancellationToken && context.cancellationToken.isCancellationRequested) {
            // inferAppOutput is slow, give a chance to cancel
            return undefined;
        }

        await this.acquireDebuggers(platformOS);
        if (context.cancellationToken && context.cancellationToken.isCancellationRequested) {
            // acquireDebuggers is slow, give a chance to cancel
            return undefined;
        }

        if (configureSsl) {
            await this.configureSsl(context.actionContext, debugConfiguration, appOutput);
            if (context.cancellationToken && context.cancellationToken.isCancellationRequested) {
                // configureSsl is slow, give a chance to cancel
                return undefined;
            }
        }

        const additionalProbingPathsArgs = NetCoreDebugHelper.getAdditionalProbingPathsArgs(platformOS);

        const containerAppOutput = NetCoreDebugHelper.getContainerAppOutput(debugConfiguration, appOutput, platformOS);

        const dockerServerReadyAction = resolveDockerServerReadyAction(
            debugConfiguration,
            {
                containerName: containerName,
                pattern: '\\bNow listening on:\\s+(https?://\\S+)',
                action: 'openExternally',
                uriFormat: '%s://localhost:%s',
            },
            configureSsl || await NetCoreTaskHelper.isWebApp(debugConfiguration.netCore.appProject) // For .NET Core Console we won't create a DockerServerReadyAction unless at least part of one is user-provided
        );

        return {
            ...debugConfiguration, // Gets things like name, preLaunchTask, serverReadyAction, etc.
            type: 'coreclr',
            request: 'launch',
            program: debugConfiguration.program || 'dotnet',
            args: debugConfiguration.args || [additionalProbingPathsArgs, containerAppOutput].join(' '),
            cwd: debugConfiguration.cwd || platformOS === 'Windows' ? 'C:\\app' : '/app',
            dockerOptions: {
                containerName: containerName,
                dockerServerReadyAction: dockerServerReadyAction,
                removeContainerAfterDebug: debugConfiguration.removeContainerAfterDebug
            },
            pipeTransport: {
<<<<<<< HEAD
                // TODO: exe path
                pipeProgram: dockerExePath(context.actionContext),
=======
                pipeProgram: ext.dockerContextManager.getDockerCommand(context.actionContext),
>>>>>>> eaed1be3
                /* eslint-disable no-template-curly-in-string */
                pipeArgs: ['exec', '-i', containerName, '${debuggerCommand}'],
                pipeCwd: '${workspaceFolder}',
                /* eslint-enable no-template-curly-in-string */
                debuggerPath: platformOS === 'Windows' ?
                    'C:\\remote_debugger\\win7-x64\\latest\\vsdbg' :
                    '/remote_debugger/vsdbg',
                quoteArgs: false,
            },
            sourceFileMap: debugConfiguration.sourceFileMap || {
                // eslint-disable-next-line @typescript-eslint/naming-convention
                '/app/Views': path.join(path.dirname(debugConfiguration.netCore.appProject), 'Views'),
            }
        };
    }

    private async resolveAttachDebugConfiguration(context: DockerDebugContext, debugConfiguration: DockerAttachConfiguration): Promise<ResolvedDebugConfiguration | undefined> {
        // Get Container Name if missing
        const containerName: string = debugConfiguration.containerName ?? await this.getContainerNameToAttach(context.actionContext);

        let debuggerPath: string = debugConfiguration.netCore?.debuggerPath;

        // If debugger path is not specified, then install the debugger if it doesn't exist in the container
        if (!debuggerPath) {
            const containerOS = await getDockerOSType(context.actionContext);
            await this.acquireDebuggers(containerOS === 'windows' ? 'Windows' : 'Linux');
            const debuggerDirectory = containerOS === 'windows' ? 'C:\\remote_debugger' : '/remote_debugger';
            debuggerPath = containerOS === 'windows'
                ? path.win32.join(debuggerDirectory, 'win7-x64', 'latest', 'vsdbg.exe')
                : path.posix.join(debuggerDirectory, 'vsdbg');
            const isDebuggerInstalled: boolean = await this.isDebuggerInstalled(containerName, debuggerPath, containerOS);
            if (!isDebuggerInstalled) {
                await this.copyDebuggerToContainer(context.actionContext, containerName, debuggerDirectory, containerOS);
            }
        }

        return {
            ...debugConfiguration, // Gets things like name, preLaunchTask, serverReadyAction, etc.
            type: 'coreclr',
            request: 'attach',
            justMyCode: false,
            // if processId is specified in the debugConfiguration, then it will take precedence
            // and processName will be undefined.
            processName: debugConfiguration.processId ? undefined : debugConfiguration.processName || 'dotnet',
            pipeTransport: {
<<<<<<< HEAD
                // TODO: exe path
                pipeProgram: dockerExePath(context.actionContext),
=======
                pipeProgram: ext.dockerContextManager.getDockerCommand(context.actionContext),
>>>>>>> eaed1be3
                pipeArgs: ['exec', '-i', containerName],
                // eslint-disable-next-line no-template-curly-in-string
                pipeCwd: '${workspaceFolder}',
                debuggerPath: debuggerPath,
                quoteArgs: false,
            },
            sourceFileMap: debugConfiguration.sourceFileMap || {
                // eslint-disable-next-line no-template-curly-in-string, @typescript-eslint/naming-convention
                '/src': '${workspaceFolder}'
            }
        };
    }

    private async inferAppOutput(helperOptions: NetCoreDebugOptions): Promise<string> {
        const projectInfo = await getNetCoreProjectInfo('GetProjectProperties', helperOptions.appProject);
        if (projectInfo.length < 3) {
            throw new Error(localize('vscode-docker.debug.netcore.unknownOutputPath', 'Unable to determine assembly output path.'));
        }

        return projectInfo[2]; // First line is assembly name, second is target framework, third+ are output path(s)
    }

    private async loadExternalInfo(context: DockerDebugContext, debugConfiguration: DockerDebugConfiguration): Promise<{ configureSsl: boolean, containerName: string, platformOS: PlatformOS }> {
        const associatedTask = context.runDefinition;

        return {
            configureSsl: !!(associatedTask?.netCore?.configureSsl),
            containerName: inferContainerName(debugConfiguration, context, context.folder.name),
            platformOS: associatedTask?.dockerRun?.os || 'Linux',
        };
    }

    private async acquireDebuggers(platformOS: PlatformOS): Promise<void> {
        await window.withProgress(
            {
                location: ProgressLocation.Notification,
                title: localize('vscode-docker.debug.netcore.acquiringDebuggers', 'Acquiring .NET Debugger...'),
            }, async () => {
                if (platformOS === 'Windows') {
                    await installDebuggersIfNecessary([{ runtime: 'win7-x64', version: 'latest' }]);
                } else {
                    const debuggers: VsDbgType[] = [
                        { runtime: 'linux-x64', version: 'latest' },
                        { runtime: 'linux-musl-x64', version: 'latest' },
                    ];

                    //
                    // NOTE: As OmniSharp doesn't yet support arm64 in general, we only install arm64 debuggers when
                    //       on an arm64 Mac (e.g. M1), even though there may be other platforms that could theoretically
                    //       run arm64 images. We are often asked to install the debugger before images are created or
                    //       pulled, which means we don't know a-priori the architecture of the image, so we install all
                    //       of them, just in case. Because we do not have a good way to distinguish between a Mac attached
                    //       to its local (Linux-based) Docker host (where arm64/amd64 are valid) or a Mac attached to a
                    //       remote (Linux-based) Docker host (where arm64 may *not* be valid), installing every debugger
                    //       is really our only choice.
                    //

                    if (isArm64Mac()) {
                        debuggers.push(
                            { runtime: 'linux-arm64', version: 'latest' },
                            { runtime: 'linux-musl-arm64', version: 'latest' });
                    }

                    await installDebuggersIfNecessary(debuggers);
                }
            }
        );

        const debuggerScriptPath = path.join(ext.context.asAbsolutePath('resources'), 'netCore', 'vsdbg');
        const destPath = path.join(vsDbgInstallBasePath, 'vsdbg');
        await fse.copyFile(debuggerScriptPath, destPath);
        await fse.chmod(destPath, 0o755); // Give all read and execute permissions
    }

    private async configureSsl(context: IActionContext, debugConfiguration: DockerDebugConfiguration, appOutput: string): Promise<void> {
        const appOutputName = path.parse(appOutput).name;
        const certificateExportPath = path.join(getHostSecretsFolders().hostCertificateFolder, `${appOutputName}.pfx`);
        await trustCertificateIfNecessary(context);
        await exportCertificateIfNecessary(debugConfiguration.netCore.appProject, certificateExportPath);
    }

    private static getAdditionalProbingPathsArgs(platformOS: PlatformOS): string {
        const additionalProbingPaths = platformOS === 'Windows'
            ? [
                'C:\\.nuget\\packages',
                'C:\\.nuget\\fallbackpackages'
            ]
            : [
                '/root/.nuget/packages',
                '/root/.nuget/fallbackpackages'
            ];
        return additionalProbingPaths.map(probingPath => `--additionalProbingPath ${probingPath}`).join(' ');
    }

    private static getContainerAppOutput(debugConfiguration: DockerDebugConfiguration, appOutput: string, platformOS: PlatformOS): string {
        const result = platformOS === 'Windows' ?
            path.win32.join('C:\\app', appOutput) :
            path.posix.join('/app', appOutput);

        return pathNormalize(result, platformOS);
    }

    private async copyDebuggerToContainer(context: IActionContext, containerName: string, containerDebuggerDirectory: string, containerOS: DockerOSType): Promise<void> {
        if (containerOS === 'windows') {
            const containerInfo = await ext.dockerClient.inspectContainer(context, containerName);
            if (containerInfo?.HostConfig?.Isolation === 'hyperv') {
                context.errorHandling.suppressReportIssue = true;
                throw new Error(localize('vscode-docker.debug.netcore.isolationNotSupported', 'Attaching a debugger to a Hyper-V container is not supported.'));
            }
        }

        const yesItem: MessageItem = DialogResponses.yes;
        const message = localize('vscode-docker.debug.netcore.attachingRequiresDebugger', 'Attaching to container requires .NET Core debugger in the container. Do you want to copy the debugger to the container?');
        const install = (yesItem === await window.showInformationMessage(message, ...[DialogResponses.yes, DialogResponses.no]));
        if (!install) {
            throw new UserCancelledError();
        }

        if (containerOS === 'windows') {
            await this.acquireDebuggers('Windows');
        } else {
            await this.acquireDebuggers('Linux');
        }

        const containerDebuggerPath = `${containerName}:${containerDebuggerDirectory}`;

        await window.withProgress({
            location: ProgressLocation.Notification,
            title: localize('vscode-docker.debug.netcore.copyDebugger', 'Copying the .NET Core debugger to the container ({0} --> {1})...', vsDbgInstallBasePath, containerDebuggerDirectory),
        }, async () => {
            const command = CommandLineBuilder
<<<<<<< HEAD
                // TODO: exe path
                .create(dockerExePath(context), 'cp')
=======
                .create(ext.dockerContextManager.getDockerCommand(context), 'cp')
>>>>>>> eaed1be3
                .withQuotedArg(vsDbgInstallBasePath)
                .withQuotedArg(containerDebuggerPath)
                .build();
            await execAsync(command);
        });
    }

    private async isDebuggerInstalled(containerName: string, debuggerPath: string, containerOS: DockerOSType): Promise<boolean> {
        const command = CommandLineBuilder
<<<<<<< HEAD
            // TODO: exe path
            .create(dockerExePath(), 'exec', '-i')
=======
            .create(ext.dockerContextManager.getDockerCommand(), 'exec', '-i')
>>>>>>> eaed1be3
            .withQuotedArg(containerName)
            .withArg(containerOS === 'windows' ? 'cmd /C' : '/bin/sh -c')
            .withQuotedArg(containerOS === 'windows' ? `IF EXIST "${debuggerPath}" (echo true) else (echo false)` : `if [ -f ${debuggerPath} ]; then echo true; fi;`)
            .build();

        const { stdout } = await execAsync(command);

        return /true/ig.test(stdout);
    }

    private async getContainerNameToAttach(context: IActionContext): Promise<string> {
        await ext.containersTree.refresh(context);
        const containerItem: ContainerTreeItem = await ext.containersTree.showTreeItemPicker(ContainerTreeItem.runningContainerRegExp, {
            ...context,
            noItemFoundErrorMessage: localize('vscode-docker.debug.netcore.noContainers', 'No running containers are available to attach.')
        });
        return containerItem.containerName;
    }
}

export const netCoreDebugHelper = new NetCoreDebugHelper();
<|MERGE_RESOLUTION|>--- conflicted
+++ resolved
@@ -1,351 +1,335 @@
-/*---------------------------------------------------------------------------------------------
- *  Copyright (c) Microsoft Corporation. All rights reserved.
- *  Licensed under the MIT License. See LICENSE.md in the project root for license information.
- *--------------------------------------------------------------------------------------------*/
-
-import * as fse from 'fs-extra';
-import * as path from 'path';
-import { DialogResponses, IActionContext, UserCancelledError } from '@microsoft/vscode-azext-utils';
-import { DebugConfiguration, MessageItem, ProgressLocation, window } from 'vscode';
-import { DockerOSType } from '../../docker/Common';
-import { ext } from '../../extensionVariables';
-import { localize } from '../../localize';
-import { NetCoreTaskHelper, NetCoreTaskOptions } from '../../tasks/netcore/NetCoreTaskHelper';
-import { ContainerTreeItem } from '../../tree/containers/ContainerTreeItem';
-import { CommandLineBuilder } from '../../utils/commandLineBuilder';
-import { getNetCoreProjectInfo } from '../../utils/netCoreUtils';
-import { getDockerOSType, isArm64Mac } from '../../utils/osUtils';
-import { pathNormalize } from '../../utils/pathNormalize';
-import { PlatformOS } from '../../utils/platform';
-import { unresolveWorkspaceFolder } from '../../utils/resolveVariables';
-import { execAsync } from '../../utils/spawnAsync';
-import { DebugHelper, DockerDebugContext, DockerDebugScaffoldContext, ResolvedDebugConfiguration, inferContainerName, resolveDockerServerReadyAction } from '../DebugHelper';
-import { DockerAttachConfiguration, DockerDebugConfiguration } from '../DockerDebugConfigurationProvider';
-import { exportCertificateIfNecessary, getHostSecretsFolders, trustCertificateIfNecessary } from './AspNetSslHelper';
-import { VsDbgType, installDebuggersIfNecessary, vsDbgInstallBasePath } from './VsDbgHelper';
-
-export interface NetCoreDebugOptions extends NetCoreTaskOptions {
-    appOutput?: string;
-    debuggerPath?: string;
-}
-
-export interface NetCoreDockerDebugConfiguration extends DebugConfiguration {
-    netCore?: NetCoreDebugOptions;
-}
-
-export interface NetCoreDebugScaffoldingOptions {
-    appProject?: string;
-}
-
-export class NetCoreDebugHelper implements DebugHelper {
-    public async provideDebugConfigurations(context: DockerDebugScaffoldContext, options?: NetCoreDebugScaffoldingOptions): Promise<DockerDebugConfiguration[]> {
-        options = options || {};
-        options.appProject = options.appProject || await NetCoreTaskHelper.inferAppProject(context); // This method internally checks the user-defined input first
-
-        return [
-            {
-                name: 'Docker .NET Core Launch',
-                type: 'docker',
-                request: 'launch',
-                preLaunchTask: 'docker-run: debug',
-                netCore: {
-                    appProject: unresolveWorkspaceFolder(options.appProject, context.folder)
-                }
-            }
-        ];
-    }
-
-    public async resolveDebugConfiguration(context: DockerDebugContext, debugConfiguration: DockerDebugConfiguration): Promise<ResolvedDebugConfiguration | undefined> {
-        switch (debugConfiguration.request) {
-            case 'launch':
-                return this.resolveLaunchDebugConfiguration(context, debugConfiguration);
-            case 'attach':
-                return this.resolveAttachDebugConfiguration(context, debugConfiguration);
-            default:
-                throw Error(localize('vscode-docker.debug.netcore.unknownDebugRequest', 'Unknown request {0} specified in the debug config.', debugConfiguration.request));
-        }
-    }
-
-    private async resolveLaunchDebugConfiguration(context: DockerDebugContext, debugConfiguration: DockerDebugConfiguration): Promise<ResolvedDebugConfiguration | undefined> {
-        debugConfiguration.netCore = debugConfiguration.netCore || {};
-        debugConfiguration.netCore.appProject = await NetCoreTaskHelper.inferAppProject(context, debugConfiguration.netCore); // This method internally checks the user-defined input first
-
-        const { configureSsl, containerName, platformOS } = await this.loadExternalInfo(context, debugConfiguration);
-        const appOutput = await this.inferAppOutput(debugConfiguration.netCore);
-        if (context.cancellationToken && context.cancellationToken.isCancellationRequested) {
-            // inferAppOutput is slow, give a chance to cancel
-            return undefined;
-        }
-
-        await this.acquireDebuggers(platformOS);
-        if (context.cancellationToken && context.cancellationToken.isCancellationRequested) {
-            // acquireDebuggers is slow, give a chance to cancel
-            return undefined;
-        }
-
-        if (configureSsl) {
-            await this.configureSsl(context.actionContext, debugConfiguration, appOutput);
-            if (context.cancellationToken && context.cancellationToken.isCancellationRequested) {
-                // configureSsl is slow, give a chance to cancel
-                return undefined;
-            }
-        }
-
-        const additionalProbingPathsArgs = NetCoreDebugHelper.getAdditionalProbingPathsArgs(platformOS);
-
-        const containerAppOutput = NetCoreDebugHelper.getContainerAppOutput(debugConfiguration, appOutput, platformOS);
-
-        const dockerServerReadyAction = resolveDockerServerReadyAction(
-            debugConfiguration,
-            {
-                containerName: containerName,
-                pattern: '\\bNow listening on:\\s+(https?://\\S+)',
-                action: 'openExternally',
-                uriFormat: '%s://localhost:%s',
-            },
-            configureSsl || await NetCoreTaskHelper.isWebApp(debugConfiguration.netCore.appProject) // For .NET Core Console we won't create a DockerServerReadyAction unless at least part of one is user-provided
-        );
-
-        return {
-            ...debugConfiguration, // Gets things like name, preLaunchTask, serverReadyAction, etc.
-            type: 'coreclr',
-            request: 'launch',
-            program: debugConfiguration.program || 'dotnet',
-            args: debugConfiguration.args || [additionalProbingPathsArgs, containerAppOutput].join(' '),
-            cwd: debugConfiguration.cwd || platformOS === 'Windows' ? 'C:\\app' : '/app',
-            dockerOptions: {
-                containerName: containerName,
-                dockerServerReadyAction: dockerServerReadyAction,
-                removeContainerAfterDebug: debugConfiguration.removeContainerAfterDebug
-            },
-            pipeTransport: {
-<<<<<<< HEAD
-                // TODO: exe path
-                pipeProgram: dockerExePath(context.actionContext),
-=======
-                pipeProgram: ext.dockerContextManager.getDockerCommand(context.actionContext),
->>>>>>> eaed1be3
-                /* eslint-disable no-template-curly-in-string */
-                pipeArgs: ['exec', '-i', containerName, '${debuggerCommand}'],
-                pipeCwd: '${workspaceFolder}',
-                /* eslint-enable no-template-curly-in-string */
-                debuggerPath: platformOS === 'Windows' ?
-                    'C:\\remote_debugger\\win7-x64\\latest\\vsdbg' :
-                    '/remote_debugger/vsdbg',
-                quoteArgs: false,
-            },
-            sourceFileMap: debugConfiguration.sourceFileMap || {
-                // eslint-disable-next-line @typescript-eslint/naming-convention
-                '/app/Views': path.join(path.dirname(debugConfiguration.netCore.appProject), 'Views'),
-            }
-        };
-    }
-
-    private async resolveAttachDebugConfiguration(context: DockerDebugContext, debugConfiguration: DockerAttachConfiguration): Promise<ResolvedDebugConfiguration | undefined> {
-        // Get Container Name if missing
-        const containerName: string = debugConfiguration.containerName ?? await this.getContainerNameToAttach(context.actionContext);
-
-        let debuggerPath: string = debugConfiguration.netCore?.debuggerPath;
-
-        // If debugger path is not specified, then install the debugger if it doesn't exist in the container
-        if (!debuggerPath) {
-            const containerOS = await getDockerOSType(context.actionContext);
-            await this.acquireDebuggers(containerOS === 'windows' ? 'Windows' : 'Linux');
-            const debuggerDirectory = containerOS === 'windows' ? 'C:\\remote_debugger' : '/remote_debugger';
-            debuggerPath = containerOS === 'windows'
-                ? path.win32.join(debuggerDirectory, 'win7-x64', 'latest', 'vsdbg.exe')
-                : path.posix.join(debuggerDirectory, 'vsdbg');
-            const isDebuggerInstalled: boolean = await this.isDebuggerInstalled(containerName, debuggerPath, containerOS);
-            if (!isDebuggerInstalled) {
-                await this.copyDebuggerToContainer(context.actionContext, containerName, debuggerDirectory, containerOS);
-            }
-        }
-
-        return {
-            ...debugConfiguration, // Gets things like name, preLaunchTask, serverReadyAction, etc.
-            type: 'coreclr',
-            request: 'attach',
-            justMyCode: false,
-            // if processId is specified in the debugConfiguration, then it will take precedence
-            // and processName will be undefined.
-            processName: debugConfiguration.processId ? undefined : debugConfiguration.processName || 'dotnet',
-            pipeTransport: {
-<<<<<<< HEAD
-                // TODO: exe path
-                pipeProgram: dockerExePath(context.actionContext),
-=======
-                pipeProgram: ext.dockerContextManager.getDockerCommand(context.actionContext),
->>>>>>> eaed1be3
-                pipeArgs: ['exec', '-i', containerName],
-                // eslint-disable-next-line no-template-curly-in-string
-                pipeCwd: '${workspaceFolder}',
-                debuggerPath: debuggerPath,
-                quoteArgs: false,
-            },
-            sourceFileMap: debugConfiguration.sourceFileMap || {
-                // eslint-disable-next-line no-template-curly-in-string, @typescript-eslint/naming-convention
-                '/src': '${workspaceFolder}'
-            }
-        };
-    }
-
-    private async inferAppOutput(helperOptions: NetCoreDebugOptions): Promise<string> {
-        const projectInfo = await getNetCoreProjectInfo('GetProjectProperties', helperOptions.appProject);
-        if (projectInfo.length < 3) {
-            throw new Error(localize('vscode-docker.debug.netcore.unknownOutputPath', 'Unable to determine assembly output path.'));
-        }
-
-        return projectInfo[2]; // First line is assembly name, second is target framework, third+ are output path(s)
-    }
-
-    private async loadExternalInfo(context: DockerDebugContext, debugConfiguration: DockerDebugConfiguration): Promise<{ configureSsl: boolean, containerName: string, platformOS: PlatformOS }> {
-        const associatedTask = context.runDefinition;
-
-        return {
-            configureSsl: !!(associatedTask?.netCore?.configureSsl),
-            containerName: inferContainerName(debugConfiguration, context, context.folder.name),
-            platformOS: associatedTask?.dockerRun?.os || 'Linux',
-        };
-    }
-
-    private async acquireDebuggers(platformOS: PlatformOS): Promise<void> {
-        await window.withProgress(
-            {
-                location: ProgressLocation.Notification,
-                title: localize('vscode-docker.debug.netcore.acquiringDebuggers', 'Acquiring .NET Debugger...'),
-            }, async () => {
-                if (platformOS === 'Windows') {
-                    await installDebuggersIfNecessary([{ runtime: 'win7-x64', version: 'latest' }]);
-                } else {
-                    const debuggers: VsDbgType[] = [
-                        { runtime: 'linux-x64', version: 'latest' },
-                        { runtime: 'linux-musl-x64', version: 'latest' },
-                    ];
-
-                    //
-                    // NOTE: As OmniSharp doesn't yet support arm64 in general, we only install arm64 debuggers when
-                    //       on an arm64 Mac (e.g. M1), even though there may be other platforms that could theoretically
-                    //       run arm64 images. We are often asked to install the debugger before images are created or
-                    //       pulled, which means we don't know a-priori the architecture of the image, so we install all
-                    //       of them, just in case. Because we do not have a good way to distinguish between a Mac attached
-                    //       to its local (Linux-based) Docker host (where arm64/amd64 are valid) or a Mac attached to a
-                    //       remote (Linux-based) Docker host (where arm64 may *not* be valid), installing every debugger
-                    //       is really our only choice.
-                    //
-
-                    if (isArm64Mac()) {
-                        debuggers.push(
-                            { runtime: 'linux-arm64', version: 'latest' },
-                            { runtime: 'linux-musl-arm64', version: 'latest' });
-                    }
-
-                    await installDebuggersIfNecessary(debuggers);
-                }
-            }
-        );
-
-        const debuggerScriptPath = path.join(ext.context.asAbsolutePath('resources'), 'netCore', 'vsdbg');
-        const destPath = path.join(vsDbgInstallBasePath, 'vsdbg');
-        await fse.copyFile(debuggerScriptPath, destPath);
-        await fse.chmod(destPath, 0o755); // Give all read and execute permissions
-    }
-
-    private async configureSsl(context: IActionContext, debugConfiguration: DockerDebugConfiguration, appOutput: string): Promise<void> {
-        const appOutputName = path.parse(appOutput).name;
-        const certificateExportPath = path.join(getHostSecretsFolders().hostCertificateFolder, `${appOutputName}.pfx`);
-        await trustCertificateIfNecessary(context);
-        await exportCertificateIfNecessary(debugConfiguration.netCore.appProject, certificateExportPath);
-    }
-
-    private static getAdditionalProbingPathsArgs(platformOS: PlatformOS): string {
-        const additionalProbingPaths = platformOS === 'Windows'
-            ? [
-                'C:\\.nuget\\packages',
-                'C:\\.nuget\\fallbackpackages'
-            ]
-            : [
-                '/root/.nuget/packages',
-                '/root/.nuget/fallbackpackages'
-            ];
-        return additionalProbingPaths.map(probingPath => `--additionalProbingPath ${probingPath}`).join(' ');
-    }
-
-    private static getContainerAppOutput(debugConfiguration: DockerDebugConfiguration, appOutput: string, platformOS: PlatformOS): string {
-        const result = platformOS === 'Windows' ?
-            path.win32.join('C:\\app', appOutput) :
-            path.posix.join('/app', appOutput);
-
-        return pathNormalize(result, platformOS);
-    }
-
-    private async copyDebuggerToContainer(context: IActionContext, containerName: string, containerDebuggerDirectory: string, containerOS: DockerOSType): Promise<void> {
-        if (containerOS === 'windows') {
-            const containerInfo = await ext.dockerClient.inspectContainer(context, containerName);
-            if (containerInfo?.HostConfig?.Isolation === 'hyperv') {
-                context.errorHandling.suppressReportIssue = true;
-                throw new Error(localize('vscode-docker.debug.netcore.isolationNotSupported', 'Attaching a debugger to a Hyper-V container is not supported.'));
-            }
-        }
-
-        const yesItem: MessageItem = DialogResponses.yes;
-        const message = localize('vscode-docker.debug.netcore.attachingRequiresDebugger', 'Attaching to container requires .NET Core debugger in the container. Do you want to copy the debugger to the container?');
-        const install = (yesItem === await window.showInformationMessage(message, ...[DialogResponses.yes, DialogResponses.no]));
-        if (!install) {
-            throw new UserCancelledError();
-        }
-
-        if (containerOS === 'windows') {
-            await this.acquireDebuggers('Windows');
-        } else {
-            await this.acquireDebuggers('Linux');
-        }
-
-        const containerDebuggerPath = `${containerName}:${containerDebuggerDirectory}`;
-
-        await window.withProgress({
-            location: ProgressLocation.Notification,
-            title: localize('vscode-docker.debug.netcore.copyDebugger', 'Copying the .NET Core debugger to the container ({0} --> {1})...', vsDbgInstallBasePath, containerDebuggerDirectory),
-        }, async () => {
-            const command = CommandLineBuilder
-<<<<<<< HEAD
-                // TODO: exe path
-                .create(dockerExePath(context), 'cp')
-=======
-                .create(ext.dockerContextManager.getDockerCommand(context), 'cp')
->>>>>>> eaed1be3
-                .withQuotedArg(vsDbgInstallBasePath)
-                .withQuotedArg(containerDebuggerPath)
-                .build();
-            await execAsync(command);
-        });
-    }
-
-    private async isDebuggerInstalled(containerName: string, debuggerPath: string, containerOS: DockerOSType): Promise<boolean> {
-        const command = CommandLineBuilder
-<<<<<<< HEAD
-            // TODO: exe path
-            .create(dockerExePath(), 'exec', '-i')
-=======
-            .create(ext.dockerContextManager.getDockerCommand(), 'exec', '-i')
->>>>>>> eaed1be3
-            .withQuotedArg(containerName)
-            .withArg(containerOS === 'windows' ? 'cmd /C' : '/bin/sh -c')
-            .withQuotedArg(containerOS === 'windows' ? `IF EXIST "${debuggerPath}" (echo true) else (echo false)` : `if [ -f ${debuggerPath} ]; then echo true; fi;`)
-            .build();
-
-        const { stdout } = await execAsync(command);
-
-        return /true/ig.test(stdout);
-    }
-
-    private async getContainerNameToAttach(context: IActionContext): Promise<string> {
-        await ext.containersTree.refresh(context);
-        const containerItem: ContainerTreeItem = await ext.containersTree.showTreeItemPicker(ContainerTreeItem.runningContainerRegExp, {
-            ...context,
-            noItemFoundErrorMessage: localize('vscode-docker.debug.netcore.noContainers', 'No running containers are available to attach.')
-        });
-        return containerItem.containerName;
-    }
-}
-
-export const netCoreDebugHelper = new NetCoreDebugHelper();
+/*---------------------------------------------------------------------------------------------
+ *  Copyright (c) Microsoft Corporation. All rights reserved.
+ *  Licensed under the MIT License. See LICENSE.md in the project root for license information.
+ *--------------------------------------------------------------------------------------------*/
+
+import * as fse from 'fs-extra';
+import * as path from 'path';
+import { DialogResponses, IActionContext, UserCancelledError } from '@microsoft/vscode-azext-utils';
+import { DebugConfiguration, MessageItem, ProgressLocation, window } from 'vscode';
+import { DockerOSType } from '../../docker/Common';
+import { ext } from '../../extensionVariables';
+import { localize } from '../../localize';
+import { NetCoreTaskHelper, NetCoreTaskOptions } from '../../tasks/netcore/NetCoreTaskHelper';
+import { ContainerTreeItem } from '../../tree/containers/ContainerTreeItem';
+import { CommandLineBuilder } from '../../utils/commandLineBuilder';
+import { getNetCoreProjectInfo } from '../../utils/netCoreUtils';
+import { getDockerOSType, isArm64Mac } from '../../utils/osUtils';
+import { pathNormalize } from '../../utils/pathNormalize';
+import { PlatformOS } from '../../utils/platform';
+import { unresolveWorkspaceFolder } from '../../utils/resolveVariables';
+import { execAsync } from '../../utils/spawnAsync';
+import { DebugHelper, DockerDebugContext, DockerDebugScaffoldContext, ResolvedDebugConfiguration, inferContainerName, resolveDockerServerReadyAction } from '../DebugHelper';
+import { DockerAttachConfiguration, DockerDebugConfiguration } from '../DockerDebugConfigurationProvider';
+import { exportCertificateIfNecessary, getHostSecretsFolders, trustCertificateIfNecessary } from './AspNetSslHelper';
+import { VsDbgType, installDebuggersIfNecessary, vsDbgInstallBasePath } from './VsDbgHelper';
+
+export interface NetCoreDebugOptions extends NetCoreTaskOptions {
+    appOutput?: string;
+    debuggerPath?: string;
+}
+
+export interface NetCoreDockerDebugConfiguration extends DebugConfiguration {
+    netCore?: NetCoreDebugOptions;
+}
+
+export interface NetCoreDebugScaffoldingOptions {
+    appProject?: string;
+}
+
+export class NetCoreDebugHelper implements DebugHelper {
+    public async provideDebugConfigurations(context: DockerDebugScaffoldContext, options?: NetCoreDebugScaffoldingOptions): Promise<DockerDebugConfiguration[]> {
+        options = options || {};
+        options.appProject = options.appProject || await NetCoreTaskHelper.inferAppProject(context); // This method internally checks the user-defined input first
+
+        return [
+            {
+                name: 'Docker .NET Core Launch',
+                type: 'docker',
+                request: 'launch',
+                preLaunchTask: 'docker-run: debug',
+                netCore: {
+                    appProject: unresolveWorkspaceFolder(options.appProject, context.folder)
+                }
+            }
+        ];
+    }
+
+    public async resolveDebugConfiguration(context: DockerDebugContext, debugConfiguration: DockerDebugConfiguration): Promise<ResolvedDebugConfiguration | undefined> {
+        switch (debugConfiguration.request) {
+            case 'launch':
+                return this.resolveLaunchDebugConfiguration(context, debugConfiguration);
+            case 'attach':
+                return this.resolveAttachDebugConfiguration(context, debugConfiguration);
+            default:
+                throw Error(localize('vscode-docker.debug.netcore.unknownDebugRequest', 'Unknown request {0} specified in the debug config.', debugConfiguration.request));
+        }
+    }
+
+    private async resolveLaunchDebugConfiguration(context: DockerDebugContext, debugConfiguration: DockerDebugConfiguration): Promise<ResolvedDebugConfiguration | undefined> {
+        debugConfiguration.netCore = debugConfiguration.netCore || {};
+        debugConfiguration.netCore.appProject = await NetCoreTaskHelper.inferAppProject(context, debugConfiguration.netCore); // This method internally checks the user-defined input first
+
+        const { configureSsl, containerName, platformOS } = await this.loadExternalInfo(context, debugConfiguration);
+        const appOutput = await this.inferAppOutput(debugConfiguration.netCore);
+        if (context.cancellationToken && context.cancellationToken.isCancellationRequested) {
+            // inferAppOutput is slow, give a chance to cancel
+            return undefined;
+        }
+
+        await this.acquireDebuggers(platformOS);
+        if (context.cancellationToken && context.cancellationToken.isCancellationRequested) {
+            // acquireDebuggers is slow, give a chance to cancel
+            return undefined;
+        }
+
+        if (configureSsl) {
+            await this.configureSsl(context.actionContext, debugConfiguration, appOutput);
+            if (context.cancellationToken && context.cancellationToken.isCancellationRequested) {
+                // configureSsl is slow, give a chance to cancel
+                return undefined;
+            }
+        }
+
+        const additionalProbingPathsArgs = NetCoreDebugHelper.getAdditionalProbingPathsArgs(platformOS);
+
+        const containerAppOutput = NetCoreDebugHelper.getContainerAppOutput(debugConfiguration, appOutput, platformOS);
+
+        const dockerServerReadyAction = resolveDockerServerReadyAction(
+            debugConfiguration,
+            {
+                containerName: containerName,
+                pattern: '\\bNow listening on:\\s+(https?://\\S+)',
+                action: 'openExternally',
+                uriFormat: '%s://localhost:%s',
+            },
+            configureSsl || await NetCoreTaskHelper.isWebApp(debugConfiguration.netCore.appProject) // For .NET Core Console we won't create a DockerServerReadyAction unless at least part of one is user-provided
+        );
+
+        return {
+            ...debugConfiguration, // Gets things like name, preLaunchTask, serverReadyAction, etc.
+            type: 'coreclr',
+            request: 'launch',
+            program: debugConfiguration.program || 'dotnet',
+            args: debugConfiguration.args || [additionalProbingPathsArgs, containerAppOutput].join(' '),
+            cwd: debugConfiguration.cwd || platformOS === 'Windows' ? 'C:\\app' : '/app',
+            dockerOptions: {
+                containerName: containerName,
+                dockerServerReadyAction: dockerServerReadyAction,
+                removeContainerAfterDebug: debugConfiguration.removeContainerAfterDebug
+            },
+            pipeTransport: {
+                // TODO: exe path
+                pipeProgram: ext.dockerContextManager.getDockerCommand(context.actionContext),
+                /* eslint-disable no-template-curly-in-string */
+                pipeArgs: ['exec', '-i', containerName, '${debuggerCommand}'],
+                pipeCwd: '${workspaceFolder}',
+                /* eslint-enable no-template-curly-in-string */
+                debuggerPath: platformOS === 'Windows' ?
+                    'C:\\remote_debugger\\win7-x64\\latest\\vsdbg' :
+                    '/remote_debugger/vsdbg',
+                quoteArgs: false,
+            },
+            sourceFileMap: debugConfiguration.sourceFileMap || {
+                // eslint-disable-next-line @typescript-eslint/naming-convention
+                '/app/Views': path.join(path.dirname(debugConfiguration.netCore.appProject), 'Views'),
+            }
+        };
+    }
+
+    private async resolveAttachDebugConfiguration(context: DockerDebugContext, debugConfiguration: DockerAttachConfiguration): Promise<ResolvedDebugConfiguration | undefined> {
+        // Get Container Name if missing
+        const containerName: string = debugConfiguration.containerName ?? await this.getContainerNameToAttach(context.actionContext);
+
+        let debuggerPath: string = debugConfiguration.netCore?.debuggerPath;
+
+        // If debugger path is not specified, then install the debugger if it doesn't exist in the container
+        if (!debuggerPath) {
+            const containerOS = await getDockerOSType(context.actionContext);
+            await this.acquireDebuggers(containerOS === 'windows' ? 'Windows' : 'Linux');
+            const debuggerDirectory = containerOS === 'windows' ? 'C:\\remote_debugger' : '/remote_debugger';
+            debuggerPath = containerOS === 'windows'
+                ? path.win32.join(debuggerDirectory, 'win7-x64', 'latest', 'vsdbg.exe')
+                : path.posix.join(debuggerDirectory, 'vsdbg');
+            const isDebuggerInstalled: boolean = await this.isDebuggerInstalled(containerName, debuggerPath, containerOS);
+            if (!isDebuggerInstalled) {
+                await this.copyDebuggerToContainer(context.actionContext, containerName, debuggerDirectory, containerOS);
+            }
+        }
+
+        return {
+            ...debugConfiguration, // Gets things like name, preLaunchTask, serverReadyAction, etc.
+            type: 'coreclr',
+            request: 'attach',
+            justMyCode: false,
+            // if processId is specified in the debugConfiguration, then it will take precedence
+            // and processName will be undefined.
+            processName: debugConfiguration.processId ? undefined : debugConfiguration.processName || 'dotnet',
+            pipeTransport: {
+                // TODO: exe path
+                pipeProgram: ext.dockerContextManager.getDockerCommand(context.actionContext),
+                pipeArgs: ['exec', '-i', containerName],
+                // eslint-disable-next-line no-template-curly-in-string
+                pipeCwd: '${workspaceFolder}',
+                debuggerPath: debuggerPath,
+                quoteArgs: false,
+            },
+            sourceFileMap: debugConfiguration.sourceFileMap || {
+                // eslint-disable-next-line no-template-curly-in-string, @typescript-eslint/naming-convention
+                '/src': '${workspaceFolder}'
+            }
+        };
+    }
+
+    private async inferAppOutput(helperOptions: NetCoreDebugOptions): Promise<string> {
+        const projectInfo = await getNetCoreProjectInfo('GetProjectProperties', helperOptions.appProject);
+        if (projectInfo.length < 3) {
+            throw new Error(localize('vscode-docker.debug.netcore.unknownOutputPath', 'Unable to determine assembly output path.'));
+        }
+
+        return projectInfo[2]; // First line is assembly name, second is target framework, third+ are output path(s)
+    }
+
+    private async loadExternalInfo(context: DockerDebugContext, debugConfiguration: DockerDebugConfiguration): Promise<{ configureSsl: boolean, containerName: string, platformOS: PlatformOS }> {
+        const associatedTask = context.runDefinition;
+
+        return {
+            configureSsl: !!(associatedTask?.netCore?.configureSsl),
+            containerName: inferContainerName(debugConfiguration, context, context.folder.name),
+            platformOS: associatedTask?.dockerRun?.os || 'Linux',
+        };
+    }
+
+    private async acquireDebuggers(platformOS: PlatformOS): Promise<void> {
+        await window.withProgress(
+            {
+                location: ProgressLocation.Notification,
+                title: localize('vscode-docker.debug.netcore.acquiringDebuggers', 'Acquiring .NET Debugger...'),
+            }, async () => {
+                if (platformOS === 'Windows') {
+                    await installDebuggersIfNecessary([{ runtime: 'win7-x64', version: 'latest' }]);
+                } else {
+                    const debuggers: VsDbgType[] = [
+                        { runtime: 'linux-x64', version: 'latest' },
+                        { runtime: 'linux-musl-x64', version: 'latest' },
+                    ];
+
+                    //
+                    // NOTE: As OmniSharp doesn't yet support arm64 in general, we only install arm64 debuggers when
+                    //       on an arm64 Mac (e.g. M1), even though there may be other platforms that could theoretically
+                    //       run arm64 images. We are often asked to install the debugger before images are created or
+                    //       pulled, which means we don't know a-priori the architecture of the image, so we install all
+                    //       of them, just in case. Because we do not have a good way to distinguish between a Mac attached
+                    //       to its local (Linux-based) Docker host (where arm64/amd64 are valid) or a Mac attached to a
+                    //       remote (Linux-based) Docker host (where arm64 may *not* be valid), installing every debugger
+                    //       is really our only choice.
+                    //
+
+                    if (isArm64Mac()) {
+                        debuggers.push(
+                            { runtime: 'linux-arm64', version: 'latest' },
+                            { runtime: 'linux-musl-arm64', version: 'latest' });
+                    }
+
+                    await installDebuggersIfNecessary(debuggers);
+                }
+            }
+        );
+
+        const debuggerScriptPath = path.join(ext.context.asAbsolutePath('resources'), 'netCore', 'vsdbg');
+        const destPath = path.join(vsDbgInstallBasePath, 'vsdbg');
+        await fse.copyFile(debuggerScriptPath, destPath);
+        await fse.chmod(destPath, 0o755); // Give all read and execute permissions
+    }
+
+    private async configureSsl(context: IActionContext, debugConfiguration: DockerDebugConfiguration, appOutput: string): Promise<void> {
+        const appOutputName = path.parse(appOutput).name;
+        const certificateExportPath = path.join(getHostSecretsFolders().hostCertificateFolder, `${appOutputName}.pfx`);
+        await trustCertificateIfNecessary(context);
+        await exportCertificateIfNecessary(debugConfiguration.netCore.appProject, certificateExportPath);
+    }
+
+    private static getAdditionalProbingPathsArgs(platformOS: PlatformOS): string {
+        const additionalProbingPaths = platformOS === 'Windows'
+            ? [
+                'C:\\.nuget\\packages',
+                'C:\\.nuget\\fallbackpackages'
+            ]
+            : [
+                '/root/.nuget/packages',
+                '/root/.nuget/fallbackpackages'
+            ];
+        return additionalProbingPaths.map(probingPath => `--additionalProbingPath ${probingPath}`).join(' ');
+    }
+
+    private static getContainerAppOutput(debugConfiguration: DockerDebugConfiguration, appOutput: string, platformOS: PlatformOS): string {
+        const result = platformOS === 'Windows' ?
+            path.win32.join('C:\\app', appOutput) :
+            path.posix.join('/app', appOutput);
+
+        return pathNormalize(result, platformOS);
+    }
+
+    private async copyDebuggerToContainer(context: IActionContext, containerName: string, containerDebuggerDirectory: string, containerOS: DockerOSType): Promise<void> {
+        if (containerOS === 'windows') {
+            const containerInfo = await ext.dockerClient.inspectContainer(context, containerName);
+            if (containerInfo?.HostConfig?.Isolation === 'hyperv') {
+                context.errorHandling.suppressReportIssue = true;
+                throw new Error(localize('vscode-docker.debug.netcore.isolationNotSupported', 'Attaching a debugger to a Hyper-V container is not supported.'));
+            }
+        }
+
+        const yesItem: MessageItem = DialogResponses.yes;
+        const message = localize('vscode-docker.debug.netcore.attachingRequiresDebugger', 'Attaching to container requires .NET Core debugger in the container. Do you want to copy the debugger to the container?');
+        const install = (yesItem === await window.showInformationMessage(message, ...[DialogResponses.yes, DialogResponses.no]));
+        if (!install) {
+            throw new UserCancelledError();
+        }
+
+        if (containerOS === 'windows') {
+            await this.acquireDebuggers('Windows');
+        } else {
+            await this.acquireDebuggers('Linux');
+        }
+
+        const containerDebuggerPath = `${containerName}:${containerDebuggerDirectory}`;
+
+        await window.withProgress({
+            location: ProgressLocation.Notification,
+            title: localize('vscode-docker.debug.netcore.copyDebugger', 'Copying the .NET Core debugger to the container ({0} --> {1})...', vsDbgInstallBasePath, containerDebuggerDirectory),
+        }, async () => {
+            const command = CommandLineBuilder
+                // TODO: exe path
+                .create(ext.dockerContextManager.getDockerCommand(context), 'cp')
+                .withQuotedArg(vsDbgInstallBasePath)
+                .withQuotedArg(containerDebuggerPath)
+                .build();
+            await execAsync(command);
+        });
+    }
+
+    private async isDebuggerInstalled(containerName: string, debuggerPath: string, containerOS: DockerOSType): Promise<boolean> {
+        const command = CommandLineBuilder
+            // TODO: exe path
+            .create(ext.dockerContextManager.getDockerCommand(), 'exec', '-i')
+            .withQuotedArg(containerName)
+            .withArg(containerOS === 'windows' ? 'cmd /C' : '/bin/sh -c')
+            .withQuotedArg(containerOS === 'windows' ? `IF EXIST "${debuggerPath}" (echo true) else (echo false)` : `if [ -f ${debuggerPath} ]; then echo true; fi;`)
+            .build();
+
+        const { stdout } = await execAsync(command);
+
+        return /true/ig.test(stdout);
+    }
+
+    private async getContainerNameToAttach(context: IActionContext): Promise<string> {
+        await ext.containersTree.refresh(context);
+        const containerItem: ContainerTreeItem = await ext.containersTree.showTreeItemPicker(ContainerTreeItem.runningContainerRegExp, {
+            ...context,
+            noItemFoundErrorMessage: localize('vscode-docker.debug.netcore.noContainers', 'No running containers are available to attach.')
+        });
+        return containerItem.containerName;
+    }
+}
+
+export const netCoreDebugHelper = new NetCoreDebugHelper();