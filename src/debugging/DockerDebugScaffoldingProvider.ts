--- conflicted
+++ resolved
@@ -7,25 +7,15 @@
 import { DialogResponses } from 'vscode-azureextensionui';
 import { DockerBuildTaskDefinition } from '../tasks/DockerBuildTaskProvider';
 import { DockerRunTaskDefinition } from '../tasks/DockerRunTaskProvider';
-<<<<<<< HEAD
-import netCoreTaskHelper, { NetCoreTaskScaffoldingOptions } from '../tasks/netcore/NetCoreTaskHelper';
-import nodeTaskHelper from '../tasks/node/NodeTaskHelper';
-import pythonTaskHelper from '../tasks/python/PythonTaskHelper';
-import { addTask } from '../tasks/TaskHelper';
-import { addDebugConfiguration, DockerDebugScaffoldContext } from './DebugHelper';
-import { DockerDebugConfiguration } from './DockerDebugConfigurationProvider';
-import netCoreDebugHelper, { NetCoreDebugScaffoldingOptions } from './netcore/NetCoreDebugHelper';
-import nodeDebugHelper from './node/NodeDebugHelper';
-import pythonDebugHelper from './python/PythonDebugHelper';
-=======
 import { netCoreTaskHelper, NetCoreTaskScaffoldingOptions } from '../tasks/netcore/NetCoreTaskHelper';
 import { nodeTaskHelper } from '../tasks/node/NodeTaskHelper';
+import { pythonTaskHelper } from '../tasks/python/PythonTaskHelper';
 import { addTask } from '../tasks/TaskHelper';
 import { addDebugConfiguration, DockerDebugScaffoldContext } from './DebugHelper';
 import { DockerDebugConfiguration } from './DockerDebugConfigurationProvider';
 import { netCoreDebugHelper, NetCoreDebugScaffoldingOptions } from './netcore/NetCoreDebugHelper';
 import { nodeDebugHelper } from './node/NodeDebugHelper';
->>>>>>> 2ebe51f7
+import { pythonDebugHelper } from './python/PythonDebugHelper';
 
 export type NetCoreScaffoldingOptions = NetCoreDebugScaffoldingOptions | NetCoreTaskScaffoldingOptions;
 
@@ -38,41 +28,26 @@
 export class DockerDebugScaffoldingProvider implements IDockerDebugScaffoldingProvider {
     public async initializeNetCoreForDebugging(context: DockerDebugScaffoldContext, options?: NetCoreScaffoldingOptions): Promise<void> {
         await this.initializeForDebugging(
-<<<<<<< HEAD
-            context,
-            (_context: DockerDebugScaffoldContext) => netCoreDebugHelper.provideDebugConfigurations(_context, options),
-            (_context: DockerDebugScaffoldContext) => netCoreTaskHelper.provideDockerBuildTasks(_context, options),
-            (_context: DockerDebugScaffoldContext) => netCoreTaskHelper.provideDockerRunTasks(_context, options)
-        );
-=======
             () => netCoreDebugHelper.provideDebugConfigurations(context, options),
             () => netCoreTaskHelper.provideDockerBuildTasks(context, options),
-            () => netCoreTaskHelper.provideDockerRunTasks(context, options));
->>>>>>> 2ebe51f7
+            () => netCoreTaskHelper.provideDockerRunTasks(context, options)
+        );
     }
 
     public async initializeNodeForDebugging(context: DockerDebugScaffoldContext): Promise<void> {
         await this.initializeForDebugging(
-<<<<<<< HEAD
-            context,
-            (_context: DockerDebugScaffoldContext) => nodeDebugHelper.provideDebugConfigurations(_context),
-            (_context: DockerDebugScaffoldContext) => nodeTaskHelper.provideDockerBuildTasks(_context),
-            (_context: DockerDebugScaffoldContext) => nodeTaskHelper.provideDockerRunTasks(_context)
+            () => nodeDebugHelper.provideDebugConfigurations(context),
+            () => nodeTaskHelper.provideDockerBuildTasks(context),
+            () => nodeTaskHelper.provideDockerRunTasks(context)
         );
     }
 
     public async initializePythonForDebugging(context: DockerDebugScaffoldContext): Promise<void> {
         await this.initializeForDebugging(
-            context,
-            (_context: DockerDebugScaffoldContext) => pythonDebugHelper.provideDebugConfigurations(_context),
-            (_context: DockerDebugScaffoldContext) => pythonTaskHelper.provideDockerBuildTasks(_context),
-            (_context: DockerDebugScaffoldContext) => pythonTaskHelper.provideDockerRunTasks(_context)
+            () => pythonDebugHelper.provideDebugConfigurations(context),
+            () => pythonTaskHelper.provideDockerBuildTasks(context),
+            () => pythonTaskHelper.provideDockerRunTasks(context)
         );
-=======
-            () => nodeDebugHelper.provideDebugConfigurations(context),
-            () => nodeTaskHelper.provideDockerBuildTasks(context),
-            () => nodeTaskHelper.provideDockerRunTasks(context));
->>>>>>> 2ebe51f7
     }
 
     private async initializeForDebugging(
