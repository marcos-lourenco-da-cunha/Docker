/*---------------------------------------------------------------------------------------------
 *  Copyright (c) Microsoft Corporation. All rights reserved.
 *  Licensed under the MIT License. See LICENSE.md in the project root for license information.
 *--------------------------------------------------------------------------------------------*/

import { ext } from '../extensionVariables';
import { AsyncLazy } from './lazy';
import { execAsync } from './spawnAsync';

export interface IDockerInstallStatusProvider {
    isDockerInstalled(): Promise<boolean>
}

class DockerInstallStatusProvider implements IDockerInstallStatusProvider {
    private maxCacheTime: number = 30000;
    private isDockerInstalledLazy: AsyncLazy<boolean>;

    public constructor() {
        this.isDockerInstalledLazy = new AsyncLazy<boolean>(async () => {
            const dockerInstalled = await this.isDockerInstalledRealTimeCheck();
            if (dockerInstalled) {
                // once docker is installed, lets assume that it will not be uninstalled.
                // It is unlikely user will uninstall the docker, in which case user has open a new workspace to get the updated status.
                this.isDockerInstalledLazy.cacheForever();
            }
            return dockerInstalled;
        }, this.maxCacheTime);
    }

    public async isDockerInstalled(): Promise<boolean> {
        return await this.isDockerInstalledLazy.getValue();
    }

    public async isDockerInstalledRealTimeCheck(): Promise<boolean> {
        try {
<<<<<<< HEAD
            // TODO: exe path
            await execAsync(`${dockerExePath()} -v`);
=======

            await execAsync(`${ext.dockerContextManager.getDockerCommand()} -v`);
>>>>>>> eaed1be3
            return true; // As long as the docker command did't throw exception, assume it is installed.
        } catch (error) {
            return false; // docker not installed
        }
    }
}

export const dockerInstallStatusProvider = new DockerInstallStatusProvider();<|MERGE_RESOLUTION|>--- conflicted
+++ resolved
@@ -33,13 +33,8 @@
 
     public async isDockerInstalledRealTimeCheck(): Promise<boolean> {
         try {
-<<<<<<< HEAD
             // TODO: exe path
-            await execAsync(`${dockerExePath()} -v`);
-=======
-
             await execAsync(`${ext.dockerContextManager.getDockerCommand()} -v`);
->>>>>>> eaed1be3
             return true; // As long as the docker command did't throw exception, assume it is installed.
         } catch (error) {
             return false; // docker not installed
