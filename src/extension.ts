/*---------------------------------------------------------------------------------------------
 *  Copyright (c) Microsoft Corporation. All rights reserved.
 *  Licensed under the MIT License. See LICENSE.md in the project root for license information.
 *--------------------------------------------------------------------------------------------*/

import * as assert from 'assert';
import * as fse from 'fs-extra';
import * as os from 'os';
import * as path from 'path';
import * as vscode from 'vscode';
import { AzureUserInput, callWithTelemetryAndErrorHandling, createAzExtOutputChannel, IActionContext, registerTelemetryHandler, registerUIExtensionVariables, UserCancelledError } from 'vscode-azureextensionui';
import { ConfigurationParams, DidChangeConfigurationNotification, DocumentSelector, LanguageClient, LanguageClientOptions, Middleware, ServerOptions, TransportKind } from 'vscode-languageclient/lib/main';
import { registerCommands } from './commands/registerCommands';
import { LegacyDockerDebugConfigProvider } from './configureWorkspace/LegacyDockerDebugConfigProvider';
import { COMPOSE_FILE_GLOB_PATTERN } from './constants';
import { registerDebugConfigurationProvider } from './debugging/coreclr/registerDebugConfigurationProvider';
import { registerDebugProvider } from './debugging/DebugHelper';
import { DockerComposeCompletionItemProvider } from './dockerCompose/dockerComposeCompletionItemProvider';
import { DockerComposeHoverProvider } from './dockerCompose/dockerComposeHoverProvider';
import composeVersionKeys from './dockerCompose/dockerComposeKeyInfo';
import { DockerComposeParser } from './dockerCompose/dockerComposeParser';
import { DockerfileCompletionItemProvider } from './dockerfileCompletionItemProvider';
import { ext } from './extensionVariables';
import { localize } from './localize';
import { registerListeners } from './registerListeners';
import { registerTaskProviders } from './tasks/TaskHelper';
import { ActivityMeasurementService } from './telemetry/ActivityMeasurementService';
import { ExperimentationServiceAdapter } from './telemetry/ExperimentationServiceAdapter';
import { ExperimentationTelemetry } from './telemetry/ExperimentationTelemetry';
import { SurveyManager } from './telemetry/surveys/SurveyManager';
import { registerTrees } from './tree/registerTrees';
import { AzureAccountExtensionListener } from './utils/AzureAccountExtensionListener';
import { Keytar } from './utils/keytar';
import { refreshDockerode } from './utils/refreshDockerode';
import { bufferToString } from './utils/spawnAsync';

export type KeyInfo = { [keyName: string]: string };

export interface ComposeVersionKeys {
    All: KeyInfo;
    v1: KeyInfo;
    v2: KeyInfo;
}

let client: LanguageClient;

const DOCUMENT_SELECTOR: DocumentSelector = [
    { language: 'dockerfile', scheme: 'file' }
];

function initializeExtensionVariables(ctx: vscode.ExtensionContext): void {
    ext.context = ctx;
    // When running tests, DEBUGTELEMETRY=1 is used, so nothing is actually sent. Having this be `true` allows us to test `ActivityMeasurementService` and `ExperimentationTelemetry`.
    ext.telemetryOptIn = vscode.workspace.getConfiguration('telemetry').get('enableTelemetry', false) || ext.runningTests;

    if (!ext.ui) {
        // This allows for standard interactions with the end user (as opposed to test input)
        ext.ui = new AzureUserInput(ctx.globalState);
    }

    ext.outputChannel = createAzExtOutputChannel('Docker', ext.prefix);
    ctx.subscriptions.push(ext.outputChannel);

<<<<<<< HEAD
    // Activity measurement service internally handles telemetry opt-in
    ext.activityMeasurementService = new ActivityMeasurementService(ctx.globalState);

    // Experimentation service internally handles telemetry opt-in
    const experimentationTelemetry = new ExperimentationTelemetry();
    ctx.subscriptions.push(registerTelemetryHandler(async (context: IActionContext) => experimentationTelemetry.handleTelemetry(context)));
    ext.experimentationService = new ExperimentationServiceAdapter(ctx.globalState, experimentationTelemetry);

    // Survey manager internally handles telemetry opt-in
    (new SurveyManager()).activate();
=======
    if (!ext.terminalProvider) {
        ext.terminalProvider = new DefaultTerminalProvider();
    }
>>>>>>> 718d393b

    if (!ext.keytar) {
        ext.keytar = Keytar.tryCreate();
    }

    registerUIExtensionVariables(ext);
}

export async function activateInternal(ctx: vscode.ExtensionContext, perfStats: { loadStartTime: number, loadEndTime: number | undefined }): Promise<void> {
    perfStats.loadEndTime = Date.now();

    initializeExtensionVariables(ctx);

    await callWithTelemetryAndErrorHandling('docker.activate', async (activateContext: IActionContext) => {
        activateContext.telemetry.properties.isActivationEvent = 'true';
        activateContext.telemetry.measurements.mainFileLoad = (perfStats.loadEndTime - perfStats.loadStartTime) / 1000;
        activateContext.telemetry.properties.dockerInstallationID = await getDockerInstallationID();

        // All of these internally handle telemetry opt-in
        ext.activityMeasurementService = new ActivityMeasurementService(ctx.globalState);
        const experimentationTelemetry = new ExperimentationTelemetry();
        ctx.subscriptions.push(registerTelemetryHandler(async (context: IActionContext) => experimentationTelemetry.handleTelemetry(context)));
        ext.experimentationService = await ExperimentationServiceAdapter.create(ctx.globalState, experimentationTelemetry);
        (new SurveyManager()).activate();

        validateOldPublisher(activateContext);

        ctx.subscriptions.push(
            vscode.languages.registerCompletionItemProvider(
                DOCUMENT_SELECTOR,
                new DockerfileCompletionItemProvider(),
                '.'
            )
        );

        const YAML_MODE_ID: vscode.DocumentFilter = {
            language: 'yaml',
            scheme: 'file',
            pattern: COMPOSE_FILE_GLOB_PATTERN
        };
        let yamlHoverProvider = new DockerComposeHoverProvider(
            new DockerComposeParser(),
            composeVersionKeys.All
        );
        ctx.subscriptions.push(
            vscode.languages.registerHoverProvider(YAML_MODE_ID, yamlHoverProvider)
        );
        ctx.subscriptions.push(
            vscode.languages.registerCompletionItemProvider(
                YAML_MODE_ID,
                new DockerComposeCompletionItemProvider(),
                "."
            )
        );

        await refreshDockerode();

        registerTrees();
        registerCommands();

        ctx.subscriptions.push(
            vscode.debug.registerDebugConfigurationProvider(
                'docker-node',
                new LegacyDockerDebugConfigProvider()
            )
        );
        registerDebugConfigurationProvider(ctx);

        registerDebugProvider(ctx);
        registerTaskProviders(ctx);

        activateLanguageClient(ctx);

        registerListeners();
    });
}

export async function deactivateInternal(ctx: vscode.ExtensionContext): Promise<void> {
    await callWithTelemetryAndErrorHandling('docker.deactivate', async (activateContext: IActionContext) => {
        activateContext.telemetry.properties.isActivationEvent = 'true';
        AzureAccountExtensionListener.dispose();
    });
}

async function getDockerInstallationID(): Promise<string> {
    if (os.platform() === 'win32' || os.platform() === 'darwin') {
        const cached = ext.context.globalState.get<string | undefined>('docker.installId', undefined);

        if (cached) {
            return cached;
        }

        let installIdFilePath: string | undefined;
        if (os.platform() === 'win32' && process.env.APPDATA) {
            installIdFilePath = path.join(process.env.APPDATA, 'Docker', '.trackid');
        } else if (os.platform() === 'darwin') {
            installIdFilePath = path.join(os.homedir(), 'Library', 'Group Containers', 'group.com.docker', 'userId');
        }

        if (installIdFilePath && await fse.pathExists(installIdFilePath)) {
            const result = bufferToString(await fse.readFile(installIdFilePath));
            await ext.context.globalState.update('docker.installId', result);
            return result;
        }
    }

    return 'unknown';
}

/**
 * Workaround for https://github.com/microsoft/vscode/issues/76211 (only necessary if people are on old versions of VS Code that don't have the fix)
 */
function validateOldPublisher(activateContext: IActionContext): void {
    const extension = vscode.extensions.getExtension('PeterJausovec.vscode-docker');
    if (extension) {
        let message: string = localize('vscode-docker.extension.pleaseReload', 'Please reload Visual Studio Code to complete updating the Docker extension.');
        let reload: vscode.MessageItem = { title: localize('vscode-docker.extension.reloadNow', 'Reload Now') };
        // Don't wait
        /* eslint-disable-next-line @typescript-eslint/no-floating-promises */
        ext.ui.showWarningMessage(message, reload).then(async result => {
            if (result === reload) {
                await vscode.commands.executeCommand('workbench.action.reloadWindow');
            }
        });

        activateContext.telemetry.properties.cancelStep = 'oldPublisherInstalled';
        throw new UserCancelledError();
    }
}

namespace Configuration {
    export function computeConfiguration(params: ConfigurationParams): vscode.WorkspaceConfiguration[] {
        let result: vscode.WorkspaceConfiguration[] = [];
        for (let item of params.items) {
            let config: vscode.WorkspaceConfiguration;

            if (item.scopeUri) {
                config = vscode.workspace.getConfiguration(
                    item.section,
                    client.protocol2CodeConverter.asUri(item.scopeUri)
                );
            } else {
                config = vscode.workspace.getConfiguration(item.section);
            }
            result.push(config);
        }
        return result;
    }

    export function initialize(ctx: vscode.ExtensionContext): void {
        ctx.subscriptions.push(vscode.workspace.onDidChangeConfiguration(
            async (e: vscode.ConfigurationChangeEvent) => {
                // notify the language server that settings have change
                client.sendNotification(DidChangeConfigurationNotification.type, {
                    settings: null
                });

                // Refresh explorer if needed
                if (e.affectsConfiguration('docker.host') ||
                    e.affectsConfiguration('docker.certPath') ||
                    e.affectsConfiguration('docker.tlsVerify') ||
                    e.affectsConfiguration('docker.machineName') ||
                    e.affectsConfiguration('docker.dockerodeOptions')) {
                    await refreshDockerode();
                }
            }
        ));
    }
}

function activateLanguageClient(ctx: vscode.ExtensionContext): void {
    // Don't wait
    /* eslint-disable-next-line @typescript-eslint/no-floating-promises */
    callWithTelemetryAndErrorHandling('docker.languageclient.activate', async (context: IActionContext) => {
        context.telemetry.properties.isActivationEvent = 'true';
        let serverModule = ext.context.asAbsolutePath(
            path.join(
                ext.ignoreBundle ? "node_modules" : "dist",
                "dockerfile-language-server-nodejs",
                "lib",
                "server.js"
            )
        );
        assert(true === await fse.pathExists(serverModule), "Could not find language client module");

        let debugOptions = { execArgv: ["--nolazy", "--inspect=6009"] };

        let serverOptions: ServerOptions = {
            run: {
                module: serverModule,
                transport: TransportKind.ipc,
                args: ["--node-ipc"]
            },
            debug: {
                module: serverModule,
                transport: TransportKind.ipc,
                options: debugOptions
            }
        };

        let middleware: Middleware = {
            workspace: {
                configuration: Configuration.computeConfiguration
            }
        };

        let clientOptions: LanguageClientOptions = {
            documentSelector: DOCUMENT_SELECTOR,
            synchronize: {
                fileEvents: vscode.workspace.createFileSystemWatcher("**/.clientrc")
            },
            middleware: middleware
        };

        client = new LanguageClient(
            "dockerfile-langserver",
            "Dockerfile Language Server",
            serverOptions,
            clientOptions
        );
        client.registerProposedFeatures();
        /* eslint-disable-next-line @typescript-eslint/no-floating-promises */
        client.onReady().then(() => {
            // attach the VS Code settings listener
            Configuration.initialize(ctx);
        });

        ctx.subscriptions.push(client.start());
    });
}<|MERGE_RESOLUTION|>--- conflicted
+++ resolved
@@ -61,23 +61,6 @@
     ext.outputChannel = createAzExtOutputChannel('Docker', ext.prefix);
     ctx.subscriptions.push(ext.outputChannel);
 
-<<<<<<< HEAD
-    // Activity measurement service internally handles telemetry opt-in
-    ext.activityMeasurementService = new ActivityMeasurementService(ctx.globalState);
-
-    // Experimentation service internally handles telemetry opt-in
-    const experimentationTelemetry = new ExperimentationTelemetry();
-    ctx.subscriptions.push(registerTelemetryHandler(async (context: IActionContext) => experimentationTelemetry.handleTelemetry(context)));
-    ext.experimentationService = new ExperimentationServiceAdapter(ctx.globalState, experimentationTelemetry);
-
-    // Survey manager internally handles telemetry opt-in
-    (new SurveyManager()).activate();
-=======
-    if (!ext.terminalProvider) {
-        ext.terminalProvider = new DefaultTerminalProvider();
-    }
->>>>>>> 718d393b
-
     if (!ext.keytar) {
         ext.keytar = Keytar.tryCreate();
     }
