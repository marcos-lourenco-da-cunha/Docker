/*---------------------------------------------------------------------------------------------
 *  Copyright (c) Microsoft Corporation. All rights reserved.
 *  Licensed under the MIT License. See LICENSE.md in the project root for license information.
 *--------------------------------------------------------------------------------------------*/

import * as assert from 'assert';
import * as fse from 'fs-extra';
import * as path from 'path';
import * as vscode from 'vscode';
import { registerAppServiceExtensionVariables } from 'vscode-azureappservice';
import { AzureUserInput, callWithTelemetryAndErrorHandling, createTelemetryReporter, IActionContext, registerUIExtensionVariables, UserCancelledError } from 'vscode-azureextensionui';
import { ConfigurationParams, DidChangeConfigurationNotification, DocumentSelector, LanguageClient, LanguageClientOptions, Middleware, ServerOptions, TransportKind } from 'vscode-languageclient/lib/main';
import { registerCommands } from './commands/registerCommands';
import { consolidateDefaultRegistrySettings } from './commands/registries/registrySettings';
import { LegacyDockerDebugConfigProvider } from './configureWorkspace/LegacyDockerDebugConfigProvider';
import { COMPOSE_FILE_GLOB_PATTERN } from './constants';
import { registerDebugConfigurationProvider } from './debugging/coreclr/registerDebugConfigurationProvider';
import { registerDebugProvider } from './debugging/DebugHelper';
import { DockerComposeCompletionItemProvider } from './dockerCompose/dockerComposeCompletionItemProvider';
import { DockerComposeHoverProvider } from './dockerCompose/dockerComposeHoverProvider';
import composeVersionKeys from './dockerCompose/dockerComposeKeyInfo';
import { DockerComposeParser } from './dockerCompose/dockerComposeParser';
import { DockerfileCompletionItemProvider } from './dockerfileCompletionItemProvider';
import { ext } from './extensionVariables';
import { registerListeners } from './registerListeners';
import { registerTaskProviders } from './tasks/TaskHelper';
import { registerTrees } from './tree/registerTrees';
<<<<<<< HEAD
import { addUserAgent } from './utils/addUserAgent';
import { getTrustedCertificates } from './utils/getTrustedCertificates';
import { Keytar } from './utils/keytar';
import { refreshDockerode } from './utils/refreshDockerode';
import { DefaultTerminalProvider } from './utils/TerminalProvider';
import { wrapError } from './utils/wrapError';
=======
import { addDockerSettingsToEnv } from './utils/addDockerSettingsToEnv';
import { Keytar } from './utils/keytar';
import { nps } from './utils/nps';
import { DefaultTerminalProvider } from './utils/TerminalProvider';
import { tryGetDefaultDockerContext } from './utils/tryGetDefaultDockerContext';
>>>>>>> 1e9e0154

export type KeyInfo = { [keyName: string]: string };

export interface ComposeVersionKeys {
    All: KeyInfo;
    v1: KeyInfo;
    v2: KeyInfo;
}

let client: LanguageClient;

const DOCUMENT_SELECTOR: DocumentSelector = [
    { language: 'dockerfile', scheme: 'file' }
];

function initializeExtensionVariables(ctx: vscode.ExtensionContext): void {
    if (!ext.ui) {
        // This allows for standard interactions with the end user (as opposed to test input)
        ext.ui = new AzureUserInput(ctx.globalState);
    }
    ext.context = ctx;

    ext.outputChannel = vscode.window.createOutputChannel("Docker");
    ctx.subscriptions.push(ext.outputChannel);

    if (!ext.terminalProvider) {
        ext.terminalProvider = new DefaultTerminalProvider();
    }
    ext.reporter = createTelemetryReporter(ctx);
    if (!ext.keytar) {
        ext.keytar = Keytar.tryCreate();
    }

    registerUIExtensionVariables(ext);
    registerAppServiceExtensionVariables(ext);
}

export async function activateInternal(ctx: vscode.ExtensionContext, perfStats: { loadStartTime: number, loadEndTime: number | undefined }): Promise<void> {
    perfStats.loadEndTime = Date.now();

    initializeExtensionVariables(ctx);
    await callWithTelemetryAndErrorHandling('docker.activate', async (activateContext: IActionContext) => {
        activateContext.telemetry.properties.isActivationEvent = 'true';
        activateContext.telemetry.measurements.mainFileLoad = (perfStats.loadEndTime - perfStats.loadStartTime) / 1000;

        validateOldPublisher(activateContext);

        ctx.subscriptions.push(
            vscode.languages.registerCompletionItemProvider(
                DOCUMENT_SELECTOR,
                new DockerfileCompletionItemProvider(),
                '.'
            )
        );

        const YAML_MODE_ID: vscode.DocumentFilter = {
            language: 'yaml',
            scheme: 'file',
            pattern: COMPOSE_FILE_GLOB_PATTERN
        };
        let yamlHoverProvider = new DockerComposeHoverProvider(
            new DockerComposeParser(),
            composeVersionKeys.All
        );
        ctx.subscriptions.push(
            vscode.languages.registerHoverProvider(YAML_MODE_ID, yamlHoverProvider)
        );
        ctx.subscriptions.push(
            vscode.languages.registerCompletionItemProvider(
                YAML_MODE_ID,
                new DockerComposeCompletionItemProvider(),
                "."
            )
        );

        registerTrees();
        registerCommands();

        ctx.subscriptions.push(
            vscode.debug.registerDebugConfigurationProvider(
                'docker-node',
                new LegacyDockerDebugConfigProvider()
            )
        );
        registerDebugConfigurationProvider(ctx);

        registerDebugProvider(ctx);
        registerTaskProviders(ctx);

        await refreshDockerode();

        await consolidateDefaultRegistrySettings();
        activateLanguageClient(ctx);

        registerListeners(ctx);

        // Don't wait
        // tslint:disable-next-line: no-floating-promises
        nps(ctx.globalState);
    });
}

/**
 * Workaround for https://github.com/microsoft/vscode/issues/76211 (only necessary if people are on old versions of VS Code that don't have the fix)
 */
function validateOldPublisher(activateContext: IActionContext): void {
    const extension = vscode.extensions.getExtension('PeterJausovec.vscode-docker');
    if (extension) {
        let message: string = 'Please reload Visual Studio Code to complete updating the Docker extension.';
        let reload: vscode.MessageItem = { title: 'Reload Now' };
        // Don't wait
        // tslint:disable-next-line: no-floating-promises
        ext.ui.showWarningMessage(message, reload).then(async result => {
            if (result === reload) {
                await vscode.commands.executeCommand('workbench.action.reloadWindow');
            }
        });

        activateContext.telemetry.properties.cancelStep = 'oldPublisherInstalled';
        throw new UserCancelledError();
    }
}

namespace Configuration {
    export function computeConfiguration(params: ConfigurationParams): vscode.WorkspaceConfiguration[] {
        let result: vscode.WorkspaceConfiguration[] = [];
        for (let item of params.items) {
            let config: vscode.WorkspaceConfiguration;

            if (item.scopeUri) {
                config = vscode.workspace.getConfiguration(
                    item.section,
                    client.protocol2CodeConverter.asUri(item.scopeUri)
                );
            } else {
                config = vscode.workspace.getConfiguration(item.section);
            }
            result.push(config);
        }
        return result;
    }

    export function initialize(ctx: vscode.ExtensionContext): void {
        ctx.subscriptions.push(vscode.workspace.onDidChangeConfiguration(
            async (e: vscode.ConfigurationChangeEvent) => {
                // notify the language server that settings have change
                client.sendNotification(DidChangeConfigurationNotification.type, {
                    settings: null
                });

                // Refresh explorer if needed
                if (e.affectsConfiguration('docker.host') ||
                    e.affectsConfiguration('docker.certPath') ||
                    e.affectsConfiguration('docker.tlsVerify') ||
                    e.affectsConfiguration('docker.machineName')) {
                    await refreshDockerode();
                }
            }
        ));
    }
}

function activateLanguageClient(ctx: vscode.ExtensionContext): void {
    // Don't wait
    callWithTelemetryAndErrorHandling('docker.languageclient.activate', async (context: IActionContext) => {
        context.telemetry.properties.isActivationEvent = 'true';
        let serverModule = ext.context.asAbsolutePath(
            path.join(
                ext.ignoreBundle ? "node_modules" : "dist",
                "dockerfile-language-server-nodejs",
                "lib",
                "server.js"
            )
        );
        assert(true === await fse.pathExists(serverModule), "Could not find language client module");

        let debugOptions = { execArgv: ["--nolazy", "--inspect=6009"] };

        let serverOptions: ServerOptions = {
            run: {
                module: serverModule,
                transport: TransportKind.ipc,
                args: ["--node-ipc"]
            },
            debug: {
                module: serverModule,
                transport: TransportKind.ipc,
                options: debugOptions
            }
        };

        let middleware: Middleware = {
            workspace: {
                configuration: Configuration.computeConfiguration
            }
        };

        let clientOptions: LanguageClientOptions = {
            documentSelector: DOCUMENT_SELECTOR,
            synchronize: {
                fileEvents: vscode.workspace.createFileSystemWatcher("**/.clientrc")
            },
            middleware: middleware
        };

        client = new LanguageClient(
            "dockerfile-langserver",
            "Dockerfile Language Server",
            serverOptions,
            clientOptions
        );
        // tslint:disable-next-line:no-floating-promises
        client.onReady().then(() => {
            // attach the VS Code settings listener
            Configuration.initialize(ctx);
        });

        ctx.subscriptions.push(client.start());
    });
}<|MERGE_RESOLUTION|>--- conflicted
+++ resolved
@@ -25,20 +25,10 @@
 import { registerListeners } from './registerListeners';
 import { registerTaskProviders } from './tasks/TaskHelper';
 import { registerTrees } from './tree/registerTrees';
-<<<<<<< HEAD
-import { addUserAgent } from './utils/addUserAgent';
-import { getTrustedCertificates } from './utils/getTrustedCertificates';
 import { Keytar } from './utils/keytar';
 import { refreshDockerode } from './utils/refreshDockerode';
 import { DefaultTerminalProvider } from './utils/TerminalProvider';
-import { wrapError } from './utils/wrapError';
-=======
-import { addDockerSettingsToEnv } from './utils/addDockerSettingsToEnv';
-import { Keytar } from './utils/keytar';
 import { nps } from './utils/nps';
-import { DefaultTerminalProvider } from './utils/TerminalProvider';
-import { tryGetDefaultDockerContext } from './utils/tryGetDefaultDockerContext';
->>>>>>> 1e9e0154
 
 export type KeyInfo = { [keyName: string]: string };
 
