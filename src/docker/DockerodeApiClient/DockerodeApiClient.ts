--- conflicted
+++ resolved
@@ -1,438 +1,434 @@
-/*---------------------------------------------------------------------------------------------
- *  Copyright (c) Microsoft Corporation. All rights reserved.
- *  Licensed under the MIT License. See License.txt in the project root for license information.
- *--------------------------------------------------------------------------------------------*/
-
-import * as Dockerode from 'dockerode';
-import * as nodepath from 'path';
-import * as stream from 'stream';
-import * as tarstream from 'tar-stream';
-import { CancellationToken } from 'vscode';
-import { IActionContext, parseError } from 'vscode-azureextensionui';
-import { localize } from '../../localize';
-import { addDockerSettingsToEnv } from '../../utils/addDockerSettingsToEnv';
-import { cloneObject } from '../../utils/cloneObject';
-import { dockerExePath } from '../../utils/dockerExePathProvider';
-import { isWindows } from '../../utils/osUtils';
-import { bufferToString, execStreamAsync } from '../../utils/spawnAsync';
-import { DockerInfo, PruneResult } from '../Common';
-import { DockerContainer, DockerContainerInspection } from '../Containers';
-import { ContextChangeCancelClient } from '../ContextChangeCancelClient';
-import { DockerContext } from '../Contexts';
-import { DockerApiClient, DockerExecCommandProvider, DockerExecOptions } from '../DockerApiClient';
-import { DockerImage, DockerImageInspection, ImageInspectionContainers } from '../Images';
-import { DockerNetwork, DockerNetworkInspection, DriverType } from '../Networks';
-import { DockerVersion } from '../Version';
-import { DockerVolume, DockerVolumeInspection, VolumeInspectionContainers } from '../Volumes';
-import { getContainerName, getFullTagFromDigest, refreshDockerode } from './DockerodeUtils';
-
-// 20 s timeout for all calls (enough time for any call, but short enough to be UX-reasonable)
-const dockerodeCallTimeout = 20 * 1000;
-
-export class DockerodeApiClient extends ContextChangeCancelClient implements DockerApiClient {
-    private readonly dockerodeClient: Dockerode;
-
-    public constructor(currentContext: DockerContext) {
-        super();
-        this.dockerodeClient = refreshDockerode(currentContext);
-    }
-
-    public async info(context: IActionContext, token?: CancellationToken): Promise<DockerInfo> {
-        return this.callWithErrorHandling(context, async () => this.dockerodeClient.info(), token);
-    }
-
-    public async version(context: IActionContext, token?: CancellationToken): Promise<DockerVersion> {
-        return this.callWithErrorHandling(context, async () => <DockerVersion>this.dockerodeClient.version(), token);
-    }
-
-    public async getContainers(context: IActionContext, token?: CancellationToken): Promise<DockerContainer[]> {
-        const result = await this.callWithErrorHandling(context, async () => this.dockerodeClient.listContainers({ all: true }), token);
-
-        return result.map(ci => {
-            return {
-                ...ci,
-                Name: getContainerName(ci),
-                CreatedTime: ci.Created * 1000,
-                State: ci.State,
-            };
-        });
-    }
-
-    public async inspectContainer(context: IActionContext, ref: string, token?: CancellationToken): Promise<DockerContainerInspection> {
-        const container = this.dockerodeClient.getContainer(ref);
-        const result = await this.callWithErrorHandling(context, async () => container.inspect(), token);
-
-        return {
-            ...result,
-            CreatedTime: new Date(result.Created).valueOf(),
-        } as DockerContainerInspection;
-    }
-
-    public async execInContainer(context: IActionContext, ref: string, command: string[] | DockerExecCommandProvider, options?: DockerExecOptions, token?: CancellationToken): Promise<{ stdout: string, stderr: string }> {
-
-        // NOTE: Dockerode's exec() doesn't seem to work with Windows against the socket endpoint.
-        //       https://github.com/apocas/dockerode/issues/534
-
-        const commandProvider = Array.isArray(command) ? () => command : command;
-
-        if (isWindows()) {
-<<<<<<< HEAD
-            // TODO: exe path
-            let dockerCommand = 'docker exec ';
-=======
-            let dockerCommand = `${dockerExePath(context)} exec `;
->>>>>>> 18666a83
-
-            if (options?.user) {
-                dockerCommand += `--user "${options.user}" `;
-            }
-
-            dockerCommand += `"${ref}" ${commandProvider('windows').join(' ')}`;
-
-            // Copy the Docker environment settings in
-            const newEnv: NodeJS.ProcessEnv = cloneObject(process.env);
-            addDockerSettingsToEnv(newEnv, process.env);
-
-            const { stdout, stderr } = await execStreamAsync(dockerCommand, { env: newEnv }, token);
-
-            return { stdout, stderr };
-        } else {
-            const container = this.dockerodeClient.getContainer(ref);
-
-            const exec = await container.exec({
-                AttachStderr: true,
-                AttachStdout: true,
-                Cmd: commandProvider('linux'),
-                User: options?.user
-            });
-
-            const execStream = await exec.start({
-            });
-
-            return new Promise<{ stdout: string, stderr: string }>(
-                (resolve, reject) => {
-                    const stdoutChunks: Buffer[] = [];
-                    const stderrChunks: Buffer[] = [];
-
-                    const stdout = new stream.PassThrough();
-                    const stderr = new stream.PassThrough();
-
-                    // TODO: Get demuxStream() included in type definition.
-                    container.modem.demuxStream(execStream, stdout, stderr);
-
-                    stdout.on('data', chunk => {
-                        stdoutChunks.push(chunk);
-                    });
-
-                    stderr.on('data', chunk => {
-                        stderrChunks.push(chunk);
-                    });
-
-                    execStream.on('end', async () => {
-                        try {
-                            const inspectInfo = await exec.inspect();
-
-                            const stdoutOutput = bufferToString(Buffer.concat(stdoutChunks));
-                            const stderrOutput = bufferToString(Buffer.concat(stderrChunks));
-
-                            if (inspectInfo.ExitCode) {
-                                reject(new Error(stderrOutput || stdoutOutput));
-                            } else {
-                                resolve({ stdout: stdoutOutput, stderr: stderrOutput });
-                            }
-                        } catch (err) {
-                            reject(err);
-                        }
-                    });
-                });
-        }
-    }
-
-    public async getContainerFile(context: IActionContext, ref: string, path: string, token?: CancellationToken): Promise<Buffer> {
-        const container = this.dockerodeClient.getContainer(ref);
-
-        const archiveStream = await this.callWithErrorHandling(context, async () => container.getArchive({ path }));
-
-        return await new Promise(
-            (resolve, reject) => {
-                let entry: { content?: Buffer, error?: Error };
-
-                const tarStream = tarstream.extract();
-
-                tarStream.on('entry', (header, entryStream, next) => {
-                    if (entry) {
-                        //
-                        // We already extracted the first entry, so just skip the rest...
-                        //
-
-                        // When the entry stream has been drained, go on to the next entry...
-                        entryStream.on('end', next);
-
-                        // Drain the entry stream...
-                        entryStream.resume();
-                    } else {
-                        //
-                        // This is the first entry, so extract its content...
-                        //
-
-                        const chunks: Buffer[] = [];
-
-                        entryStream.on('data', chunk => {
-                            chunks.push(chunk);
-                        });
-
-                        entryStream.on('error', error => {
-                            entry = { error };
-                        });
-
-                        entryStream.on('end', () => {
-                            entry = { content: Buffer.concat(chunks) };
-
-                            // The entry stream is done, so go on to the next entry...
-                            next();
-                        });
-                    }
-                });
-
-                tarStream.on('finish', () => {
-                    //
-                    // The archive has been extracted, so return the result...
-                    //
-
-                    if (entry.error) {
-                        reject(entry.error);
-                    } else if (entry.content) {
-                        resolve(entry.content);
-                    } else {
-                        reject(new Error(localize('vscode-docker.utils.dockerode.failedToExtractContainerFile', 'Failed to extract container file from archive.')));
-                    }
-                });
-
-                archiveStream.pipe(tarStream);
-            });
-    }
-
-    public async putContainerFile(context: IActionContext, ref: string, path: string, content: Buffer, token?: CancellationToken): Promise<void> {
-        const container = this.dockerodeClient.getContainer(ref);
-
-        const directory = nodepath.dirname(path);
-        const filename = nodepath.basename(path);
-
-        const pack = tarstream.pack();
-
-        pack.entry({ name: filename }, content);
-
-        pack.finalize();
-
-        await this.callWithErrorHandling(context, async () => container.putArchive(pack, { path: directory }));
-    }
-
-    public async getContainerLogs(context: IActionContext, ref: string, token?: CancellationToken): Promise<NodeJS.ReadableStream> {
-        const container = this.dockerodeClient.getContainer(ref);
-        return this.callWithErrorHandling(context, async () => container.logs({ follow: true, stdout: true }));
-    }
-
-    public async pruneContainers(context: IActionContext, token?: CancellationToken): Promise<PruneResult> {
-        const result = await this.callWithErrorHandling(context, async () => this.dockerodeClient.pruneContainers(), token);
-        return {
-            SpaceReclaimed: result.SpaceReclaimed ?? 0,
-            ObjectsDeleted: result.ContainersDeleted?.length ?? 0,
-        };
-    }
-
-    public async startContainer(context: IActionContext, ref: string, token?: CancellationToken): Promise<void> {
-        const container = this.dockerodeClient.getContainer(ref);
-        return this.callWithErrorHandling(context, async () => container.start(), token);
-    }
-
-    public async restartContainer(context: IActionContext, ref: string, token?: CancellationToken): Promise<void> {
-        const container = this.dockerodeClient.getContainer(ref);
-        return this.callWithErrorHandling(context, async () => container.restart(), token);
-    }
-
-    public async stopContainer(context: IActionContext, ref: string, token?: CancellationToken): Promise<void> {
-        const container = this.dockerodeClient.getContainer(ref);
-        return this.callWithErrorHandling(context, async () => container.stop(), token);
-    }
-
-    public async removeContainer(context: IActionContext, ref: string, token?: CancellationToken): Promise<void> {
-        const container = this.dockerodeClient.getContainer(ref);
-        return this.callWithErrorHandling(context, async () => container.remove({ force: true }), token);
-    }
-
-    public async getImages(context: IActionContext, includeDangling: boolean = false, token?: CancellationToken): Promise<DockerImage[]> {
-        const filters = {};
-        if (!includeDangling) {
-            filters['dangling'] = ["false"];
-        }
-        const images = await this.callWithErrorHandling(context, async () => this.dockerodeClient.listImages({ filters: filters }), token);
-        const result: DockerImage[] = [];
-
-        for (const image of images) {
-            if (!image.RepoTags) {
-                const fullTag = getFullTagFromDigest(image);
-
-                result.push({
-                    ...image,
-                    Name: fullTag,
-                    CreatedTime: image.Created * 1000,
-                });
-            } else {
-                for (const fullTag of image.RepoTags) {
-                    result.push({
-                        ...image,
-                        Name: fullTag,
-                        CreatedTime: image.Created * 1000,
-                    });
-                }
-            }
-        }
-
-        return result;
-    }
-
-    public async inspectImage(context: IActionContext, ref: string, token?: CancellationToken): Promise<DockerImageInspection> {
-        const image = this.dockerodeClient.getImage(ref);
-        const result = await this.callWithErrorHandling(context, async () => image.inspect(), token);
-
-        // Sorely missing in the inspect result for an image is the containers using it, so we will add that in, in the same-ish shape as networks' inspect result
-        const containersUsingImage = await this.callWithErrorHandling(context, async () => this.dockerodeClient.listContainers({ filters: { 'ancestor': [result.Id] }, all: true }));
-
-        const containersObject: ImageInspectionContainers = {};
-        for (const container of containersUsingImage) {
-            containersObject[container.Id] = { Name: getContainerName(container) };
-        }
-
-        return {
-            ...result,
-            CreatedTime: new Date(result.Created).valueOf(),
-            Name: undefined, // Not needed on inspect info
-            Containers: containersObject,
-        };
-    }
-
-    public async pruneImages(context: IActionContext, token?: CancellationToken): Promise<PruneResult> {
-        const result = await this.callWithErrorHandling(context, async () => this.dockerodeClient.pruneImages(), token);
-        return {
-            SpaceReclaimed: result.SpaceReclaimed ?? 0,
-            ObjectsDeleted: result.ImagesDeleted?.length ?? 0,
-        };
-    }
-
-    public async tagImage(context: IActionContext, ref: string, fullTag: string, token?: CancellationToken): Promise<void> {
-        const repo = fullTag.substr(0, fullTag.lastIndexOf(':'));
-        const tag = fullTag.substr(fullTag.lastIndexOf(':') + 1);
-        const image = this.dockerodeClient.getImage(ref);
-        await this.callWithErrorHandling(context, async () => image.tag({ repo: repo, tag: tag }), token);
-    }
-
-    public async removeImage(context: IActionContext, ref: string, token?: CancellationToken): Promise<void> {
-        const image: Dockerode.Image = this.dockerodeClient.getImage(ref);
-        return this.callWithErrorHandling(context, async () => image.remove({ force: true }), token);
-    }
-
-    public async getNetworks(context: IActionContext, token?: CancellationToken): Promise<DockerNetwork[]> {
-        const result = await this.callWithErrorHandling(context, async () => this.dockerodeClient.listNetworks(), token);
-
-        return result.map(ni => {
-            return {
-                ...ni,
-                Driver: ni.Driver as DriverType,
-                CreatedTime: new Date(ni.Created).valueOf(),
-            };
-        });
-    }
-
-    public async inspectNetwork(context: IActionContext, ref: string, token?: CancellationToken): Promise<DockerNetworkInspection> {
-        const network = this.dockerodeClient.getNetwork(ref);
-        const result = await this.callWithErrorHandling(context, async () => network.inspect(), token);
-
-        return {
-            ...result,
-            CreatedTime: new Date(result.Created).valueOf(),
-        };
-    }
-
-    public async pruneNetworks(context: IActionContext, token?: CancellationToken): Promise<PruneResult> {
-        const result = await this.callWithErrorHandling(context, async () => this.dockerodeClient.pruneNetworks(), token);
-        return {
-            SpaceReclaimed: 0,
-            ObjectsDeleted: result.NetworksDeleted?.length ?? 0,
-        };
-    }
-
-    public async createNetwork(context: IActionContext, options: { Name: string, Driver: DriverType }, token?: CancellationToken): Promise<void> {
-        await this.callWithErrorHandling(context, async () => this.dockerodeClient.createNetwork(options), token);
-    }
-
-    public async removeNetwork(context: IActionContext, ref: string, token?: CancellationToken): Promise<void> {
-        const network = this.dockerodeClient.getNetwork(ref);
-        return this.callWithErrorHandling(context, async () => network.remove({ force: true }), token);
-    }
-
-    public async getVolumes(context: IActionContext, token?: CancellationToken): Promise<DockerVolume[]> {
-        const result = (await this.callWithErrorHandling(context, async () => this.dockerodeClient.listVolumes(), token)).Volumes;
-
-        return result.map(vi => {
-            return {
-                ...vi,
-                // eslint-disable-next-line @typescript-eslint/no-explicit-any
-                CreatedTime: new Date((vi as any).CreatedAt).valueOf(),
-                Id: undefined, // Not defined for volumes
-            };
-        });
-    }
-
-    public async inspectVolume(context: IActionContext, ref: string, token?: CancellationToken): Promise<DockerVolumeInspection> {
-        const volume = this.dockerodeClient.getVolume(ref);
-        const result = await this.callWithErrorHandling(context, async () => volume.inspect(), token);
-
-        // Sorely missing in the inspect result for a volume is the containers using it, so we will add that in, in the same-ish shape as networks' inspect result
-        const containersUsingVolume = await this.callWithErrorHandling(context, async () => this.dockerodeClient.listContainers({ filters: { 'volume': [ref] } }));
-
-        const containersObject: VolumeInspectionContainers = {};
-        for (const container of containersUsingVolume) {
-            const destination = container.Mounts?.find(m => m.Name === volume.name)?.Destination;
-            containersObject[container.Id] = { Name: getContainerName(container), Destination: destination || localize('vscode-docker.utils.dockerode.unknownDestination', '<Unknown>') };
-        }
-
-        return {
-            ...result,
-            // eslint-disable-next-line @typescript-eslint/no-explicit-any
-            CreatedTime: new Date((result as any).CreatedAt).valueOf(),
-            Id: undefined, // Not defined for volumes
-            Containers: containersObject,
-        };
-    }
-
-    public async pruneVolumes(context: IActionContext, token?: CancellationToken): Promise<PruneResult> {
-        const result = await this.callWithErrorHandling(context, async () => this.dockerodeClient.pruneVolumes(), token);
-        return {
-            SpaceReclaimed: result.SpaceReclaimed ?? 0,
-            ObjectsDeleted: result.VolumesDeleted?.length ?? 0,
-        };
-    }
-
-    public async removeVolume(context: IActionContext, ref: string, token?: CancellationToken): Promise<void> {
-        const volume = this.dockerodeClient.getVolume(ref);
-        return this.callWithErrorHandling(context, async () => volume.remove({ force: true }), token);
-    }
-
-    private async callWithErrorHandling<T>(context: IActionContext, callback: () => Promise<T>, token?: CancellationToken): Promise<T> {
-        try {
-            return await this.withTimeoutAndCancellations(context, callback, dockerodeCallTimeout, token);
-        } catch (err) {
-            if (context) {
-                context.errorHandling.suppressReportIssue = true;
-            }
-
-            const error = parseError(err);
-
-            if (error?.errorType === 'ENOENT') {
-                throw new Error(localize('vscode-docker.utils.dockerode.failedToConnect', 'Failed to connect. Is Docker installed and running? Error: {0}', error.message));
-            }
-
-            throw err;
-        }
-    }
-}
+/*---------------------------------------------------------------------------------------------
+ *  Copyright (c) Microsoft Corporation. All rights reserved.
+ *  Licensed under the MIT License. See License.txt in the project root for license information.
+ *--------------------------------------------------------------------------------------------*/
+
+import * as Dockerode from 'dockerode';
+import * as nodepath from 'path';
+import * as stream from 'stream';
+import * as tarstream from 'tar-stream';
+import { CancellationToken } from 'vscode';
+import { IActionContext, parseError } from 'vscode-azureextensionui';
+import { localize } from '../../localize';
+import { addDockerSettingsToEnv } from '../../utils/addDockerSettingsToEnv';
+import { cloneObject } from '../../utils/cloneObject';
+import { dockerExePath } from '../../utils/dockerExePathProvider';
+import { isWindows } from '../../utils/osUtils';
+import { bufferToString, execStreamAsync } from '../../utils/spawnAsync';
+import { DockerInfo, PruneResult } from '../Common';
+import { DockerContainer, DockerContainerInspection } from '../Containers';
+import { ContextChangeCancelClient } from '../ContextChangeCancelClient';
+import { DockerContext } from '../Contexts';
+import { DockerApiClient, DockerExecCommandProvider, DockerExecOptions } from '../DockerApiClient';
+import { DockerImage, DockerImageInspection, ImageInspectionContainers } from '../Images';
+import { DockerNetwork, DockerNetworkInspection, DriverType } from '../Networks';
+import { DockerVersion } from '../Version';
+import { DockerVolume, DockerVolumeInspection, VolumeInspectionContainers } from '../Volumes';
+import { getContainerName, getFullTagFromDigest, refreshDockerode } from './DockerodeUtils';
+
+// 20 s timeout for all calls (enough time for any call, but short enough to be UX-reasonable)
+const dockerodeCallTimeout = 20 * 1000;
+
+export class DockerodeApiClient extends ContextChangeCancelClient implements DockerApiClient {
+    private readonly dockerodeClient: Dockerode;
+
+    public constructor(currentContext: DockerContext) {
+        super();
+        this.dockerodeClient = refreshDockerode(currentContext);
+    }
+
+    public async info(context: IActionContext, token?: CancellationToken): Promise<DockerInfo> {
+        return this.callWithErrorHandling(context, async () => this.dockerodeClient.info(), token);
+    }
+
+    public async version(context: IActionContext, token?: CancellationToken): Promise<DockerVersion> {
+        return this.callWithErrorHandling(context, async () => <DockerVersion>this.dockerodeClient.version(), token);
+    }
+
+    public async getContainers(context: IActionContext, token?: CancellationToken): Promise<DockerContainer[]> {
+        const result = await this.callWithErrorHandling(context, async () => this.dockerodeClient.listContainers({ all: true }), token);
+
+        return result.map(ci => {
+            return {
+                ...ci,
+                Name: getContainerName(ci),
+                CreatedTime: ci.Created * 1000,
+                State: ci.State,
+            };
+        });
+    }
+
+    public async inspectContainer(context: IActionContext, ref: string, token?: CancellationToken): Promise<DockerContainerInspection> {
+        const container = this.dockerodeClient.getContainer(ref);
+        const result = await this.callWithErrorHandling(context, async () => container.inspect(), token);
+
+        return {
+            ...result,
+            CreatedTime: new Date(result.Created).valueOf(),
+        } as DockerContainerInspection;
+    }
+
+    public async execInContainer(context: IActionContext, ref: string, command: string[] | DockerExecCommandProvider, options?: DockerExecOptions, token?: CancellationToken): Promise<{ stdout: string, stderr: string }> {
+
+        // NOTE: Dockerode's exec() doesn't seem to work with Windows against the socket endpoint.
+        //       https://github.com/apocas/dockerode/issues/534
+
+        const commandProvider = Array.isArray(command) ? () => command : command;
+
+        if (isWindows()) {
+            // TODO: exe path
+            let dockerCommand = `${dockerExePath(context)} exec `;
+
+            if (options?.user) {
+                dockerCommand += `--user "${options.user}" `;
+            }
+
+            dockerCommand += `"${ref}" ${commandProvider('windows').join(' ')}`;
+
+            // Copy the Docker environment settings in
+            const newEnv: NodeJS.ProcessEnv = cloneObject(process.env);
+            addDockerSettingsToEnv(newEnv, process.env);
+
+            const { stdout, stderr } = await execStreamAsync(dockerCommand, { env: newEnv }, token);
+
+            return { stdout, stderr };
+        } else {
+            const container = this.dockerodeClient.getContainer(ref);
+
+            const exec = await container.exec({
+                AttachStderr: true,
+                AttachStdout: true,
+                Cmd: commandProvider('linux'),
+                User: options?.user
+            });
+
+            const execStream = await exec.start({
+            });
+
+            return new Promise<{ stdout: string, stderr: string }>(
+                (resolve, reject) => {
+                    const stdoutChunks: Buffer[] = [];
+                    const stderrChunks: Buffer[] = [];
+
+                    const stdout = new stream.PassThrough();
+                    const stderr = new stream.PassThrough();
+
+                    // TODO: Get demuxStream() included in type definition.
+                    container.modem.demuxStream(execStream, stdout, stderr);
+
+                    stdout.on('data', chunk => {
+                        stdoutChunks.push(chunk);
+                    });
+
+                    stderr.on('data', chunk => {
+                        stderrChunks.push(chunk);
+                    });
+
+                    execStream.on('end', async () => {
+                        try {
+                            const inspectInfo = await exec.inspect();
+
+                            const stdoutOutput = bufferToString(Buffer.concat(stdoutChunks));
+                            const stderrOutput = bufferToString(Buffer.concat(stderrChunks));
+
+                            if (inspectInfo.ExitCode) {
+                                reject(new Error(stderrOutput || stdoutOutput));
+                            } else {
+                                resolve({ stdout: stdoutOutput, stderr: stderrOutput });
+                            }
+                        } catch (err) {
+                            reject(err);
+                        }
+                    });
+                });
+        }
+    }
+
+    public async getContainerFile(context: IActionContext, ref: string, path: string, token?: CancellationToken): Promise<Buffer> {
+        const container = this.dockerodeClient.getContainer(ref);
+
+        const archiveStream = await this.callWithErrorHandling(context, async () => container.getArchive({ path }));
+
+        return await new Promise(
+            (resolve, reject) => {
+                let entry: { content?: Buffer, error?: Error };
+
+                const tarStream = tarstream.extract();
+
+                tarStream.on('entry', (header, entryStream, next) => {
+                    if (entry) {
+                        //
+                        // We already extracted the first entry, so just skip the rest...
+                        //
+
+                        // When the entry stream has been drained, go on to the next entry...
+                        entryStream.on('end', next);
+
+                        // Drain the entry stream...
+                        entryStream.resume();
+                    } else {
+                        //
+                        // This is the first entry, so extract its content...
+                        //
+
+                        const chunks: Buffer[] = [];
+
+                        entryStream.on('data', chunk => {
+                            chunks.push(chunk);
+                        });
+
+                        entryStream.on('error', error => {
+                            entry = { error };
+                        });
+
+                        entryStream.on('end', () => {
+                            entry = { content: Buffer.concat(chunks) };
+
+                            // The entry stream is done, so go on to the next entry...
+                            next();
+                        });
+                    }
+                });
+
+                tarStream.on('finish', () => {
+                    //
+                    // The archive has been extracted, so return the result...
+                    //
+
+                    if (entry.error) {
+                        reject(entry.error);
+                    } else if (entry.content) {
+                        resolve(entry.content);
+                    } else {
+                        reject(new Error(localize('vscode-docker.utils.dockerode.failedToExtractContainerFile', 'Failed to extract container file from archive.')));
+                    }
+                });
+
+                archiveStream.pipe(tarStream);
+            });
+    }
+
+    public async putContainerFile(context: IActionContext, ref: string, path: string, content: Buffer, token?: CancellationToken): Promise<void> {
+        const container = this.dockerodeClient.getContainer(ref);
+
+        const directory = nodepath.dirname(path);
+        const filename = nodepath.basename(path);
+
+        const pack = tarstream.pack();
+
+        pack.entry({ name: filename }, content);
+
+        pack.finalize();
+
+        await this.callWithErrorHandling(context, async () => container.putArchive(pack, { path: directory }));
+    }
+
+    public async getContainerLogs(context: IActionContext, ref: string, token?: CancellationToken): Promise<NodeJS.ReadableStream> {
+        const container = this.dockerodeClient.getContainer(ref);
+        return this.callWithErrorHandling(context, async () => container.logs({ follow: true, stdout: true }));
+    }
+
+    public async pruneContainers(context: IActionContext, token?: CancellationToken): Promise<PruneResult> {
+        const result = await this.callWithErrorHandling(context, async () => this.dockerodeClient.pruneContainers(), token);
+        return {
+            SpaceReclaimed: result.SpaceReclaimed ?? 0,
+            ObjectsDeleted: result.ContainersDeleted?.length ?? 0,
+        };
+    }
+
+    public async startContainer(context: IActionContext, ref: string, token?: CancellationToken): Promise<void> {
+        const container = this.dockerodeClient.getContainer(ref);
+        return this.callWithErrorHandling(context, async () => container.start(), token);
+    }
+
+    public async restartContainer(context: IActionContext, ref: string, token?: CancellationToken): Promise<void> {
+        const container = this.dockerodeClient.getContainer(ref);
+        return this.callWithErrorHandling(context, async () => container.restart(), token);
+    }
+
+    public async stopContainer(context: IActionContext, ref: string, token?: CancellationToken): Promise<void> {
+        const container = this.dockerodeClient.getContainer(ref);
+        return this.callWithErrorHandling(context, async () => container.stop(), token);
+    }
+
+    public async removeContainer(context: IActionContext, ref: string, token?: CancellationToken): Promise<void> {
+        const container = this.dockerodeClient.getContainer(ref);
+        return this.callWithErrorHandling(context, async () => container.remove({ force: true }), token);
+    }
+
+    public async getImages(context: IActionContext, includeDangling: boolean = false, token?: CancellationToken): Promise<DockerImage[]> {
+        const filters = {};
+        if (!includeDangling) {
+            filters['dangling'] = ["false"];
+        }
+        const images = await this.callWithErrorHandling(context, async () => this.dockerodeClient.listImages({ filters: filters }), token);
+        const result: DockerImage[] = [];
+
+        for (const image of images) {
+            if (!image.RepoTags) {
+                const fullTag = getFullTagFromDigest(image);
+
+                result.push({
+                    ...image,
+                    Name: fullTag,
+                    CreatedTime: image.Created * 1000,
+                });
+            } else {
+                for (const fullTag of image.RepoTags) {
+                    result.push({
+                        ...image,
+                        Name: fullTag,
+                        CreatedTime: image.Created * 1000,
+                    });
+                }
+            }
+        }
+
+        return result;
+    }
+
+    public async inspectImage(context: IActionContext, ref: string, token?: CancellationToken): Promise<DockerImageInspection> {
+        const image = this.dockerodeClient.getImage(ref);
+        const result = await this.callWithErrorHandling(context, async () => image.inspect(), token);
+
+        // Sorely missing in the inspect result for an image is the containers using it, so we will add that in, in the same-ish shape as networks' inspect result
+        const containersUsingImage = await this.callWithErrorHandling(context, async () => this.dockerodeClient.listContainers({ filters: { 'ancestor': [result.Id] }, all: true }));
+
+        const containersObject: ImageInspectionContainers = {};
+        for (const container of containersUsingImage) {
+            containersObject[container.Id] = { Name: getContainerName(container) };
+        }
+
+        return {
+            ...result,
+            CreatedTime: new Date(result.Created).valueOf(),
+            Name: undefined, // Not needed on inspect info
+            Containers: containersObject,
+        };
+    }
+
+    public async pruneImages(context: IActionContext, token?: CancellationToken): Promise<PruneResult> {
+        const result = await this.callWithErrorHandling(context, async () => this.dockerodeClient.pruneImages(), token);
+        return {
+            SpaceReclaimed: result.SpaceReclaimed ?? 0,
+            ObjectsDeleted: result.ImagesDeleted?.length ?? 0,
+        };
+    }
+
+    public async tagImage(context: IActionContext, ref: string, fullTag: string, token?: CancellationToken): Promise<void> {
+        const repo = fullTag.substr(0, fullTag.lastIndexOf(':'));
+        const tag = fullTag.substr(fullTag.lastIndexOf(':') + 1);
+        const image = this.dockerodeClient.getImage(ref);
+        await this.callWithErrorHandling(context, async () => image.tag({ repo: repo, tag: tag }), token);
+    }
+
+    public async removeImage(context: IActionContext, ref: string, token?: CancellationToken): Promise<void> {
+        const image: Dockerode.Image = this.dockerodeClient.getImage(ref);
+        return this.callWithErrorHandling(context, async () => image.remove({ force: true }), token);
+    }
+
+    public async getNetworks(context: IActionContext, token?: CancellationToken): Promise<DockerNetwork[]> {
+        const result = await this.callWithErrorHandling(context, async () => this.dockerodeClient.listNetworks(), token);
+
+        return result.map(ni => {
+            return {
+                ...ni,
+                Driver: ni.Driver as DriverType,
+                CreatedTime: new Date(ni.Created).valueOf(),
+            };
+        });
+    }
+
+    public async inspectNetwork(context: IActionContext, ref: string, token?: CancellationToken): Promise<DockerNetworkInspection> {
+        const network = this.dockerodeClient.getNetwork(ref);
+        const result = await this.callWithErrorHandling(context, async () => network.inspect(), token);
+
+        return {
+            ...result,
+            CreatedTime: new Date(result.Created).valueOf(),
+        };
+    }
+
+    public async pruneNetworks(context: IActionContext, token?: CancellationToken): Promise<PruneResult> {
+        const result = await this.callWithErrorHandling(context, async () => this.dockerodeClient.pruneNetworks(), token);
+        return {
+            SpaceReclaimed: 0,
+            ObjectsDeleted: result.NetworksDeleted?.length ?? 0,
+        };
+    }
+
+    public async createNetwork(context: IActionContext, options: { Name: string, Driver: DriverType }, token?: CancellationToken): Promise<void> {
+        await this.callWithErrorHandling(context, async () => this.dockerodeClient.createNetwork(options), token);
+    }
+
+    public async removeNetwork(context: IActionContext, ref: string, token?: CancellationToken): Promise<void> {
+        const network = this.dockerodeClient.getNetwork(ref);
+        return this.callWithErrorHandling(context, async () => network.remove({ force: true }), token);
+    }
+
+    public async getVolumes(context: IActionContext, token?: CancellationToken): Promise<DockerVolume[]> {
+        const result = (await this.callWithErrorHandling(context, async () => this.dockerodeClient.listVolumes(), token)).Volumes;
+
+        return result.map(vi => {
+            return {
+                ...vi,
+                // eslint-disable-next-line @typescript-eslint/no-explicit-any
+                CreatedTime: new Date((vi as any).CreatedAt).valueOf(),
+                Id: undefined, // Not defined for volumes
+            };
+        });
+    }
+
+    public async inspectVolume(context: IActionContext, ref: string, token?: CancellationToken): Promise<DockerVolumeInspection> {
+        const volume = this.dockerodeClient.getVolume(ref);
+        const result = await this.callWithErrorHandling(context, async () => volume.inspect(), token);
+
+        // Sorely missing in the inspect result for a volume is the containers using it, so we will add that in, in the same-ish shape as networks' inspect result
+        const containersUsingVolume = await this.callWithErrorHandling(context, async () => this.dockerodeClient.listContainers({ filters: { 'volume': [ref] } }));
+
+        const containersObject: VolumeInspectionContainers = {};
+        for (const container of containersUsingVolume) {
+            const destination = container.Mounts?.find(m => m.Name === volume.name)?.Destination;
+            containersObject[container.Id] = { Name: getContainerName(container), Destination: destination || localize('vscode-docker.utils.dockerode.unknownDestination', '<Unknown>') };
+        }
+
+        return {
+            ...result,
+            // eslint-disable-next-line @typescript-eslint/no-explicit-any
+            CreatedTime: new Date((result as any).CreatedAt).valueOf(),
+            Id: undefined, // Not defined for volumes
+            Containers: containersObject,
+        };
+    }
+
+    public async pruneVolumes(context: IActionContext, token?: CancellationToken): Promise<PruneResult> {
+        const result = await this.callWithErrorHandling(context, async () => this.dockerodeClient.pruneVolumes(), token);
+        return {
+            SpaceReclaimed: result.SpaceReclaimed ?? 0,
+            ObjectsDeleted: result.VolumesDeleted?.length ?? 0,
+        };
+    }
+
+    public async removeVolume(context: IActionContext, ref: string, token?: CancellationToken): Promise<void> {
+        const volume = this.dockerodeClient.getVolume(ref);
+        return this.callWithErrorHandling(context, async () => volume.remove({ force: true }), token);
+    }
+
+    private async callWithErrorHandling<T>(context: IActionContext, callback: () => Promise<T>, token?: CancellationToken): Promise<T> {
+        try {
+            return await this.withTimeoutAndCancellations(context, callback, dockerodeCallTimeout, token);
+        } catch (err) {
+            if (context) {
+                context.errorHandling.suppressReportIssue = true;
+            }
+
+            const error = parseError(err);
+
+            if (error?.errorType === 'ENOENT') {
+                throw new Error(localize('vscode-docker.utils.dockerode.failedToConnect', 'Failed to connect. Is Docker installed and running? Error: {0}', error.message));
+            }
+
+            throw err;
+        }
+    }
+}