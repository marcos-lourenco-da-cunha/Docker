--- conflicted
+++ resolved
@@ -1,60 +1,56 @@
-/*---------------------------------------------------------------------------------------------
- *  Copyright (c) Microsoft Corporation. All rights reserved.
- *  Licensed under the MIT License. See License.txt in the project root for license information.
- *--------------------------------------------------------------------------------------------*/
-
-import { ext } from '../extensionVariables';
-import { dockerExePath } from '../utils/dockerExePathProvider';
-import { DockerObject } from './Common';
-
-export type ContextType = 'aci' | 'moby';
-
-export interface DockerContext extends DockerObject {
-    readonly Description?: string;
-    readonly DockerEndpoint: string;
-    readonly Current: boolean;
-    readonly ContextType: ContextType;
-
-    readonly Id: string; // Will be equal to Name for contexts
-
-    readonly CreatedTime: undefined; // Not defined for contexts
-}
-
-export interface DockerContextInspection {
-    readonly [key: string]: unknown;
-}
-
-// This method cannot be async and use `ext.dockerContextManager.getCurrentContextType()` like the below, because it is used internally by `DockerContextManager.refresh()`
-export function isNewContextType(contextType: ContextType): boolean {
-    switch (contextType) {
-        case 'moby':
-            return false;
-        case 'aci': // ACI is new
-        default: // Anything else is likely a new context type as well
-            return true;
-    }
-}
-
-export async function getComposeCliCommand(): Promise<string> {
-<<<<<<< HEAD
-    // TODO: exe path
-    return isNewContextType(await ext.dockerContextManager.getCurrentContextType()) ? 'docker compose' : 'docker-compose';
-=======
-    return isNewContextType(await ext.dockerContextManager.getCurrentContextType()) ? `${dockerExePath()} compose` : 'docker-compose';
->>>>>>> 18666a83
-}
-
-// This method is needed because in certain scenarios--e.g. command customization--the compose command is defined by the user
-// In order to support backwards compatibility, we rewrite the command, rather than building it correctly from the beginning with `getComposeCliCommand()`
-export async function rewriteComposeCommandIfNeeded(command: string): Promise<string> {
-    // Replace 'docker-compose' or 'docker compose' at the start of a string with the correct compose CLI command
-    // TODO: exe path
-    command = command.replace(/^docker(-|\s+)compose/i, await getComposeCliCommand());
-
-    if (isNewContextType(await ext.dockerContextManager.getCurrentContextType())) {
-        // For new contexts, replace '--build' anywhere with ''
-        command = command.replace(/--build/i, '');
-    }
-
-    return command;
-}
+/*---------------------------------------------------------------------------------------------
+ *  Copyright (c) Microsoft Corporation. All rights reserved.
+ *  Licensed under the MIT License. See License.txt in the project root for license information.
+ *--------------------------------------------------------------------------------------------*/
+
+import { ext } from '../extensionVariables';
+import { dockerExePath } from '../utils/dockerExePathProvider';
+import { DockerObject } from './Common';
+
+export type ContextType = 'aci' | 'moby';
+
+export interface DockerContext extends DockerObject {
+    readonly Description?: string;
+    readonly DockerEndpoint: string;
+    readonly Current: boolean;
+    readonly ContextType: ContextType;
+
+    readonly Id: string; // Will be equal to Name for contexts
+
+    readonly CreatedTime: undefined; // Not defined for contexts
+}
+
+export interface DockerContextInspection {
+    readonly [key: string]: unknown;
+}
+
+// This method cannot be async and use `ext.dockerContextManager.getCurrentContextType()` like the below, because it is used internally by `DockerContextManager.refresh()`
+export function isNewContextType(contextType: ContextType): boolean {
+    switch (contextType) {
+        case 'moby':
+            return false;
+        case 'aci': // ACI is new
+        default: // Anything else is likely a new context type as well
+            return true;
+    }
+}
+
+export async function getComposeCliCommand(): Promise<string> {
+    // TODO: exe path
+    return isNewContextType(await ext.dockerContextManager.getCurrentContextType()) ? `${dockerExePath()} compose` : 'docker-compose';
+}
+
+// This method is needed because in certain scenarios--e.g. command customization--the compose command is defined by the user
+// In order to support backwards compatibility, we rewrite the command, rather than building it correctly from the beginning with `getComposeCliCommand()`
+export async function rewriteComposeCommandIfNeeded(command: string): Promise<string> {
+    // Replace 'docker-compose' or 'docker compose' at the start of a string with the correct compose CLI command
+    // TODO: exe path
+    command = command.replace(/^docker(-|\s+)compose/i, await getComposeCliCommand());
+
+    if (isNewContextType(await ext.dockerContextManager.getCurrentContextType())) {
+        // For new contexts, replace '--build' anywhere with ''
+        command = command.replace(/--build/i, '');
+    }
+
+    return command;
+}