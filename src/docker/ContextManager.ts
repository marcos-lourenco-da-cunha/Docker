--- conflicted
+++ resolved
@@ -1,470 +1,459 @@
-/*---------------------------------------------------------------------------------------------
- *  Copyright (c) Microsoft Corporation. All rights reserved.
- *  Licensed under the MIT License. See License.txt in the project root for license information.
- *--------------------------------------------------------------------------------------------*/
-
-<<<<<<< HEAD
-import { ExecOptions } from 'child_process';
-=======
-import * as fs from 'fs';
->>>>>>> 8746a82b
-import * as fse from 'fs-extra';
-import * as os from 'os';
-import * as path from 'path';
-import { IActionContext, callWithTelemetryAndErrorHandling } from '@microsoft/vscode-azext-utils';
-import { ExecOptions } from 'child_process';
-import { URL } from 'url';
-<<<<<<< HEAD
-import { commands, Event, EventEmitter, FileSystemWatcher, RelativePattern, window, workspace } from 'vscode';
-import { Disposable } from 'vscode';
-import { callWithTelemetryAndErrorHandling, IActionContext } from 'vscode-azureextensionui';
-=======
-import { Disposable, Event, EventEmitter, commands, window, workspace } from 'vscode';
->>>>>>> 8746a82b
-import { ext } from '../extensionVariables';
-import { localize } from '../localize';
-import { AsyncLazy } from '../utils/lazy';
-import { isWindows } from '../utils/osUtils';
-import { execAsync, spawnAsync } from '../utils/spawnAsync';
-import { dockerExePath } from '../utils/dockerExePathProvider';
-import { ContextType, DockerContext, DockerContextInspection, isNewContextType } from './Contexts';
-import { ContextLoadingClient } from './ContextLoadingClient/ContextLoadingClient';
-import { getDockerodeClient, getDockerServeClient } from '../utils/lazyPackages';
-
-// CONSIDER
-// Any of the commands related to Docker context can take a very long time to execute (a minute or longer)
-// if the current context refers to a remote Docker engine that is unreachable (e.g. machine is shut down).
-// Consider having our own timeout for execution of any context-related Docker CLI commands.
-// The following timeout is for _starting_ the command only; in the current implementation there is no timeot
-// for command duration.
-const ContextCmdExecOptions: ExecOptions = { timeout: 5000 };
-
-const dockerConfigFolder = path.join(os.homedir(), '.docker');
-const dockerConfigFile = 'config.json';
-const dockerContextsFolder = path.join(dockerConfigFolder, 'contexts', 'meta');
-
-const WindowsLocalPipe = 'npipe:////./pipe/docker_engine';
-const UnixLocalPipe = 'unix:///var/run/docker.sock';
-
-const defaultContext: Partial<DockerContext> = {
-    Id: 'default',
-    Name: 'default',
-    Description: 'Current DOCKER_HOST based configuration',
-    ContextType: 'moby',
-};
-
-export const defaultContextNames = ['default', 'desktop-windows', 'desktop-linux'];
-
-// These contexts are used by external consumers (e.g. the "Remote - Containers" extension), and should NOT be changed
-type VSCodeContext = 'vscode-docker:aciContext' | 'vscode-docker:newSdkContext' | 'vscode-docker:newCliPresent' | 'vscode-docker:contextLocked';
-
-export interface ContextManager {
-    readonly onContextChanged: Event<DockerContext>;
-    refresh(): Promise<void>;
-    getContexts(): Promise<DockerContext[]>;
-    getCurrentContext(): Promise<DockerContext>;
-    getCurrentContextType(): Promise<ContextType>;
-
-    inspect(actionContext: IActionContext, contextName: string): Promise<DockerContextInspection>;
-    use(actionContext: IActionContext, contextName: string): Promise<void>;
-    remove(actionContext: IActionContext, contextName: string): Promise<void>;
-
-    isNewCli(): Promise<boolean>;
-}
-
-// TODO: consider a periodic refresh as a catch-all; but make sure it compares old data to new before firing a change event
-// TODO: so that non-changes don't result in everything getting refreshed
-export class DockerContextManager implements ContextManager, Disposable {
-    private readonly contextChangedEmitter = new EventEmitter<DockerContext>();
-    private readonly loadingFinishedEmitter = new EventEmitter<unknown | undefined>();
-    private readonly contextsCache: AsyncLazy<DockerContext[]>;
-    private readonly newCli: AsyncLazy<boolean>;
-    private readonly configFileWatcher: FileSystemWatcher | undefined;
-    private readonly contextFolderWatcher: FileSystemWatcher | undefined;
-    private refreshing: boolean = false;
-
-    public constructor() {
-        this.contextsCache = new AsyncLazy(async () => this.loadContexts());
-
-        this.newCli = new AsyncLazy(async () => this.getCliVersion());
-
-        // The file watchers are not strictly necessary; they serve to help the extension detect context switches
-        // that are done in CLI. Worst case, a user would have to restart VSCode.
-        try {
-            if (fse.existsSync(path.join(dockerConfigFolder, dockerConfigFile))) {
-                this.configFileWatcher = workspace.createFileSystemWatcher(
-                    new RelativePattern(dockerConfigFolder, dockerConfigFile),
-                    true, // Don't expect file to be created (since we already verified its existence)
-                    false, // Do expect file to change
-                    true // Don't expect file to be deleted (are they uninstalling?!), but if they do, then the tree view will get an ENOENT that it will replace with a nice "Is Docker running?" error message
-                );
-                this.configFileWatcher.onDidChange(async () => this.refresh(), this);
-            }
-        } catch {
-            // Best effort
-        }
-
-        try {
-            if (fse.existsSync(dockerContextsFolder)) {
-                this.contextFolderWatcher = workspace.createFileSystemWatcher(
-                    new RelativePattern(dockerContextsFolder, '**')
-                );
-                this.contextFolderWatcher.onDidCreate(async () => this.refresh(), this);
-                this.contextFolderWatcher.onDidChange(async () => this.refresh(), this);
-                this.contextFolderWatcher.onDidDelete(async () => this.refresh(), this);
-            }
-        } catch {
-            // Best effort
-        }
-
-        // Set the initial DockerApiClient to be the context loading client
-        ext.dockerClient = new ContextLoadingClient(this.loadingFinishedEmitter.event);
-    }
-
-    public dispose(): void {
-        void this.configFileWatcher?.dispose();
-        void this.contextFolderWatcher?.dispose();
-
-        // No event is fired so the client present at the end needs to be disposed manually
-        void ext.dockerClient?.dispose();
-    }
-
-    public get onContextChanged(): Event<DockerContext> {
-        return this.contextChangedEmitter.event;
-    }
-
-    public async refresh(): Promise<void> {
-        if (this.refreshing) {
-            return;
-        }
-
-        try {
-            this.refreshing = true;
-            ext.treeInitError = undefined;
-
-            this.contextsCache.clear();
-
-            // Because the cache is cleared, this will load all the contexts before returning the current one
-            const currentContext = await this.getCurrentContext();
-
-            void ext.dockerClient?.dispose();
-
-            // Emit some info about what is being connected to
-            /* eslint-disable @typescript-eslint/indent */ // The linter is completely wrong about indentation here
-            ext.outputChannel.appendLine(
-                localize('vscode-docker.docker.contextManager.targetLog',
-                    'The Docker extension will try to connect to \'{0}\', via context \'{1}\'.',
-                    currentContext.DockerEndpoint || currentContext.ContextType,
-                    currentContext.Name
-                )
-            );
-            /* eslint-enable @typescript-eslint/indent */
-
-            // Create a new client
-            if (isNewContextType(currentContext.ContextType)) {
-                // Currently vscode-docker:aciContext vscode-docker:newSdkContext mean the same thing
-                // But that probably won't be true in the future, so define both as separate concepts now
-                this.setVsCodeContext('vscode-docker:aciContext', true);
-                this.setVsCodeContext('vscode-docker:newSdkContext', true);
-
-                const dsc = await getDockerServeClient();
-                ext.dockerClient = new dsc.DockerServeClient(currentContext);
-            } else {
-                this.setVsCodeContext('vscode-docker:aciContext', false);
-                this.setVsCodeContext('vscode-docker:newSdkContext', false);
-
-                const dockerode = await getDockerodeClient();
-                ext.dockerClient = new dockerode.DockerodeApiClient(currentContext);
-            }
-
-            // This will allow the ContextLoadingClient to proceed
-            this.loadingFinishedEmitter.fire(undefined);
-
-            // This will refresh the tree
-            this.contextChangedEmitter.fire(currentContext);
-        } catch (err) {
-            ext.treeInitError = err;
-
-            // This will allow the ContextLoadingClient to return an error
-            this.loadingFinishedEmitter.fire(err);
-        } finally {
-            this.refreshing = false;
-        }
-
-        // Lastly, trigger a CLI version check but don't wait
-        void this.newCli.getValue();
-    }
-
-    public async getContexts(): Promise<DockerContext[]> {
-        return this.contextsCache.getValue();
-    }
-
-    public async getCurrentContext(): Promise<DockerContext> {
-        const contexts = await this.getContexts();
-        return contexts.find(c => c.Current);
-    }
-
-    public async getCurrentContextType(): Promise<ContextType> {
-        return (await this.getCurrentContext()).ContextType;
-    }
-
-    public async inspect(actionContext: IActionContext, contextName: string): Promise<DockerContextInspection> {
-        const { stdout } = await execAsync(`${dockerExePath(actionContext)} context inspect ${contextName}`, { timeout: 10000 });
-
-        // The result is an array with one entry
-        const result: DockerContextInspection[] = JSON.parse(stdout) as DockerContextInspection[];
-        return result[0];
-    }
-
-    public async use(actionContext: IActionContext, contextName: string): Promise<void> {
-        const useCmd: string = `${dockerExePath(actionContext)} context use ${contextName}`;
-        await execAsync(useCmd, ContextCmdExecOptions);
-    }
-
-    public async remove(actionContext: IActionContext, contextName: string): Promise<void> {
-        const removeCmd: string = `${dockerExePath(actionContext)} context rm ${contextName}`;
-        await spawnAsync(removeCmd, ContextCmdExecOptions);
-    }
-
-    public async isNewCli(): Promise<boolean> {
-        return this.newCli.getValue();
-    }
-
-    private async loadContexts(): Promise<DockerContext[]> {
-        return await callWithTelemetryAndErrorHandling(ext.dockerClient ? 'docker-context.change' : 'docker-context.initialize', async (actionContext: IActionContext) => {
-            // docker-context.initialize and docker-context.change should be treated as "activation events", in that they aren't real user action
-            actionContext.telemetry.properties.isActivationEvent = 'true';
-            actionContext.errorHandling.rethrow = true; // Errors are handled outside of this scope
-            actionContext.errorHandling.suppressDisplay = true;
-
-            let contextList: DockerContext[] | undefined;
-
-            // First, we'll try shortcutting by getting a fixed context from extension settings, then from environment, then from filesystem clues
-            const fixedContext =
-                this.tryGetContextFromSettings(actionContext) ||
-                this.tryGetContextFromEnvironment(actionContext) ||
-                this.tryGetContextFromFilesystemClues(actionContext);
-
-            // A result from any of these three implies that there is only one context, or it is fixed by `docker.host` / `DOCKER_HOST`, or `docker.context` / `DOCKER_CONTEXT`
-            // As such, we will lock to the current context
-            // Otherwise, unlock in case we were previously locked
-            if (fixedContext) {
-                this.setVsCodeContext('vscode-docker:contextLocked', true);
-            } else {
-                this.setVsCodeContext('vscode-docker:contextLocked', false);
-            }
-
-            // If the result is undefined, there are (probably) multiple contexts and none is chosen by `docker.context` or `DOCKER_CONTEXT`, so we will need to do a context listing
-            // If the result is a string, that means `docker.context` or `DOCKER_CONTEXT` are set, so we will also need to do a context listing
-            if (typeof (fixedContext) === 'undefined' || typeof (fixedContext) === 'string') {
-                contextList =
-                    (await this.tryGetContextsFromApi(actionContext, fixedContext)) ||
-                    (await this.tryGetContextsFromCli(actionContext, fixedContext));
-            } else {
-                contextList = [fixedContext];
-            }
-
-            if (!contextList || contextList.length === 0) {
-                // If the load is empty, return the default
-                // That way a returned value is ensured by this method
-                // And `setHostProtocolFromContextList` will always have a non-empty input
-                contextList = [{
-                    ...defaultContext,
-                    Current: true,
-                    DockerEndpoint: isWindows() ? WindowsLocalPipe : UnixLocalPipe,
-                } as DockerContext];
-            }
-
-            this.setHostProtocolFromContextList(actionContext, contextList);
-
-            return contextList;
-        });
-    }
-
-    private tryGetContextFromSettings(actionContext: IActionContext): DockerContext | undefined | string {
-        const config = workspace.getConfiguration('docker');
-        let dockerHost: string | undefined;
-        let dockerContext: string | undefined;
-
-        if ((dockerHost = config.get('host'))) { // Assignment + check is intentional
-            actionContext.telemetry.properties.hostSource = 'docker.host';
-
-            return {
-                ...defaultContext,
-                Current: true,
-                DockerEndpoint: dockerHost,
-            } as DockerContext;
-        } else if ((dockerContext = config.get('context'))) { // Assignment + check is intentional
-            actionContext.telemetry.properties.hostSource = 'docker.context';
-
-            return dockerContext;
-        }
-
-        return undefined;
-    }
-
-    private tryGetContextFromEnvironment(actionContext: IActionContext): DockerContext | undefined | string {
-        let dockerHost: string | undefined;
-        let dockerContext: string | undefined;
-
-        if ((dockerHost = process.env.DOCKER_HOST)) { // Assignment + check is intentional
-            actionContext.telemetry.properties.hostSource = 'env';
-
-            return {
-                ...defaultContext,
-                Current: true,
-                DockerEndpoint: dockerHost,
-            } as DockerContext;
-        } else if ((dockerContext = process.env.DOCKER_CONTEXT)) { // Assignment + check is intentional
-            actionContext.telemetry.properties.hostSource = 'envContext';
-
-            return dockerContext;
-        }
-
-        return undefined;
-    }
-
-    private tryGetContextFromFilesystemClues(actionContext: IActionContext): DockerContext | undefined {
-        // If there's nothing inside ~/.docker/contexts/meta (or it doesn't exist), then there's only the default, unmodifiable DOCKER_HOST-based context
-        // It is unnecessary to call `docker context inspect`
-        if (!fse.pathExistsSync(dockerContextsFolder) || fse.readdirSync(dockerContextsFolder).length === 0) { // Sync is intentionally used for performance, this is on the activation code path
-            actionContext.telemetry.properties.hostSource = 'defaultContextOnly';
-
-            return {
-                ...defaultContext,
-                Current: true,
-                DockerEndpoint: isWindows() ? WindowsLocalPipe : UnixLocalPipe,
-            } as DockerContext;
-        }
-
-        return undefined;
-    }
-
-    private async tryGetContextsFromApi(actionContext: IActionContext, maybeFixedContextName: string | undefined): Promise<Promise<DockerContext[] | undefined>> {
-        try {
-            const dsc = await getDockerServeClient();
-            const client = new dsc.DockerServeClient({ Name: maybeFixedContextName } as DockerContext); // Context name is the only thing used by DockerServeClient's constructor
-            const result = await client.getContexts(actionContext);
-            this.setHostSourceFromContextList(actionContext, result, 'api');
-            return result;
-        } catch {
-            // Best effort
-        }
-
-        return undefined;
-    }
-
-    private async tryGetContextsFromCli(actionContext: IActionContext, maybeFixedContextName: string | undefined): Promise<DockerContext[] | undefined> {
-        // eslint-disable-next-line @typescript-eslint/naming-convention
-        const { stdout } = await execAsync(`${dockerExePath()} context ls --format="{{json .}}"`, { ...ContextCmdExecOptions, env: { ...process.env, DOCKER_CONTEXT: maybeFixedContextName } });
-
-        const result: DockerContext[] = [];
-
-        try {
-            // Try parsing as-is; newer CLIs output a JSON object array
-            const contexts = JSON.parse(stdout) as DockerContext[];
-            result.push(...contexts.map(toDockerContext));
-        } catch {
-            // Otherwise split by line, older CLIs output one JSON object per line
-            const lines = stdout.split(/\r?\n/im);
-
-            for (const line of lines) {
-                // Blank lines should be skipped
-                if (!line) {
-                    continue;
-                }
-
-                const context = JSON.parse(line) as DockerContext;
-                result.push(toDockerContext(context));
-            }
-        }
-
-        this.setHostSourceFromContextList(actionContext, result, 'cli');
-        return result;
-    }
-
-    private setHostSourceFromContextList(actionContext: IActionContext, contexts: DockerContext[], contextSource: 'api' | 'cli') {
-        const currentContext = contexts.find(c => c.Current);
-
-        if (!currentContext) {
-            actionContext.telemetry.properties.hostSource = 'unknown';
-            return;
-        }
-
-        actionContext.telemetry.properties.contextSource = contextSource;
-
-        // This won't overwrite the value if it's already set, because above it may have been set by `docker.context` / `DOCKER_CONTEXT` already
-        if (defaultContextNames.indexOf(currentContext.Name) >= 0) {
-            actionContext.telemetry.properties.hostSource = actionContext.telemetry.properties.hostSource || 'defaultContextSelected';
-        } else {
-            actionContext.telemetry.properties.hostSource = actionContext.telemetry.properties.hostSource || 'customContextSelected';
-        }
-    }
-
-    private setHostProtocolFromContextList(actionContext: IActionContext, contexts: DockerContext[]) {
-        const currentContext = contexts.find(c => c.Current);
-
-        if (isNewContextType(currentContext.ContextType)) {
-            actionContext.telemetry.properties.hostProtocol = currentContext.ContextType;
-        } else {
-            try {
-                actionContext.telemetry.properties.hostProtocol = new URL(currentContext.DockerEndpoint).protocol;
-            } catch (err) {
-                // If URL parsing fails, let's catch it and give a better error message to help users from a common mistake
-                actionContext.telemetry.properties.hostProtocol = 'unknown';
-                const message =
-                    localize('vscode-docker.docker.contextManager.invalidHostSetting', 'The value provided for the setting `docker.host` or environment variable `DOCKER_HOST` is invalid. It must include the protocol, for example, ssh://myuser@mymachine or tcp://1.2.3.4.');
-                const button = localize('vscode-docker.docker.contextManager.openSettings', 'Open Settings');
-
-                void window.showErrorMessage(message, button)
-                    .then((result: string) => {
-                        if (result === button) {
-                            void commands.executeCommand('workbench.action.openSettings', 'docker.host');
-                        }
-                    });
-
-                // Rethrow
-                throw err;
-            }
-        }
-    }
-
-    private async getCliVersion(): Promise<boolean> {
-        try {
-            let result: boolean = false;
-            const contexts = await this.contextsCache.getValue();
-
-            if (contexts.some(c => isNewContextType(c.ContextType))) {
-                // If there are any new contexts we automatically know it's the new CLI
-                result = true;
-            } else {
-                // Otherwise we look at the output of `docker serve --help`
-                // TODO: this is not a very good heuristic
-                const { stdout } = await execAsync(`${dockerExePath()} serve --help`);
-
-                if (/^\s*Start an api server/i.test(stdout)) {
-                    result = true;
-                }
-            }
-
-            // Set the VSCode context to the result (which may expose commands, etc.)
-            this.setVsCodeContext('vscode-docker:newCliPresent', result);
-            return result;
-        } catch {
-            // Best effort
-            return false;
-        }
-    }
-
-    private setVsCodeContext(vsCodeContext: VSCodeContext, value: boolean): void {
-        void commands.executeCommand('setContext', vsCodeContext, value);
-    }
-}
-
-function toDockerContext(cliContext: Partial<DockerContext>): DockerContext {
-    return {
-        ...cliContext,
-        Id: cliContext.Name,
-        ContextType: cliContext.ContextType || (cliContext.DockerEndpoint ? 'moby' : 'aci'), // TODO: this basically assumes no Type and no DockerEndpoint => aci
-    } as DockerContext;
-}
+/*---------------------------------------------------------------------------------------------
+ *  Copyright (c) Microsoft Corporation. All rights reserved.
+ *  Licensed under the MIT License. See License.txt in the project root for license information.
+ *--------------------------------------------------------------------------------------------*/
+
+import * as fse from 'fs-extra';
+import * as os from 'os';
+import * as path from 'path';
+import { IActionContext, callWithTelemetryAndErrorHandling } from '@microsoft/vscode-azext-utils';
+import { ExecOptions } from 'child_process';
+import { URL } from 'url';
+import { Disposable, Event, EventEmitter, commands, window, workspace } from 'vscode';
+import { ext } from '../extensionVariables';
+import { localize } from '../localize';
+import { AsyncLazy } from '../utils/lazy';
+import { isWindows } from '../utils/osUtils';
+import { execAsync, spawnAsync } from '../utils/spawnAsync';
+import { dockerExePath } from '../utils/dockerExePathProvider';
+import { ContextType, DockerContext, DockerContextInspection, isNewContextType } from './Contexts';
+import { ContextLoadingClient } from './ContextLoadingClient/ContextLoadingClient';
+import { getDockerodeClient, getDockerServeClient } from '../utils/lazyPackages';
+
+// CONSIDER
+// Any of the commands related to Docker context can take a very long time to execute (a minute or longer)
+// if the current context refers to a remote Docker engine that is unreachable (e.g. machine is shut down).
+// Consider having our own timeout for execution of any context-related Docker CLI commands.
+// The following timeout is for _starting_ the command only; in the current implementation there is no timeot
+// for command duration.
+const ContextCmdExecOptions: ExecOptions = { timeout: 5000 };
+
+const dockerConfigFolder = path.join(os.homedir(), '.docker');
+const dockerConfigFile = 'config.json';
+const dockerContextsFolder = path.join(dockerConfigFolder, 'contexts', 'meta');
+
+const WindowsLocalPipe = 'npipe:////./pipe/docker_engine';
+const UnixLocalPipe = 'unix:///var/run/docker.sock';
+
+const defaultContext: Partial<DockerContext> = {
+    Id: 'default',
+    Name: 'default',
+    Description: 'Current DOCKER_HOST based configuration',
+    ContextType: 'moby',
+};
+
+export const defaultContextNames = ['default', 'desktop-windows', 'desktop-linux'];
+
+// These contexts are used by external consumers (e.g. the "Remote - Containers" extension), and should NOT be changed
+type VSCodeContext = 'vscode-docker:aciContext' | 'vscode-docker:newSdkContext' | 'vscode-docker:newCliPresent' | 'vscode-docker:contextLocked';
+
+export interface ContextManager {
+    readonly onContextChanged: Event<DockerContext>;
+    refresh(): Promise<void>;
+    getContexts(): Promise<DockerContext[]>;
+    getCurrentContext(): Promise<DockerContext>;
+    getCurrentContextType(): Promise<ContextType>;
+
+    inspect(actionContext: IActionContext, contextName: string): Promise<DockerContextInspection>;
+    use(actionContext: IActionContext, contextName: string): Promise<void>;
+    remove(actionContext: IActionContext, contextName: string): Promise<void>;
+
+    isNewCli(): Promise<boolean>;
+}
+
+// TODO: consider a periodic refresh as a catch-all; but make sure it compares old data to new before firing a change event
+// TODO: so that non-changes don't result in everything getting refreshed
+export class DockerContextManager implements ContextManager, Disposable {
+    private readonly contextChangedEmitter = new EventEmitter<DockerContext>();
+    private readonly loadingFinishedEmitter = new EventEmitter<unknown | undefined>();
+    private readonly contextsCache: AsyncLazy<DockerContext[]>;
+    private readonly newCli: AsyncLazy<boolean>;
+    private readonly configFileWatcher: FileSystemWatcher | undefined;
+    private readonly contextFolderWatcher: FileSystemWatcher | undefined;
+    private refreshing: boolean = false;
+
+    public constructor() {
+        this.contextsCache = new AsyncLazy(async () => this.loadContexts());
+
+        this.newCli = new AsyncLazy(async () => this.getCliVersion());
+
+        // The file watchers are not strictly necessary; they serve to help the extension detect context switches
+        // that are done in CLI. Worst case, a user would have to restart VSCode.
+        try {
+            if (fse.existsSync(path.join(dockerConfigFolder, dockerConfigFile))) {
+                this.configFileWatcher = workspace.createFileSystemWatcher(
+                    new RelativePattern(dockerConfigFolder, dockerConfigFile),
+                    true, // Don't expect file to be created (since we already verified its existence)
+                    false, // Do expect file to change
+                    true // Don't expect file to be deleted (are they uninstalling?!), but if they do, then the tree view will get an ENOENT that it will replace with a nice "Is Docker running?" error message
+                );
+                this.configFileWatcher.onDidChange(async () => this.refresh(), this);
+            }
+        } catch {
+            // Best effort
+        }
+
+        try {
+            if (fse.existsSync(dockerContextsFolder)) {
+                this.contextFolderWatcher = workspace.createFileSystemWatcher(
+                    new RelativePattern(dockerContextsFolder, '**')
+                );
+                this.contextFolderWatcher.onDidCreate(async () => this.refresh(), this);
+                this.contextFolderWatcher.onDidChange(async () => this.refresh(), this);
+                this.contextFolderWatcher.onDidDelete(async () => this.refresh(), this);
+            }
+        } catch {
+            // Best effort
+        }
+
+        // Set the initial DockerApiClient to be the context loading client
+        ext.dockerClient = new ContextLoadingClient(this.loadingFinishedEmitter.event);
+    }
+
+    public dispose(): void {
+        void this.configFileWatcher?.dispose();
+        void this.contextFolderWatcher?.dispose();
+
+        // No event is fired so the client present at the end needs to be disposed manually
+        void ext.dockerClient?.dispose();
+    }
+
+    public get onContextChanged(): Event<DockerContext> {
+        return this.contextChangedEmitter.event;
+    }
+
+    public async refresh(): Promise<void> {
+        if (this.refreshing) {
+            return;
+        }
+
+        try {
+            this.refreshing = true;
+            ext.treeInitError = undefined;
+
+            this.contextsCache.clear();
+
+            // Because the cache is cleared, this will load all the contexts before returning the current one
+            const currentContext = await this.getCurrentContext();
+
+            void ext.dockerClient?.dispose();
+
+            // Emit some info about what is being connected to
+            /* eslint-disable @typescript-eslint/indent */ // The linter is completely wrong about indentation here
+            ext.outputChannel.appendLine(
+                localize('vscode-docker.docker.contextManager.targetLog',
+                    'The Docker extension will try to connect to \'{0}\', via context \'{1}\'.',
+                    currentContext.DockerEndpoint || currentContext.ContextType,
+                    currentContext.Name
+                )
+            );
+            /* eslint-enable @typescript-eslint/indent */
+
+            // Create a new client
+            if (isNewContextType(currentContext.ContextType)) {
+                // Currently vscode-docker:aciContext vscode-docker:newSdkContext mean the same thing
+                // But that probably won't be true in the future, so define both as separate concepts now
+                this.setVsCodeContext('vscode-docker:aciContext', true);
+                this.setVsCodeContext('vscode-docker:newSdkContext', true);
+
+                const dsc = await getDockerServeClient();
+                ext.dockerClient = new dsc.DockerServeClient(currentContext);
+            } else {
+                this.setVsCodeContext('vscode-docker:aciContext', false);
+                this.setVsCodeContext('vscode-docker:newSdkContext', false);
+
+                const dockerode = await getDockerodeClient();
+                ext.dockerClient = new dockerode.DockerodeApiClient(currentContext);
+            }
+
+            // This will allow the ContextLoadingClient to proceed
+            this.loadingFinishedEmitter.fire(undefined);
+
+            // This will refresh the tree
+            this.contextChangedEmitter.fire(currentContext);
+        } catch (err) {
+            ext.treeInitError = err;
+
+            // This will allow the ContextLoadingClient to return an error
+            this.loadingFinishedEmitter.fire(err);
+        } finally {
+            this.refreshing = false;
+        }
+
+        // Lastly, trigger a CLI version check but don't wait
+        void this.newCli.getValue();
+    }
+
+    public async getContexts(): Promise<DockerContext[]> {
+        return this.contextsCache.getValue();
+    }
+
+    public async getCurrentContext(): Promise<DockerContext> {
+        const contexts = await this.getContexts();
+        return contexts.find(c => c.Current);
+    }
+
+    public async getCurrentContextType(): Promise<ContextType> {
+        return (await this.getCurrentContext()).ContextType;
+    }
+
+    public async inspect(actionContext: IActionContext, contextName: string): Promise<DockerContextInspection> {
+        const { stdout } = await execAsync(`${dockerExePath(actionContext)} context inspect ${contextName}`, { timeout: 10000 });
+
+        // The result is an array with one entry
+        const result: DockerContextInspection[] = JSON.parse(stdout) as DockerContextInspection[];
+        return result[0];
+    }
+
+    public async use(actionContext: IActionContext, contextName: string): Promise<void> {
+        const useCmd: string = `${dockerExePath(actionContext)} context use ${contextName}`;
+        await execAsync(useCmd, ContextCmdExecOptions);
+    }
+
+    public async remove(actionContext: IActionContext, contextName: string): Promise<void> {
+        const removeCmd: string = `${dockerExePath(actionContext)} context rm ${contextName}`;
+        await spawnAsync(removeCmd, ContextCmdExecOptions);
+    }
+
+    public async isNewCli(): Promise<boolean> {
+        return this.newCli.getValue();
+    }
+
+    private async loadContexts(): Promise<DockerContext[]> {
+        return await callWithTelemetryAndErrorHandling(ext.dockerClient ? 'docker-context.change' : 'docker-context.initialize', async (actionContext: IActionContext) => {
+            // docker-context.initialize and docker-context.change should be treated as "activation events", in that they aren't real user action
+            actionContext.telemetry.properties.isActivationEvent = 'true';
+            actionContext.errorHandling.rethrow = true; // Errors are handled outside of this scope
+            actionContext.errorHandling.suppressDisplay = true;
+
+            let contextList: DockerContext[] | undefined;
+
+            // First, we'll try shortcutting by getting a fixed context from extension settings, then from environment, then from filesystem clues
+            const fixedContext =
+                this.tryGetContextFromSettings(actionContext) ||
+                this.tryGetContextFromEnvironment(actionContext) ||
+                this.tryGetContextFromFilesystemClues(actionContext);
+
+            // A result from any of these three implies that there is only one context, or it is fixed by `docker.host` / `DOCKER_HOST`, or `docker.context` / `DOCKER_CONTEXT`
+            // As such, we will lock to the current context
+            // Otherwise, unlock in case we were previously locked
+            if (fixedContext) {
+                this.setVsCodeContext('vscode-docker:contextLocked', true);
+            } else {
+                this.setVsCodeContext('vscode-docker:contextLocked', false);
+            }
+
+            // If the result is undefined, there are (probably) multiple contexts and none is chosen by `docker.context` or `DOCKER_CONTEXT`, so we will need to do a context listing
+            // If the result is a string, that means `docker.context` or `DOCKER_CONTEXT` are set, so we will also need to do a context listing
+            if (typeof (fixedContext) === 'undefined' || typeof (fixedContext) === 'string') {
+                contextList =
+                    (await this.tryGetContextsFromApi(actionContext, fixedContext)) ||
+                    (await this.tryGetContextsFromCli(actionContext, fixedContext));
+            } else {
+                contextList = [fixedContext];
+            }
+
+            if (!contextList || contextList.length === 0) {
+                // If the load is empty, return the default
+                // That way a returned value is ensured by this method
+                // And `setHostProtocolFromContextList` will always have a non-empty input
+                contextList = [{
+                    ...defaultContext,
+                    Current: true,
+                    DockerEndpoint: isWindows() ? WindowsLocalPipe : UnixLocalPipe,
+                } as DockerContext];
+            }
+
+            this.setHostProtocolFromContextList(actionContext, contextList);
+
+            return contextList;
+        });
+    }
+
+    private tryGetContextFromSettings(actionContext: IActionContext): DockerContext | undefined | string {
+        const config = workspace.getConfiguration('docker');
+        let dockerHost: string | undefined;
+        let dockerContext: string | undefined;
+
+        if ((dockerHost = config.get('host'))) { // Assignment + check is intentional
+            actionContext.telemetry.properties.hostSource = 'docker.host';
+
+            return {
+                ...defaultContext,
+                Current: true,
+                DockerEndpoint: dockerHost,
+            } as DockerContext;
+        } else if ((dockerContext = config.get('context'))) { // Assignment + check is intentional
+            actionContext.telemetry.properties.hostSource = 'docker.context';
+
+            return dockerContext;
+        }
+
+        return undefined;
+    }
+
+    private tryGetContextFromEnvironment(actionContext: IActionContext): DockerContext | undefined | string {
+        let dockerHost: string | undefined;
+        let dockerContext: string | undefined;
+
+        if ((dockerHost = process.env.DOCKER_HOST)) { // Assignment + check is intentional
+            actionContext.telemetry.properties.hostSource = 'env';
+
+            return {
+                ...defaultContext,
+                Current: true,
+                DockerEndpoint: dockerHost,
+            } as DockerContext;
+        } else if ((dockerContext = process.env.DOCKER_CONTEXT)) { // Assignment + check is intentional
+            actionContext.telemetry.properties.hostSource = 'envContext';
+
+            return dockerContext;
+        }
+
+        return undefined;
+    }
+
+    private tryGetContextFromFilesystemClues(actionContext: IActionContext): DockerContext | undefined {
+        // If there's nothing inside ~/.docker/contexts/meta (or it doesn't exist), then there's only the default, unmodifiable DOCKER_HOST-based context
+        // It is unnecessary to call `docker context inspect`
+        if (!fse.pathExistsSync(dockerContextsFolder) || fse.readdirSync(dockerContextsFolder).length === 0) { // Sync is intentionally used for performance, this is on the activation code path
+            actionContext.telemetry.properties.hostSource = 'defaultContextOnly';
+
+            return {
+                ...defaultContext,
+                Current: true,
+                DockerEndpoint: isWindows() ? WindowsLocalPipe : UnixLocalPipe,
+            } as DockerContext;
+        }
+
+        return undefined;
+    }
+
+    private async tryGetContextsFromApi(actionContext: IActionContext, maybeFixedContextName: string | undefined): Promise<Promise<DockerContext[] | undefined>> {
+        try {
+            const dsc = await getDockerServeClient();
+            const client = new dsc.DockerServeClient({ Name: maybeFixedContextName } as DockerContext); // Context name is the only thing used by DockerServeClient's constructor
+            const result = await client.getContexts(actionContext);
+            this.setHostSourceFromContextList(actionContext, result, 'api');
+            return result;
+        } catch {
+            // Best effort
+        }
+
+        return undefined;
+    }
+
+    private async tryGetContextsFromCli(actionContext: IActionContext, maybeFixedContextName: string | undefined): Promise<DockerContext[] | undefined> {
+        // eslint-disable-next-line @typescript-eslint/naming-convention
+        const { stdout } = await execAsync(`${dockerExePath()} context ls --format="{{json .}}"`, { ...ContextCmdExecOptions, env: { ...process.env, DOCKER_CONTEXT: maybeFixedContextName } });
+
+        const result: DockerContext[] = [];
+
+        try {
+            // Try parsing as-is; newer CLIs output a JSON object array
+            const contexts = JSON.parse(stdout) as DockerContext[];
+            result.push(...contexts.map(toDockerContext));
+        } catch {
+            // Otherwise split by line, older CLIs output one JSON object per line
+            const lines = stdout.split(/\r?\n/im);
+
+            for (const line of lines) {
+                // Blank lines should be skipped
+                if (!line) {
+                    continue;
+                }
+
+                const context = JSON.parse(line) as DockerContext;
+                result.push(toDockerContext(context));
+            }
+        }
+
+        this.setHostSourceFromContextList(actionContext, result, 'cli');
+        return result;
+    }
+
+    private setHostSourceFromContextList(actionContext: IActionContext, contexts: DockerContext[], contextSource: 'api' | 'cli') {
+        const currentContext = contexts.find(c => c.Current);
+
+        if (!currentContext) {
+            actionContext.telemetry.properties.hostSource = 'unknown';
+            return;
+        }
+
+        actionContext.telemetry.properties.contextSource = contextSource;
+
+        // This won't overwrite the value if it's already set, because above it may have been set by `docker.context` / `DOCKER_CONTEXT` already
+        if (defaultContextNames.indexOf(currentContext.Name) >= 0) {
+            actionContext.telemetry.properties.hostSource = actionContext.telemetry.properties.hostSource || 'defaultContextSelected';
+        } else {
+            actionContext.telemetry.properties.hostSource = actionContext.telemetry.properties.hostSource || 'customContextSelected';
+        }
+    }
+
+    private setHostProtocolFromContextList(actionContext: IActionContext, contexts: DockerContext[]) {
+        const currentContext = contexts.find(c => c.Current);
+
+        if (isNewContextType(currentContext.ContextType)) {
+            actionContext.telemetry.properties.hostProtocol = currentContext.ContextType;
+        } else {
+            try {
+                actionContext.telemetry.properties.hostProtocol = new URL(currentContext.DockerEndpoint).protocol;
+            } catch (err) {
+                // If URL parsing fails, let's catch it and give a better error message to help users from a common mistake
+                actionContext.telemetry.properties.hostProtocol = 'unknown';
+                const message =
+                    localize('vscode-docker.docker.contextManager.invalidHostSetting', 'The value provided for the setting `docker.host` or environment variable `DOCKER_HOST` is invalid. It must include the protocol, for example, ssh://myuser@mymachine or tcp://1.2.3.4.');
+                const button = localize('vscode-docker.docker.contextManager.openSettings', 'Open Settings');
+
+                void window.showErrorMessage(message, button)
+                    .then((result: string) => {
+                        if (result === button) {
+                            void commands.executeCommand('workbench.action.openSettings', 'docker.host');
+                        }
+                    });
+
+                // Rethrow
+                throw err;
+            }
+        }
+    }
+
+    private async getCliVersion(): Promise<boolean> {
+        try {
+            let result: boolean = false;
+            const contexts = await this.contextsCache.getValue();
+
+            if (contexts.some(c => isNewContextType(c.ContextType))) {
+                // If there are any new contexts we automatically know it's the new CLI
+                result = true;
+            } else {
+                // Otherwise we look at the output of `docker serve --help`
+                // TODO: this is not a very good heuristic
+                const { stdout } = await execAsync(`${dockerExePath()} serve --help`);
+
+                if (/^\s*Start an api server/i.test(stdout)) {
+                    result = true;
+                }
+            }
+
+            // Set the VSCode context to the result (which may expose commands, etc.)
+            this.setVsCodeContext('vscode-docker:newCliPresent', result);
+            return result;
+        } catch {
+            // Best effort
+            return false;
+        }
+    }
+
+    private setVsCodeContext(vsCodeContext: VSCodeContext, value: boolean): void {
+        void commands.executeCommand('setContext', vsCodeContext, value);
+    }
+}
+
+function toDockerContext(cliContext: Partial<DockerContext>): DockerContext {
+    return {
+        ...cliContext,
+        Id: cliContext.Name,
+        ContextType: cliContext.ContextType || (cliContext.DockerEndpoint ? 'moby' : 'aci'), // TODO: this basically assumes no Type and no DockerEndpoint => aci
+    } as DockerContext;
+}