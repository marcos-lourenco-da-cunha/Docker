--- conflicted
+++ resolved
@@ -1,122 +1,116 @@
-/*---------------------------------------------------------------------------------------------
- *  Copyright (c) Microsoft Corporation. All rights reserved.
- *  Licensed under the MIT License. See LICENSE.md in the project root for license information.
- *--------------------------------------------------------------------------------------------*/
-
-import { CancellationToken, ProviderResult, ShellExecution, ShellQuotedString, Task, WorkspaceFolder } from 'vscode';
-import { callWithTelemetryAndErrorHandling, IActionContext } from 'vscode-azureextensionui';
-import { DockerPlatform, getPlatform } from '../debugging/DockerPlatformHelper';
-import { cloneObject } from '../utils/cloneObject';
-import { CommandLineBuilder } from '../utils/commandLineBuilder';
-import { DockerRunOptions } from './DockerRunTaskDefinitionBase';
-import { DockerTaskProviderBase } from './DockerTaskProviderBase';
-import { NetCoreRunTaskDefinition } from './netcore/NetCoreTaskHelper';
-import { NodeRunTaskDefinition } from './node/NodeTaskHelper';
-import { DockerRunTaskContext, getAssociatedDockerBuildTask, TaskHelper } from './TaskHelper';
-
-export interface DockerRunTaskDefinition extends NetCoreRunTaskDefinition, NodeRunTaskDefinition {
-    label?: string;
-    dependsOn?: string[];
-    platform?: DockerPlatform;
-}
-
-export interface DockerRunTask extends Task {
-    definition: DockerRunTaskDefinition;
-}
-
-export class DockerRunTaskProvider extends DockerTaskProviderBase {
-    constructor(helpers: { [key in DockerPlatform]: TaskHelper }) { super('docker-run', helpers) }
-
-    public resolveTask(task: DockerRunTask, token?: CancellationToken): ProviderResult<Task> {
-        return callWithTelemetryAndErrorHandling(
-            'docker-run-resolve',
-            async (actionContext: IActionContext) => {
-                const taskPlatform = getPlatform(task.definition);
-                actionContext.telemetry.properties.platform = taskPlatform;
-
-                return await this.resolveTaskInternal(
-                    {
-                        folder: task.scope as WorkspaceFolder,
-                        platform: taskPlatform,
-                        actionContext: actionContext,
-                        cancellationToken: token,
-                    },
-                    task
-                );
-            }
-        );
-    }
-
-<<<<<<< HEAD
-    // TODO: Can we skip if a recently-started image exists?
-    protected async resolveTaskInternal(context: DockerRunTaskContext, task: DockerRunTask): Promise<Task> {
-        context.actionContext.telemetry.properties.platform = context.platform;
-=======
-    // TODO: Can we skip if a recently-started container exists?
-    private async resolveTaskInternal(context: DockerRunTaskContext, task: DockerRunTask): Promise<Task> {
->>>>>>> 58d51918
-
-        const definition = cloneObject(task.definition);
-        definition.dockerRun = definition.dockerRun || {};
-
-        if (!context.folder) {
-            throw new Error(`Unable to determine task scope to execute docker-run task '${task.name}'.`);
-        }
-
-        context.buildDefinition = await getAssociatedDockerBuildTask(task);
-
-        const helper = this.getHelper(context.platform);
-
-        definition.dockerRun = await helper.resolveDockerRunOptions(context, definition);
-        await this.validateResolvedDefinition(context, definition.dockerRun);
-
-        const commandLine = await this.resolveCommandLine(definition.dockerRun);
-        // TODO : addDockerSettingsToEnv?
-        return new Task(
-            task.definition,
-            task.scope,
-            task.name,
-            task.source,
-            new ShellExecution(commandLine[0], commandLine.slice(1)),
-            task.problemMatchers);
-    }
-
-    private async validateResolvedDefinition(context: DockerRunTaskContext, dockerRun: DockerRunOptions): Promise<void> {
-        if (!dockerRun.image) {
-            throw new Error('No Docker image name was provided or resolved.');
-        }
-
-        if (!dockerRun.containerName) {
-            throw new Error('No Docker container name was provided or resolved.')
-        }
-    }
-
-    private async resolveCommandLine(runOptions: DockerRunOptions): Promise<ShellQuotedString[]> {
-        return CommandLineBuilder
-            .create('docker', 'run', '-dt')
-            .withFlagArg('-P', runOptions.portsPublishAll || (runOptions.portsPublishAll === undefined && (runOptions.ports === undefined || runOptions.ports.length < 1)))
-            .withNamedArg('--name', runOptions.containerName)
-            .withNamedArg('--network', runOptions.network)
-            .withNamedArg('--network-alias', runOptions.networkAlias)
-            .withKeyValueArgs('-e', runOptions.env)
-            .withArrayArgs('--env-file', runOptions.envFiles)
-            .withKeyValueArgs('--label', runOptions.labels)
-            .withArrayArgs('-v', runOptions.volumes, volume => `${volume.localPath}:${volume.containerPath}${volume.permissions ? ':' + volume.permissions : ''}`)
-            .withArrayArgs('-p', runOptions.ports, port => `${port.hostPort ? port.hostPort + ':' : ''}${port.containerPort}${port.protocol ? '/' + port.protocol : ''}`)
-            .withArrayArgs('--add-host', runOptions.extraHosts, extraHost => `${extraHost.hostname}:${extraHost.ip}`)
-            .withNamedArg('--entrypoint', runOptions.entrypoint)
-            .withQuotedArg(runOptions.image)
-            .withArgs(runOptions.command)
-            .buildShellQuotedStrings();
-    }
-
-    private getHelper(platform: DockerPlatform): TaskHelper {
-        const helper = this.helpers[platform];
-
-        if (!helper) {
-            throw new Error(`The platform '${platform}' is not currently supported for Docker run tasks.`);
-        }
-
-        return helper;
-    }
-}
+/*---------------------------------------------------------------------------------------------
+ *  Copyright (c) Microsoft Corporation. All rights reserved.
+ *  Licensed under the MIT License. See LICENSE.md in the project root for license information.
+ *--------------------------------------------------------------------------------------------*/
+
+import { CancellationToken, ProviderResult, ShellExecution, ShellQuotedString, Task, WorkspaceFolder } from 'vscode';
+import { callWithTelemetryAndErrorHandling, IActionContext } from 'vscode-azureextensionui';
+import { DockerPlatform, getPlatform } from '../debugging/DockerPlatformHelper';
+import { cloneObject } from '../utils/cloneObject';
+import { CommandLineBuilder } from '../utils/commandLineBuilder';
+import { DockerRunOptions } from './DockerRunTaskDefinitionBase';
+import { DockerTaskProviderBase } from './DockerTaskProviderBase';
+import { NetCoreRunTaskDefinition } from './netcore/NetCoreTaskHelper';
+import { NodeRunTaskDefinition } from './node/NodeTaskHelper';
+import { DockerRunTaskContext, getAssociatedDockerBuildTask, TaskHelper } from './TaskHelper';
+
+export interface DockerRunTaskDefinition extends NetCoreRunTaskDefinition, NodeRunTaskDefinition {
+    label?: string;
+    dependsOn?: string[];
+    platform?: DockerPlatform;
+}
+
+export interface DockerRunTask extends Task {
+    definition: DockerRunTaskDefinition;
+}
+
+export class DockerRunTaskProvider extends DockerTaskProviderBase {
+    constructor(helpers: { [key in DockerPlatform]: TaskHelper }) { super('docker-run', helpers) }
+
+    public resolveTask(task: DockerRunTask, token?: CancellationToken): ProviderResult<Task> {
+        return callWithTelemetryAndErrorHandling(
+            'docker-run-resolve',
+            async (actionContext: IActionContext) => {
+                const taskPlatform = getPlatform(task.definition);
+                actionContext.telemetry.properties.platform = taskPlatform;
+
+                return await this.resolveTaskInternal(
+                    {
+                        folder: task.scope as WorkspaceFolder,
+                        platform: taskPlatform,
+                        actionContext: actionContext,
+                        cancellationToken: token,
+                    },
+                    task
+                );
+            }
+        );
+    }
+
+    // TODO: Can we skip if a recently-started container exists?
+    protected async resolveTaskInternal(context: DockerRunTaskContext, task: DockerRunTask): Promise<Task> {
+
+        const definition = cloneObject(task.definition);
+        definition.dockerRun = definition.dockerRun || {};
+
+        if (!context.folder) {
+            throw new Error(`Unable to determine task scope to execute docker-run task '${task.name}'.`);
+        }
+
+        context.buildDefinition = await getAssociatedDockerBuildTask(task);
+
+        const helper = this.getHelper(context.platform);
+
+        definition.dockerRun = await helper.resolveDockerRunOptions(context, definition);
+        await this.validateResolvedDefinition(context, definition.dockerRun);
+
+        const commandLine = await this.resolveCommandLine(definition.dockerRun);
+        // TODO : addDockerSettingsToEnv?
+        return new Task(
+            task.definition,
+            task.scope,
+            task.name,
+            task.source,
+            new ShellExecution(commandLine[0], commandLine.slice(1)),
+            task.problemMatchers);
+    }
+
+    private async validateResolvedDefinition(context: DockerRunTaskContext, dockerRun: DockerRunOptions): Promise<void> {
+        if (!dockerRun.image) {
+            throw new Error('No Docker image name was provided or resolved.');
+        }
+
+        if (!dockerRun.containerName) {
+            throw new Error('No Docker container name was provided or resolved.')
+        }
+    }
+
+    private async resolveCommandLine(runOptions: DockerRunOptions): Promise<ShellQuotedString[]> {
+        return CommandLineBuilder
+            .create('docker', 'run', '-dt')
+            .withFlagArg('-P', runOptions.portsPublishAll || (runOptions.portsPublishAll === undefined && (runOptions.ports === undefined || runOptions.ports.length < 1)))
+            .withNamedArg('--name', runOptions.containerName)
+            .withNamedArg('--network', runOptions.network)
+            .withNamedArg('--network-alias', runOptions.networkAlias)
+            .withKeyValueArgs('-e', runOptions.env)
+            .withArrayArgs('--env-file', runOptions.envFiles)
+            .withKeyValueArgs('--label', runOptions.labels)
+            .withArrayArgs('-v', runOptions.volumes, volume => `${volume.localPath}:${volume.containerPath}${volume.permissions ? ':' + volume.permissions : ''}`)
+            .withArrayArgs('-p', runOptions.ports, port => `${port.hostPort ? port.hostPort + ':' : ''}${port.containerPort}${port.protocol ? '/' + port.protocol : ''}`)
+            .withArrayArgs('--add-host', runOptions.extraHosts, extraHost => `${extraHost.hostname}:${extraHost.ip}`)
+            .withNamedArg('--entrypoint', runOptions.entrypoint)
+            .withQuotedArg(runOptions.image)
+            .withArgs(runOptions.command)
+            .buildShellQuotedStrings();
+    }
+
+    private getHelper(platform: DockerPlatform): TaskHelper {
+        const helper = this.helpers[platform];
+
+        if (!helper) {
+            throw new Error(`The platform '${platform}' is not currently supported for Docker run tasks.`);
+        }
+
+        return helper;
+    }
+}