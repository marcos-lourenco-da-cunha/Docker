/*---------------------------------------------------------------------------------------------
 *  Copyright (c) Microsoft Corporation. All rights reserved.
 *  Licensed under the MIT License. See LICENSE.md in the project root for license information.
 *--------------------------------------------------------------------------------------------*/

import { Task } from 'vscode';
import { DockerPlatform } from '../debugging/DockerPlatformHelper';
import { cloneObject } from '../utils/cloneObject';
import { CommandLineBuilder } from '../utils/commandLineBuilder';
import { DockerRunOptions } from './DockerRunTaskDefinitionBase';
import { DockerTaskProviderBase } from './DockerTaskProviderBase';
import { NetCoreRunTaskDefinition } from './netcore/NetCoreTaskHelper';
import { NodeRunTaskDefinition } from './node/NodeTaskHelper';
import { DockerRunTaskContext, getAssociatedDockerBuildTask, TaskHelper, throwIfCancellationRequested } from './TaskHelper';

export interface DockerRunTaskDefinition extends NetCoreRunTaskDefinition, NodeRunTaskDefinition {
    label?: string;
    dependsOn?: string[];
    platform?: DockerPlatform;
}

export interface DockerRunTask extends Task {
    definition: DockerRunTaskDefinition;
}

export class DockerRunTaskProvider extends DockerTaskProviderBase {
    constructor(helpers: { [key in DockerPlatform]: TaskHelper }) { super('docker-run', helpers) }

    // TODO: Can we skip if a recently-started container exists?
    protected async executeTaskInternal(context: DockerRunTaskContext, task: DockerRunTask): Promise<void> {
        const definition = cloneObject(task.definition);
        definition.dockerRun = definition.dockerRun || {};

        context.actionContext.telemetry.properties.containerOS = definition.dockerRun.os || 'Linux';

        context.buildDefinition = await getAssociatedDockerBuildTask(task);

        const helper = this.getHelper(context.platform);

<<<<<<< HEAD
        if (helper.preRun) {
            await helper.preRun(context, definition);
            throwIfCancellationRequested(context);
        }

        definition.dockerRun = await helper.getDockerRunOptions(context, definition);
=======
        if (helper) {
            definition.dockerRun = await helper.resolveDockerRunOptions(context, definition);
        }

>>>>>>> 2ebe51f7
        await this.validateResolvedDefinition(context, definition.dockerRun);
        throwIfCancellationRequested(context);

        const commandLine = await this.resolveCommandLine(definition.dockerRun);

        // TODO: get container ID from output?
        // TODO: process errors from docker run so that warnings aren't fatal
        await context.shell.executeCommandInTerminal(commandLine, context.folder, true, context.cancellationToken);
        throwIfCancellationRequested(context);

        if (helper.preRun) {
            // TODO: attach results to context
            await helper.preRun(context, definition);
        }
    }

    private async validateResolvedDefinition(context: DockerRunTaskContext, dockerRun: DockerRunOptions): Promise<void> {
        if (!dockerRun.image) {
            throw new Error('No Docker image name was provided or resolved.');
        }
    }

    private async resolveCommandLine(runOptions: DockerRunOptions): Promise<CommandLineBuilder> {
        return CommandLineBuilder
            .create('docker', 'run', '-dt')
            .withFlagArg('-P', runOptions.portsPublishAll || (runOptions.portsPublishAll === undefined && (runOptions.ports === undefined || runOptions.ports.length < 1)))
            .withNamedArg('--name', runOptions.containerName)
            .withNamedArg('--network', runOptions.network)
            .withNamedArg('--network-alias', runOptions.networkAlias)
            .withKeyValueArgs('-e', runOptions.env)
            .withArrayArgs('--env-file', runOptions.envFiles)
            .withKeyValueArgs('--label', runOptions.labels)
            .withArrayArgs('-v', runOptions.volumes, volume => `${volume.localPath}:${volume.containerPath}${volume.permissions ? ':' + volume.permissions : ''}`)
            .withArrayArgs('-p', runOptions.ports, port => `${port.hostPort ? port.hostPort + ':' : ''}${port.containerPort}${port.protocol ? '/' + port.protocol : ''}`)
            .withArrayArgs('--add-host', runOptions.extraHosts, extraHost => `${extraHost.hostname}:${extraHost.ip}`)
            .withNamedArg('--entrypoint', runOptions.entrypoint)
            .withQuotedArg(runOptions.image)
<<<<<<< HEAD
            .withArgs(runOptions.command);
=======
            .withArgs(runOptions.command)
            .buildShellQuotedStrings();
    }

    private getHelper(platform: DockerPlatform): TaskHelper {
        return this.helpers[platform];
>>>>>>> 2ebe51f7
    }
}
<|MERGE_RESOLUTION|>--- conflicted
+++ resolved
@@ -1,101 +1,87 @@
-/*---------------------------------------------------------------------------------------------
- *  Copyright (c) Microsoft Corporation. All rights reserved.
- *  Licensed under the MIT License. See LICENSE.md in the project root for license information.
- *--------------------------------------------------------------------------------------------*/
-
-import { Task } from 'vscode';
-import { DockerPlatform } from '../debugging/DockerPlatformHelper';
-import { cloneObject } from '../utils/cloneObject';
-import { CommandLineBuilder } from '../utils/commandLineBuilder';
-import { DockerRunOptions } from './DockerRunTaskDefinitionBase';
-import { DockerTaskProviderBase } from './DockerTaskProviderBase';
-import { NetCoreRunTaskDefinition } from './netcore/NetCoreTaskHelper';
-import { NodeRunTaskDefinition } from './node/NodeTaskHelper';
-import { DockerRunTaskContext, getAssociatedDockerBuildTask, TaskHelper, throwIfCancellationRequested } from './TaskHelper';
-
-export interface DockerRunTaskDefinition extends NetCoreRunTaskDefinition, NodeRunTaskDefinition {
-    label?: string;
-    dependsOn?: string[];
-    platform?: DockerPlatform;
-}
-
-export interface DockerRunTask extends Task {
-    definition: DockerRunTaskDefinition;
-}
-
-export class DockerRunTaskProvider extends DockerTaskProviderBase {
-    constructor(helpers: { [key in DockerPlatform]: TaskHelper }) { super('docker-run', helpers) }
-
-    // TODO: Can we skip if a recently-started container exists?
-    protected async executeTaskInternal(context: DockerRunTaskContext, task: DockerRunTask): Promise<void> {
-        const definition = cloneObject(task.definition);
-        definition.dockerRun = definition.dockerRun || {};
-
-        context.actionContext.telemetry.properties.containerOS = definition.dockerRun.os || 'Linux';
-
-        context.buildDefinition = await getAssociatedDockerBuildTask(task);
-
-        const helper = this.getHelper(context.platform);
-
-<<<<<<< HEAD
-        if (helper.preRun) {
-            await helper.preRun(context, definition);
-            throwIfCancellationRequested(context);
-        }
-
-        definition.dockerRun = await helper.getDockerRunOptions(context, definition);
-=======
-        if (helper) {
-            definition.dockerRun = await helper.resolveDockerRunOptions(context, definition);
-        }
-
->>>>>>> 2ebe51f7
-        await this.validateResolvedDefinition(context, definition.dockerRun);
-        throwIfCancellationRequested(context);
-
-        const commandLine = await this.resolveCommandLine(definition.dockerRun);
-
-        // TODO: get container ID from output?
-        // TODO: process errors from docker run so that warnings aren't fatal
-        await context.shell.executeCommandInTerminal(commandLine, context.folder, true, context.cancellationToken);
-        throwIfCancellationRequested(context);
-
-        if (helper.preRun) {
-            // TODO: attach results to context
-            await helper.preRun(context, definition);
-        }
-    }
-
-    private async validateResolvedDefinition(context: DockerRunTaskContext, dockerRun: DockerRunOptions): Promise<void> {
-        if (!dockerRun.image) {
-            throw new Error('No Docker image name was provided or resolved.');
-        }
-    }
-
-    private async resolveCommandLine(runOptions: DockerRunOptions): Promise<CommandLineBuilder> {
-        return CommandLineBuilder
-            .create('docker', 'run', '-dt')
-            .withFlagArg('-P', runOptions.portsPublishAll || (runOptions.portsPublishAll === undefined && (runOptions.ports === undefined || runOptions.ports.length < 1)))
-            .withNamedArg('--name', runOptions.containerName)
-            .withNamedArg('--network', runOptions.network)
-            .withNamedArg('--network-alias', runOptions.networkAlias)
-            .withKeyValueArgs('-e', runOptions.env)
-            .withArrayArgs('--env-file', runOptions.envFiles)
-            .withKeyValueArgs('--label', runOptions.labels)
-            .withArrayArgs('-v', runOptions.volumes, volume => `${volume.localPath}:${volume.containerPath}${volume.permissions ? ':' + volume.permissions : ''}`)
-            .withArrayArgs('-p', runOptions.ports, port => `${port.hostPort ? port.hostPort + ':' : ''}${port.containerPort}${port.protocol ? '/' + port.protocol : ''}`)
-            .withArrayArgs('--add-host', runOptions.extraHosts, extraHost => `${extraHost.hostname}:${extraHost.ip}`)
-            .withNamedArg('--entrypoint', runOptions.entrypoint)
-            .withQuotedArg(runOptions.image)
-<<<<<<< HEAD
-            .withArgs(runOptions.command);
-=======
-            .withArgs(runOptions.command)
-            .buildShellQuotedStrings();
-    }
-
-    private getHelper(platform: DockerPlatform): TaskHelper {
-        return this.helpers[platform];
->>>>>>> 2ebe51f7
-    }
-}
+/*---------------------------------------------------------------------------------------------
+ *  Copyright (c) Microsoft Corporation. All rights reserved.
+ *  Licensed under the MIT License. See LICENSE.md in the project root for license information.
+ *--------------------------------------------------------------------------------------------*/
+
+import { Task } from 'vscode';
+import { DockerPlatform } from '../debugging/DockerPlatformHelper';
+import { cloneObject } from '../utils/cloneObject';
+import { CommandLineBuilder } from '../utils/commandLineBuilder';
+import { DockerRunOptions } from './DockerRunTaskDefinitionBase';
+import { DockerTaskProviderBase } from './DockerTaskProviderBase';
+import { NetCoreRunTaskDefinition } from './netcore/NetCoreTaskHelper';
+import { NodeRunTaskDefinition } from './node/NodeTaskHelper';
+import { DockerRunTaskContext, getAssociatedDockerBuildTask, TaskHelper, throwIfCancellationRequested } from './TaskHelper';
+
+export interface DockerRunTaskDefinition extends NetCoreRunTaskDefinition, NodeRunTaskDefinition {
+    label?: string;
+    dependsOn?: string[];
+    platform?: DockerPlatform;
+}
+
+export interface DockerRunTask extends Task {
+    definition: DockerRunTaskDefinition;
+}
+
+export class DockerRunTaskProvider extends DockerTaskProviderBase {
+    constructor(helpers: { [key in DockerPlatform]: TaskHelper }) { super('docker-run', helpers) }
+
+    // TODO: Can we skip if a recently-started container exists?
+    protected async executeTaskInternal(context: DockerRunTaskContext, task: DockerRunTask): Promise<void> {
+        const definition = cloneObject(task.definition);
+        definition.dockerRun = definition.dockerRun || {};
+
+        context.actionContext.telemetry.properties.containerOS = definition.dockerRun.os || 'Linux';
+
+        context.buildDefinition = await getAssociatedDockerBuildTask(task);
+
+        const helper = this.getHelper(context.platform);
+
+        if (helper && helper.preRun) {
+            await helper.preRun(context, definition);
+            throwIfCancellationRequested(context);
+        }
+
+        if (helper) {
+            definition.dockerRun = await helper.getDockerRunOptions(context, definition);
+            await this.validateResolvedDefinition(context, definition.dockerRun);
+            throwIfCancellationRequested(context);
+        }
+
+        const commandLine = await this.resolveCommandLine(definition.dockerRun);
+
+        // TODO: get container ID from output?
+        // TODO: process errors from docker run so that warnings aren't fatal
+        await context.shell.executeCommandInTerminal(commandLine, context.folder, true, context.cancellationToken);
+        throwIfCancellationRequested(context);
+
+        if (helper && helper.preRun) {
+            // TODO: attach results to context
+            await helper.preRun(context, definition);
+        }
+    }
+
+    private async validateResolvedDefinition(context: DockerRunTaskContext, dockerRun: DockerRunOptions): Promise<void> {
+        if (!dockerRun.image) {
+            throw new Error('No Docker image name was provided or resolved.');
+        }
+    }
+
+    private async resolveCommandLine(runOptions: DockerRunOptions): Promise<CommandLineBuilder> {
+        return CommandLineBuilder
+            .create('docker', 'run', '-dt')
+            .withFlagArg('-P', runOptions.portsPublishAll || (runOptions.portsPublishAll === undefined && (runOptions.ports === undefined || runOptions.ports.length < 1)))
+            .withNamedArg('--name', runOptions.containerName)
+            .withNamedArg('--network', runOptions.network)
+            .withNamedArg('--network-alias', runOptions.networkAlias)
+            .withKeyValueArgs('-e', runOptions.env)
+            .withArrayArgs('--env-file', runOptions.envFiles)
+            .withKeyValueArgs('--label', runOptions.labels)
+            .withArrayArgs('-v', runOptions.volumes, volume => `${volume.localPath}:${volume.containerPath}${volume.permissions ? ':' + volume.permissions : ''}`)
+            .withArrayArgs('-p', runOptions.ports, port => `${port.hostPort ? port.hostPort + ':' : ''}${port.containerPort}${port.protocol ? '/' + port.protocol : ''}`)
+            .withArrayArgs('--add-host', runOptions.extraHosts, extraHost => `${extraHost.hostname}:${extraHost.ip}`)
+            .withNamedArg('--entrypoint', runOptions.entrypoint)
+            .withQuotedArg(runOptions.image)
+            .withArgs(runOptions.command);
+    }
+}