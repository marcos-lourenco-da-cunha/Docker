--- conflicted
+++ resolved
@@ -1,192 +1,179 @@
-/*---------------------------------------------------------------------------------------------
- *  Copyright (c) Microsoft Corporation. All rights reserved.
- *  Licensed under the MIT License. See LICENSE.md in the project root for license information.
- *--------------------------------------------------------------------------------------------*/
-
-import * as path from 'path';
-import { WorkspaceFolder } from 'vscode';
-import { inferCommand, inferPackageName, InspectMode, NodePackage, readPackage } from '../../utils/nodeUtils';
-import { resolveFilePath, unresolveFilePath } from '../../utils/resolveFilePath';
-import { DockerBuildOptions, DockerBuildTaskDefinitionBase } from '../DockerBuildTaskDefinitionBase';
-import { DockerBuildTaskDefinition } from '../DockerBuildTaskProvider';
-import { DockerRunOptions, DockerRunTaskDefinitionBase } from '../DockerRunTaskDefinitionBase';
-import { DockerRunTaskDefinition } from '../DockerRunTaskProvider';
-import { DockerBuildTaskContext, DockerRunTaskContext, DockerTaskScaffoldContext, getDefaultContainerName, getDefaultImageName, inferImageName, TaskHelper } from '../TaskHelper';
-
-export interface NodeTaskBuildOptions {
-    package?: string;
-}
-
-export interface NodeBuildTaskDefinition extends DockerBuildTaskDefinitionBase {
-    node?: NodeTaskBuildOptions;
-}
-
-export interface NodeTaskRunOptions {
-    enableDebugging?: boolean;
-    inspectMode?: InspectMode;
-    inspectPort?: number;
-    package?: string;
-}
-
-export interface NodeRunTaskDefinition extends DockerRunTaskDefinitionBase {
-    node?: NodeTaskRunOptions;
-}
-
-export class NodeTaskHelper implements TaskHelper {
-    public async provideDockerBuildTasks(context: DockerTaskScaffoldContext): Promise<DockerBuildTaskDefinition[]> {
-        return [
-            {
-                type: 'docker-build',
-                label: 'docker-build',
-                platform: 'node',
-                dockerBuild: {
-                    dockerfile: unresolveFilePath(context.dockerfile, context.folder),
-                    // tslint:disable-next-line: no-invalid-template-strings
-                    context: '${workspaceFolder}',
-                }
-            }
-        ];
-    }
-
-    public async provideDockerRunTasks(context: DockerTaskScaffoldContext): Promise<DockerRunTaskDefinition[]> {
-        return [
-            {
-                type: 'docker-run',
-                label: 'docker-run: release',
-                dependsOn: ['docker-build'],
-                platform: 'node'
-            },
-            {
-                type: 'docker-run',
-                label: 'docker-run: debug',
-                dependsOn: ['docker-build'],
-                dockerRun: {
-                    env: {
-                        "DEBUG": "*",
-                        "NODE_ENV": "development"
-                    }
-                },
-                node: {
-                    enableDebugging: true
-                }
-            }
-        ];
-    }
-
-    public async resolveDockerBuildOptions(context: DockerBuildTaskContext, buildDefinition: NodeBuildTaskDefinition): Promise<DockerBuildOptions> {
-        const helperOptions = buildDefinition.node || {};
-        const buildOptions = buildDefinition.dockerBuild;
-
-        const packagePath = NodeTaskHelper.inferPackagePath(helperOptions.package, context.folder);
-        const nodePackage = await readPackage(packagePath);
-        const packageName = await inferPackageName(nodePackage, packagePath);
-
-        if (buildOptions.context === undefined) {
-            buildOptions.context = NodeTaskHelper.inferBuildContextPath(packagePath);
-        }
-
-        if (buildOptions.dockerfile === undefined) {
-            buildOptions.dockerfile = NodeTaskHelper.inferDockerfilePath(packagePath);
-        }
-
-        if (buildOptions.tag === undefined) {
-            buildOptions.tag = getDefaultImageName(packageName);
-        }
-
-        return buildOptions;
-    }
-
-    public async resolveDockerRunOptions(context: DockerRunTaskContext, runDefinition: NodeRunTaskDefinition): Promise<DockerRunOptions> {
-        const helperOptions = runDefinition.node || {};
-        const runOptions = runDefinition.dockerRun;
-
-        const packagePath = NodeTaskHelper.inferPackagePath(helperOptions && helperOptions.package, context.folder);
-
-        let nodePackage: NodePackage;
-
-        const getNodePackage: () => Promise<NodePackage> =
-            async () => {
-                if (nodePackage === undefined) {
-                    return await readPackage(packagePath);
-                }
-
-                return nodePackage;
-            };
-
-        const packageName = await inferPackageName(await getNodePackage(), packagePath);
-
-        if (runOptions.containerName === undefined) {
-            runOptions.containerName = getDefaultContainerName(packageName);
-        }
-
-        if (runOptions.image === undefined) {
-            runOptions.image = inferImageName(runDefinition as DockerRunTaskDefinition, context, packageName);
-        }
-
-        if (helperOptions && helperOptions.enableDebugging) {
-            const inspectMode = helperOptions.inspectMode || 'default';
-            const inspectPort = helperOptions.inspectPort !== undefined ? helperOptions.inspectPort : 9229;
-
-            if (runOptions.command === undefined) {
-                runOptions.command = await inferCommand(await getNodePackage(), inspectMode, inspectPort);
-            }
-
-            if (runOptions.ports === undefined) {
-                runOptions.ports = [];
-            }
-
-            let inspectPortPublished = false;
-
-            // If not already defined, create a mapping for the inspect port between container and host...
-            if (runOptions.ports.find(port => port.containerPort === inspectPort) === undefined) {
-                runOptions.ports.push({
-                    containerPort: inspectPort,
-                    // TODO: Can this mapping be dynamic?
-                    hostPort: inspectPort
-                });
-
-                inspectPortPublished = true;
-            }
-
-            // NOTE: By default, if no ports are explicitly published and the options do not say otherwise, all ports will be published.
-            //       If we published the inspection port, and it was the only published port, that "publish all" behavior would unintentionally be disabled.
-            //       Hence, in that situation, we force "publish all" in addition to the inspection port.
-            if (runOptions.portsPublishAll === undefined && inspectPortPublished && runOptions.ports.length === 1) {
-                runOptions.portsPublishAll = true;
-            }
-        }
-
-        return runOptions;
-    }
-
-    public static inferPackagePath(packageFile: string | undefined, folder: WorkspaceFolder): string {
-        if (packageFile !== undefined) {
-            return resolveFilePath(packageFile, folder);
-        } else {
-            return path.join(folder.uri.fsPath, 'package.json');
-        }
-    }
-
-<<<<<<< HEAD
-=======
-    public static async inferPackageName(packagePath: string): Promise<string> {
-        const packageContent = <NodePackage>await fse.readJSON(packagePath);
-
-        if (packageContent && packageContent.name !== undefined) {
-            return packageContent.name;
-        } else {
-            return path.basename(path.dirname(packagePath));
-        }
-    }
-
->>>>>>> 000c3480
-    private static inferBuildContextPath(packagePath: string): string {
-        return path.dirname(packagePath);
-    }
-
-    private static inferDockerfilePath(packagePath: string): string {
-        return path.join(path.dirname(packagePath), 'Dockerfile');
-    }
-}
-
-export const nodeTaskHelper = new NodeTaskHelper();
+/*---------------------------------------------------------------------------------------------
+ *  Copyright (c) Microsoft Corporation. All rights reserved.
+ *  Licensed under the MIT License. See LICENSE.md in the project root for license information.
+ *--------------------------------------------------------------------------------------------*/
+
+import * as path from 'path';
+import { WorkspaceFolder } from 'vscode';
+import { inferCommand, inferPackageName, InspectMode, NodePackage, readPackage } from '../../utils/nodeUtils';
+import { resolveFilePath, unresolveFilePath } from '../../utils/resolveFilePath';
+import { DockerBuildOptions, DockerBuildTaskDefinitionBase } from '../DockerBuildTaskDefinitionBase';
+import { DockerBuildTaskDefinition } from '../DockerBuildTaskProvider';
+import { DockerRunOptions, DockerRunTaskDefinitionBase } from '../DockerRunTaskDefinitionBase';
+import { DockerRunTaskDefinition } from '../DockerRunTaskProvider';
+import { DockerBuildTaskContext, DockerRunTaskContext, DockerTaskScaffoldContext, getDefaultContainerName, getDefaultImageName, inferImageName, TaskHelper } from '../TaskHelper';
+
+export interface NodeTaskBuildOptions {
+    package?: string;
+}
+
+export interface NodeBuildTaskDefinition extends DockerBuildTaskDefinitionBase {
+    node?: NodeTaskBuildOptions;
+}
+
+export interface NodeTaskRunOptions {
+    enableDebugging?: boolean;
+    inspectMode?: InspectMode;
+    inspectPort?: number;
+    package?: string;
+}
+
+export interface NodeRunTaskDefinition extends DockerRunTaskDefinitionBase {
+    node?: NodeTaskRunOptions;
+}
+
+export class NodeTaskHelper implements TaskHelper {
+    public async provideDockerBuildTasks(context: DockerTaskScaffoldContext): Promise<DockerBuildTaskDefinition[]> {
+        return [
+            {
+                type: 'docker-build',
+                label: 'docker-build',
+                platform: 'node',
+                dockerBuild: {
+                    dockerfile: unresolveFilePath(context.dockerfile, context.folder),
+                    // tslint:disable-next-line: no-invalid-template-strings
+                    context: '${workspaceFolder}',
+                }
+            }
+        ];
+    }
+
+    public async provideDockerRunTasks(context: DockerTaskScaffoldContext): Promise<DockerRunTaskDefinition[]> {
+        return [
+            {
+                type: 'docker-run',
+                label: 'docker-run: release',
+                dependsOn: ['docker-build'],
+                platform: 'node'
+            },
+            {
+                type: 'docker-run',
+                label: 'docker-run: debug',
+                dependsOn: ['docker-build'],
+                dockerRun: {
+                    env: {
+                        "DEBUG": "*",
+                        "NODE_ENV": "development"
+                    }
+                },
+                node: {
+                    enableDebugging: true
+                }
+            }
+        ];
+    }
+
+    public async resolveDockerBuildOptions(context: DockerBuildTaskContext, buildDefinition: NodeBuildTaskDefinition): Promise<DockerBuildOptions> {
+        const helperOptions = buildDefinition.node || {};
+        const buildOptions = buildDefinition.dockerBuild;
+
+        const packagePath = NodeTaskHelper.inferPackagePath(helperOptions.package, context.folder);
+        const nodePackage = await readPackage(packagePath);
+        const packageName = await inferPackageName(nodePackage, packagePath);
+
+        if (buildOptions.context === undefined) {
+            buildOptions.context = NodeTaskHelper.inferBuildContextPath(packagePath);
+        }
+
+        if (buildOptions.dockerfile === undefined) {
+            buildOptions.dockerfile = NodeTaskHelper.inferDockerfilePath(packagePath);
+        }
+
+        if (buildOptions.tag === undefined) {
+            buildOptions.tag = getDefaultImageName(packageName);
+        }
+
+        return buildOptions;
+    }
+
+    public async resolveDockerRunOptions(context: DockerRunTaskContext, runDefinition: NodeRunTaskDefinition): Promise<DockerRunOptions> {
+        const helperOptions = runDefinition.node || {};
+        const runOptions = runDefinition.dockerRun;
+
+        const packagePath = NodeTaskHelper.inferPackagePath(helperOptions && helperOptions.package, context.folder);
+
+        let nodePackage: NodePackage;
+
+        const getNodePackage: () => Promise<NodePackage> =
+            async () => {
+                if (nodePackage === undefined) {
+                    return await readPackage(packagePath);
+                }
+
+                return nodePackage;
+            };
+
+        const packageName = await inferPackageName(await getNodePackage(), packagePath);
+
+        if (runOptions.containerName === undefined) {
+            runOptions.containerName = getDefaultContainerName(packageName);
+        }
+
+        if (runOptions.image === undefined) {
+            runOptions.image = inferImageName(runDefinition as DockerRunTaskDefinition, context, packageName);
+        }
+
+        if (helperOptions && helperOptions.enableDebugging) {
+            const inspectMode = helperOptions.inspectMode || 'default';
+            const inspectPort = helperOptions.inspectPort !== undefined ? helperOptions.inspectPort : 9229;
+
+            if (runOptions.command === undefined) {
+                runOptions.command = await inferCommand(await getNodePackage(), inspectMode, inspectPort);
+            }
+
+            if (runOptions.ports === undefined) {
+                runOptions.ports = [];
+            }
+
+            let inspectPortPublished = false;
+
+            // If not already defined, create a mapping for the inspect port between container and host...
+            if (runOptions.ports.find(port => port.containerPort === inspectPort) === undefined) {
+                runOptions.ports.push({
+                    containerPort: inspectPort,
+                    // TODO: Can this mapping be dynamic?
+                    hostPort: inspectPort
+                });
+
+                inspectPortPublished = true;
+            }
+
+            // NOTE: By default, if no ports are explicitly published and the options do not say otherwise, all ports will be published.
+            //       If we published the inspection port, and it was the only published port, that "publish all" behavior would unintentionally be disabled.
+            //       Hence, in that situation, we force "publish all" in addition to the inspection port.
+            if (runOptions.portsPublishAll === undefined && inspectPortPublished && runOptions.ports.length === 1) {
+                runOptions.portsPublishAll = true;
+            }
+        }
+
+        return runOptions;
+    }
+
+    public static inferPackagePath(packageFile: string | undefined, folder: WorkspaceFolder): string {
+        if (packageFile !== undefined) {
+            return resolveFilePath(packageFile, folder);
+        } else {
+            return path.join(folder.uri.fsPath, 'package.json');
+        }
+    }
+
+    private static inferBuildContextPath(packagePath: string): string {
+        return path.dirname(packagePath);
+    }
+
+    private static inferDockerfilePath(packagePath: string): string {
+        return path.join(path.dirname(packagePath), 'Dockerfile');
+    }
+}
+
+export const nodeTaskHelper = new NodeTaskHelper();