/*---------------------------------------------------------------------------------------------
 *  Copyright (c) Microsoft Corporation. All rights reserved.
 *  Licensed under the MIT License. See LICENSE.md in the project root for license information.
 *--------------------------------------------------------------------------------------------*/

import * as fse from 'fs-extra';
import * as path from 'path';
<<<<<<< HEAD
import { CancellationToken, ShellQuotedString, WorkspaceFolder } from 'vscode';
import { CommandLineBuilder } from '../../../extension.bundle';
import { DockerBuildOptions, DockerBuildTaskDefinition } from '../DockerBuildTaskProvider';
import { DockerRunOptions, DockerRunTaskDefinition } from '../DockerRunTaskProvider';
=======
import { CancellationToken, WorkspaceFolder } from 'vscode';
import { DockerBuildHelperOptions, DockerBuildOptions, DockerBuildTaskContext, DockerBuildTaskDefinition } from '../DockerBuildTaskProvider';
import { DockerRunHelperOptions, DockerRunOptions, DockerRunTaskContext, DockerRunTaskDefinition } from '../DockerRunTaskProvider';
>>>>>>> 6d9b9aef
import { TaskHelper } from '../TaskHelper';

interface NodePackage {
    name?: string;
}

export interface NodeTaskBuildOptions extends DockerBuildHelperOptions {
    package?: string;
}

<<<<<<< HEAD
export type InspectMode = 'default' | 'break';

export interface NodeTaskRunOptions {
=======
export interface NodeTaskRunOptions extends DockerRunHelperOptions {
>>>>>>> 6d9b9aef
    enableDebugging?: boolean;
    inspectMode?: InspectMode;
    inspectPort?: number;
    package?: string;
}

export class NodeTaskHelper implements TaskHelper {
    public async provideDockerBuildTasks(folder: WorkspaceFolder, options?: NodeTaskBuildOptions): Promise<DockerBuildTaskDefinition[]> {
        return await Promise.resolve([]);
    }

    public async provideDockerRunTasks(folder: WorkspaceFolder, options?: NodeTaskRunOptions): Promise<DockerRunTaskDefinition[]> {
        return await Promise.resolve([]);
    }

    public async resolveDockerBuildOptions(folder: WorkspaceFolder, buildOptions: DockerBuildOptions, context: DockerBuildTaskContext, token?: CancellationToken): Promise<DockerBuildOptions> {
        const helperOptions: NodeTaskBuildOptions = context.helperOptions || {};
        const packagePath = NodeTaskHelper.inferPackagePath(helperOptions.package, folder);

        if (buildOptions.context === undefined) {
            buildOptions.context = NodeTaskHelper.inferBuildContextPath(buildOptions && buildOptions.context, folder, packagePath);
        }

        if (buildOptions.tag === undefined) {
            buildOptions.tag = await NodeTaskHelper.inferTag(packagePath);
        }

        return await Promise.resolve(buildOptions);
    }

    public async resolveDockerRunOptions(folder: WorkspaceFolder, runOptions: DockerRunOptions, context: DockerRunTaskContext, token?: CancellationToken): Promise<DockerRunOptions> {
        const helperOptions: NodeTaskRunOptions = context.helperOptions || {};
        const packagePath = NodeTaskHelper.inferPackagePath(helperOptions && helperOptions.package, folder);

        if (runOptions.image === undefined) {
            runOptions.image = await NodeTaskHelper.inferTag(packagePath);
        }

        if (helperOptions && helperOptions.enableDebugging) {
            const inspectMode = helperOptions.inspectMode || 'default';
            const inspectPort = helperOptions.inspectPort !== undefined ? helperOptions.inspectPort : 9229;

            if (runOptions.command === undefined) {
                runOptions.command = await NodeTaskHelper.inferCommand(packagePath, inspectMode, inspectPort);
            }

            if (runOptions.ports === undefined) {
                runOptions.ports = [];
            }

            let inspectPortPublished = false;

            // If not already defined, create a mapping for the inspect port between container and host...
            if (runOptions.ports.find(port => port.containerPort === inspectPort) === undefined) {
                runOptions.ports.push({
                    containerPort: inspectPort,
                    // TODO: Can this mapping be dynamic?
                    hostPort: inspectPort
                });

                inspectPortPublished = true;
            }

            // NOTE: By default, if no ports are explicitly published and the options do not say otherwise, all ports will be published.
            //       If we published the inspection port, and it was the only published port, that "publish all" behavior would unintentionally be disabled.
            //       Hence, in that situation, we force "publish all" in addition to the inspection port.
            if (runOptions.portsPublishAll === undefined && inspectPortPublished && runOptions.ports.length === 1) {
                runOptions.portsPublishAll = true;
            }
        }

        return await Promise.resolve(runOptions);
    }

    private static inferPackagePath(packageFile: string | undefined, folder: WorkspaceFolder): string {
        if (packageFile !== undefined) {
            return this.resolveFilePath(packageFile, folder);
        } else {
            return path.join(folder.uri.fsPath, 'package.json');
        }
    }

    private static inferBuildContextPath(buildContext: string | undefined, folder: WorkspaceFolder, packagePath: string): string {
        if (buildContext !== undefined) {
            return this.resolveFilePath(buildContext, folder);
        } else {
            return path.dirname(packagePath);
        }
    }

    private static async inferTag(packagePath: string): Promise<string> {
        const packageJson = await fse.readFile(packagePath, 'utf8');
        const packageContent = <NodePackage>JSON.parse(packageJson);

        if (packageContent.name !== undefined) {
            return packageContent.name;
        } else {
            const packageBaseDirName = await Promise.resolve(path.basename(path.dirname(packagePath)));

            return `${packageBaseDirName}:latest`;
        }
    }

    private static async inferCommand(packagePath: string, inspectMode: InspectMode, inspectPort: number): Promise<ShellQuotedString[]> {
        const inspectArg = inspectMode === 'break' ? '--inspect-brk' : '--inspect';

        // TODO: Infer startup script...
        const command = CommandLineBuilder
                .create('node')
                .withNamedArg(inspectArg, `0.0.0.0:${inspectPort}`, { assignValue: true })
                .withQuotedArg(`./bin/www`)
                .buildShellQuotedStrings();

        return await Promise.resolve(command);
    }

    private static resolveFilePath(filePath: string, folder: WorkspaceFolder): string {
        const replacedPath = filePath.replace(/\$\{workspaceFolder\}/gi, folder.uri.fsPath);

        return path.resolve(folder.uri.fsPath, replacedPath);
    }
}
<|MERGE_RESOLUTION|>--- conflicted
+++ resolved
@@ -1,156 +1,146 @@
-/*---------------------------------------------------------------------------------------------
- *  Copyright (c) Microsoft Corporation. All rights reserved.
- *  Licensed under the MIT License. See LICENSE.md in the project root for license information.
- *--------------------------------------------------------------------------------------------*/
-
-import * as fse from 'fs-extra';
-import * as path from 'path';
-<<<<<<< HEAD
-import { CancellationToken, ShellQuotedString, WorkspaceFolder } from 'vscode';
-import { CommandLineBuilder } from '../../../extension.bundle';
-import { DockerBuildOptions, DockerBuildTaskDefinition } from '../DockerBuildTaskProvider';
-import { DockerRunOptions, DockerRunTaskDefinition } from '../DockerRunTaskProvider';
-=======
-import { CancellationToken, WorkspaceFolder } from 'vscode';
-import { DockerBuildHelperOptions, DockerBuildOptions, DockerBuildTaskContext, DockerBuildTaskDefinition } from '../DockerBuildTaskProvider';
-import { DockerRunHelperOptions, DockerRunOptions, DockerRunTaskContext, DockerRunTaskDefinition } from '../DockerRunTaskProvider';
->>>>>>> 6d9b9aef
-import { TaskHelper } from '../TaskHelper';
-
-interface NodePackage {
-    name?: string;
-}
-
-export interface NodeTaskBuildOptions extends DockerBuildHelperOptions {
-    package?: string;
-}
-
-<<<<<<< HEAD
-export type InspectMode = 'default' | 'break';
-
-export interface NodeTaskRunOptions {
-=======
-export interface NodeTaskRunOptions extends DockerRunHelperOptions {
->>>>>>> 6d9b9aef
-    enableDebugging?: boolean;
-    inspectMode?: InspectMode;
-    inspectPort?: number;
-    package?: string;
-}
-
-export class NodeTaskHelper implements TaskHelper {
-    public async provideDockerBuildTasks(folder: WorkspaceFolder, options?: NodeTaskBuildOptions): Promise<DockerBuildTaskDefinition[]> {
-        return await Promise.resolve([]);
-    }
-
-    public async provideDockerRunTasks(folder: WorkspaceFolder, options?: NodeTaskRunOptions): Promise<DockerRunTaskDefinition[]> {
-        return await Promise.resolve([]);
-    }
-
-    public async resolveDockerBuildOptions(folder: WorkspaceFolder, buildOptions: DockerBuildOptions, context: DockerBuildTaskContext, token?: CancellationToken): Promise<DockerBuildOptions> {
-        const helperOptions: NodeTaskBuildOptions = context.helperOptions || {};
-        const packagePath = NodeTaskHelper.inferPackagePath(helperOptions.package, folder);
-
-        if (buildOptions.context === undefined) {
-            buildOptions.context = NodeTaskHelper.inferBuildContextPath(buildOptions && buildOptions.context, folder, packagePath);
-        }
-
-        if (buildOptions.tag === undefined) {
-            buildOptions.tag = await NodeTaskHelper.inferTag(packagePath);
-        }
-
-        return await Promise.resolve(buildOptions);
-    }
-
-    public async resolveDockerRunOptions(folder: WorkspaceFolder, runOptions: DockerRunOptions, context: DockerRunTaskContext, token?: CancellationToken): Promise<DockerRunOptions> {
-        const helperOptions: NodeTaskRunOptions = context.helperOptions || {};
-        const packagePath = NodeTaskHelper.inferPackagePath(helperOptions && helperOptions.package, folder);
-
-        if (runOptions.image === undefined) {
-            runOptions.image = await NodeTaskHelper.inferTag(packagePath);
-        }
-
-        if (helperOptions && helperOptions.enableDebugging) {
-            const inspectMode = helperOptions.inspectMode || 'default';
-            const inspectPort = helperOptions.inspectPort !== undefined ? helperOptions.inspectPort : 9229;
-
-            if (runOptions.command === undefined) {
-                runOptions.command = await NodeTaskHelper.inferCommand(packagePath, inspectMode, inspectPort);
-            }
-
-            if (runOptions.ports === undefined) {
-                runOptions.ports = [];
-            }
-
-            let inspectPortPublished = false;
-
-            // If not already defined, create a mapping for the inspect port between container and host...
-            if (runOptions.ports.find(port => port.containerPort === inspectPort) === undefined) {
-                runOptions.ports.push({
-                    containerPort: inspectPort,
-                    // TODO: Can this mapping be dynamic?
-                    hostPort: inspectPort
-                });
-
-                inspectPortPublished = true;
-            }
-
-            // NOTE: By default, if no ports are explicitly published and the options do not say otherwise, all ports will be published.
-            //       If we published the inspection port, and it was the only published port, that "publish all" behavior would unintentionally be disabled.
-            //       Hence, in that situation, we force "publish all" in addition to the inspection port.
-            if (runOptions.portsPublishAll === undefined && inspectPortPublished && runOptions.ports.length === 1) {
-                runOptions.portsPublishAll = true;
-            }
-        }
-
-        return await Promise.resolve(runOptions);
-    }
-
-    private static inferPackagePath(packageFile: string | undefined, folder: WorkspaceFolder): string {
-        if (packageFile !== undefined) {
-            return this.resolveFilePath(packageFile, folder);
-        } else {
-            return path.join(folder.uri.fsPath, 'package.json');
-        }
-    }
-
-    private static inferBuildContextPath(buildContext: string | undefined, folder: WorkspaceFolder, packagePath: string): string {
-        if (buildContext !== undefined) {
-            return this.resolveFilePath(buildContext, folder);
-        } else {
-            return path.dirname(packagePath);
-        }
-    }
-
-    private static async inferTag(packagePath: string): Promise<string> {
-        const packageJson = await fse.readFile(packagePath, 'utf8');
-        const packageContent = <NodePackage>JSON.parse(packageJson);
-
-        if (packageContent.name !== undefined) {
-            return packageContent.name;
-        } else {
-            const packageBaseDirName = await Promise.resolve(path.basename(path.dirname(packagePath)));
-
-            return `${packageBaseDirName}:latest`;
-        }
-    }
-
-    private static async inferCommand(packagePath: string, inspectMode: InspectMode, inspectPort: number): Promise<ShellQuotedString[]> {
-        const inspectArg = inspectMode === 'break' ? '--inspect-brk' : '--inspect';
-
-        // TODO: Infer startup script...
-        const command = CommandLineBuilder
-                .create('node')
-                .withNamedArg(inspectArg, `0.0.0.0:${inspectPort}`, { assignValue: true })
-                .withQuotedArg(`./bin/www`)
-                .buildShellQuotedStrings();
-
-        return await Promise.resolve(command);
-    }
-
-    private static resolveFilePath(filePath: string, folder: WorkspaceFolder): string {
-        const replacedPath = filePath.replace(/\$\{workspaceFolder\}/gi, folder.uri.fsPath);
-
-        return path.resolve(folder.uri.fsPath, replacedPath);
-    }
-}
+/*---------------------------------------------------------------------------------------------
+ *  Copyright (c) Microsoft Corporation. All rights reserved.
+ *  Licensed under the MIT License. See LICENSE.md in the project root for license information.
+ *--------------------------------------------------------------------------------------------*/
+
+import * as fse from 'fs-extra';
+import * as path from 'path';
+import { CancellationToken, ShellQuotedString, WorkspaceFolder } from 'vscode';
+import { CommandLineBuilder } from '../../../extension.bundle';
+import { DockerBuildHelperOptions, DockerBuildOptions, DockerBuildTaskContext, DockerBuildTaskDefinition } from '../DockerBuildTaskProvider';
+import { DockerRunHelperOptions, DockerRunOptions, DockerRunTaskContext, DockerRunTaskDefinition } from '../DockerRunTaskProvider';
+import { TaskHelper } from '../TaskHelper';
+
+interface NodePackage {
+    name?: string;
+}
+
+export interface NodeTaskBuildOptions extends DockerBuildHelperOptions {
+    package?: string;
+}
+
+export type InspectMode = 'default' | 'break';
+
+export interface NodeTaskRunOptions extends DockerRunHelperOptions {
+    enableDebugging?: boolean;
+    inspectMode?: InspectMode;
+    inspectPort?: number;
+    package?: string;
+}
+
+export class NodeTaskHelper implements TaskHelper {
+    public async provideDockerBuildTasks(folder: WorkspaceFolder, options?: NodeTaskBuildOptions): Promise<DockerBuildTaskDefinition[]> {
+        return await Promise.resolve([]);
+    }
+
+    public async provideDockerRunTasks(folder: WorkspaceFolder, options?: NodeTaskRunOptions): Promise<DockerRunTaskDefinition[]> {
+        return await Promise.resolve([]);
+    }
+
+    public async resolveDockerBuildOptions(folder: WorkspaceFolder, buildOptions: DockerBuildOptions, context: DockerBuildTaskContext, token?: CancellationToken): Promise<DockerBuildOptions> {
+        const helperOptions: NodeTaskBuildOptions = context.helperOptions || {};
+        const packagePath = NodeTaskHelper.inferPackagePath(helperOptions.package, folder);
+
+        if (buildOptions.context === undefined) {
+            buildOptions.context = NodeTaskHelper.inferBuildContextPath(buildOptions && buildOptions.context, folder, packagePath);
+        }
+
+        if (buildOptions.tag === undefined) {
+            buildOptions.tag = await NodeTaskHelper.inferTag(packagePath);
+        }
+
+        return await Promise.resolve(buildOptions);
+    }
+
+    public async resolveDockerRunOptions(folder: WorkspaceFolder, runOptions: DockerRunOptions, context: DockerRunTaskContext, token?: CancellationToken): Promise<DockerRunOptions> {
+        const helperOptions: NodeTaskRunOptions = context.helperOptions || {};
+        const packagePath = NodeTaskHelper.inferPackagePath(helperOptions && helperOptions.package, folder);
+
+        if (runOptions.image === undefined) {
+            runOptions.image = await NodeTaskHelper.inferTag(packagePath);
+        }
+
+        if (helperOptions && helperOptions.enableDebugging) {
+            const inspectMode = helperOptions.inspectMode || 'default';
+            const inspectPort = helperOptions.inspectPort !== undefined ? helperOptions.inspectPort : 9229;
+
+            if (runOptions.command === undefined) {
+                runOptions.command = await NodeTaskHelper.inferCommand(packagePath, inspectMode, inspectPort);
+            }
+
+            if (runOptions.ports === undefined) {
+                runOptions.ports = [];
+            }
+
+            let inspectPortPublished = false;
+
+            // If not already defined, create a mapping for the inspect port between container and host...
+            if (runOptions.ports.find(port => port.containerPort === inspectPort) === undefined) {
+                runOptions.ports.push({
+                    containerPort: inspectPort,
+                    // TODO: Can this mapping be dynamic?
+                    hostPort: inspectPort
+                });
+
+                inspectPortPublished = true;
+            }
+
+            // NOTE: By default, if no ports are explicitly published and the options do not say otherwise, all ports will be published.
+            //       If we published the inspection port, and it was the only published port, that "publish all" behavior would unintentionally be disabled.
+            //       Hence, in that situation, we force "publish all" in addition to the inspection port.
+            if (runOptions.portsPublishAll === undefined && inspectPortPublished && runOptions.ports.length === 1) {
+                runOptions.portsPublishAll = true;
+            }
+        }
+
+        return await Promise.resolve(runOptions);
+    }
+
+    private static inferPackagePath(packageFile: string | undefined, folder: WorkspaceFolder): string {
+        if (packageFile !== undefined) {
+            return this.resolveFilePath(packageFile, folder);
+        } else {
+            return path.join(folder.uri.fsPath, 'package.json');
+        }
+    }
+
+    private static inferBuildContextPath(buildContext: string | undefined, folder: WorkspaceFolder, packagePath: string): string {
+        if (buildContext !== undefined) {
+            return this.resolveFilePath(buildContext, folder);
+        } else {
+            return path.dirname(packagePath);
+        }
+    }
+
+    private static async inferTag(packagePath: string): Promise<string> {
+        const packageJson = await fse.readFile(packagePath, 'utf8');
+        const packageContent = <NodePackage>JSON.parse(packageJson);
+
+        if (packageContent.name !== undefined) {
+            return packageContent.name;
+        } else {
+            const packageBaseDirName = await Promise.resolve(path.basename(path.dirname(packagePath)));
+
+            return `${packageBaseDirName}:latest`;
+        }
+    }
+
+    private static async inferCommand(packagePath: string, inspectMode: InspectMode, inspectPort: number): Promise<ShellQuotedString[]> {
+        const inspectArg = inspectMode === 'break' ? '--inspect-brk' : '--inspect';
+
+        // TODO: Infer startup script...
+        const command = CommandLineBuilder
+                .create('node')
+                .withNamedArg(inspectArg, `0.0.0.0:${inspectPort}`, { assignValue: true })
+                .withQuotedArg(`./bin/www`)
+                .buildShellQuotedStrings();
+
+        return await Promise.resolve(command);
+    }
+
+    private static resolveFilePath(filePath: string, folder: WorkspaceFolder): string {
+        const replacedPath = filePath.replace(/\$\{workspaceFolder\}/gi, folder.uri.fsPath);
+
+        return path.resolve(folder.uri.fsPath, replacedPath);
+    }
+}