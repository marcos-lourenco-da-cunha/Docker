--- conflicted
+++ resolved
@@ -1,293 +1,288 @@
-/*---------------------------------------------------------------------------------------------
- *  Copyright (c) Microsoft Corporation. All rights reserved.
- *  Licensed under the MIT License. See LICENSE.md in the project root for license information.
- *--------------------------------------------------------------------------------------------*/
-
-import { IActionContext, UserCancelledError } from '@microsoft/vscode-azext-utils';
-import { ContainerPlatform } from '@microsoft/vscode-container-client';
-import * as path from 'path';
-import { CancellationToken, ConfigurationTarget, ExtensionContext, QuickPickItem, Task, WorkspaceFolder, l10n, tasks, workspace } from 'vscode';
-import { DebugConfigurationBase } from '../debugging/DockerDebugConfigurationBase';
-import { DockerDebugConfiguration } from '../debugging/DockerDebugConfigurationProvider';
-<<<<<<< HEAD
-import { DockerPlatform } from '../debugging/DockerPlatformHelper';
-=======
-import { DockerPlatform } from '../debugging/DockerDebugPlatformHelper';
-import { ContainerPlatform } from '../runtimes/docker';
->>>>>>> 2f986825
-import { getValidImageName, getValidImageNameWithTag } from '../utils/getValidImageName';
-import { pathNormalize } from '../utils/pathNormalize';
-import { resolveVariables } from '../utils/resolveVariables';
-import { DockerBuildOptions } from './DockerBuildTaskDefinitionBase';
-import { DockerBuildTask, DockerBuildTaskDefinition, DockerBuildTaskProvider } from './DockerBuildTaskProvider';
-import { DockerComposeTaskProvider } from './DockerComposeTaskProvider';
-import { DockerPseudoterminal } from './DockerPseudoterminal';
-import { DockerContainerVolume, DockerRunOptions, DockerRunTaskDefinitionBase } from './DockerRunTaskDefinitionBase';
-import { DockerRunTask, DockerRunTaskDefinition, DockerRunTaskProvider } from './DockerRunTaskProvider';
-import { TaskDefinitionBase } from './TaskDefinitionBase';
-import { NetSdkRunTaskProvider } from './netSdk/NetSdkRunTaskProvider';
-import { netCoreTaskHelper } from './netcore/NetCoreTaskHelper';
-import { nodeTaskHelper } from './node/NodeTaskHelper';
-import { pythonTaskHelper } from './python/PythonTaskHelper';
-
-export type DockerTaskProviderName = 'docker-build' | 'docker-run' | 'docker-compose' | 'dotnet-container-sdk';
-
-export interface DockerTaskContext {
-    folder: WorkspaceFolder;
-    platform?: DockerPlatform;
-    actionContext?: IActionContext;
-    cancellationToken?: CancellationToken;
-}
-
-export function throwIfCancellationRequested(context: DockerTaskContext): void {
-    if (context &&
-        context.cancellationToken &&
-        context.cancellationToken.isCancellationRequested) {
-        throw new UserCancelledError();
-    }
-}
-
-export interface DockerTaskScaffoldContext extends DockerTaskContext {
-    dockerfile: string;
-    ports?: number[];
-}
-
-export interface DockerTaskExecutionContext extends DockerTaskContext {
-    terminal: DockerPseudoterminal;
-}
-
-export interface DockerBuildTaskContext extends DockerTaskExecutionContext {
-    imageName?: string;
-    buildTaskResult?: string;
-}
-
-export interface DockerRunTaskContext extends DockerTaskExecutionContext {
-    containerId?: string;
-    buildDefinition?: DockerBuildTaskDefinition;
-}
-
-// This doesn't need to be extended so redefining for parity is simplest
-export type DockerComposeTaskContext = DockerTaskExecutionContext;
-
-export interface TaskHelper {
-    preBuild?(context: DockerBuildTaskContext, buildDefinition: DockerBuildTaskDefinition): Promise<void>;
-    getDockerBuildOptions(context: DockerBuildTaskContext, buildDefinition: DockerBuildTaskDefinition): Promise<DockerBuildOptions>;
-    postBuild?(context: DockerBuildTaskContext, buildDefinition: DockerBuildTaskDefinition): Promise<void>;
-
-    preRun?(context: DockerRunTaskContext, runDefinition: DockerRunTaskDefinition): Promise<void>;
-    getDockerRunOptions(context: DockerRunTaskContext, runDefinition: DockerRunTaskDefinition): Promise<DockerRunOptions>;
-    postRun?(context: DockerRunTaskContext, runDefinition: DockerRunTaskDefinition): Promise<void>;
-}
-
-export function registerTaskProviders(ctx: ExtensionContext): void {
-    const helpers = {
-        netCore: netCoreTaskHelper,
-        node: nodeTaskHelper,
-        python: pythonTaskHelper,
-        netSdk: undefined
-    };
-
-    ctx.subscriptions.push(
-        tasks.registerTaskProvider(
-            'docker-build',
-            new DockerBuildTaskProvider(helpers)
-        )
-    );
-
-    ctx.subscriptions.push(
-        tasks.registerTaskProvider(
-            'docker-run',
-            new DockerRunTaskProvider(helpers)
-        )
-    );
-
-    ctx.subscriptions.push(
-        tasks.registerTaskProvider(
-            'docker-compose',
-            new DockerComposeTaskProvider()
-        )
-    );
-
-    ctx.subscriptions.push(
-        tasks.registerTaskProvider(
-            'dotnet-container-sdk',
-            new NetSdkRunTaskProvider()
-        )
-    );
-}
-
-export function hasTask(taskLabel: string, folder: WorkspaceFolder): boolean {
-    const workspaceTasks = workspace.getConfiguration('tasks', folder);
-    const allTasks = workspaceTasks && workspaceTasks.tasks as TaskDefinitionBase[] || [];
-    return allTasks.findIndex(t => t.label === taskLabel) > -1;
-}
-
-export async function addTask(newTask: DockerBuildTaskDefinition | DockerRunTaskDefinition, folder: WorkspaceFolder, overwrite?: boolean): Promise<boolean> {
-    // Using config API instead of tasks API means no wasted perf on re-resolving the tasks, and avoids confusion on resolved type !== true type
-    const workspaceTasks = workspace.getConfiguration('tasks', folder);
-    const allTasks = workspaceTasks && workspaceTasks.tasks as TaskDefinitionBase[] || [];
-
-    const existingTaskIndex = allTasks.findIndex(t => t.label === newTask.label);
-    if (existingTaskIndex >= 0) {
-        // If a task of the same label exists already
-        if (overwrite) {
-            // If overwriting, do so
-            allTasks[existingTaskIndex] = newTask;
-        } else {
-            // If not overwriting, return false
-            return false;
-        }
-    } else {
-        allTasks.push(newTask);
-    }
-
-    await workspaceTasks.update('tasks', allTasks, ConfigurationTarget.WorkspaceFolder);
-    return true;
-}
-
-export async function getAssociatedDockerRunTask(debugConfiguration: DockerDebugConfiguration, folder: WorkspaceFolder): Promise<DockerRunTaskDefinition | undefined> {
-    // Using config API instead of tasks API means no wasted perf on re-resolving the tasks (not just our tasks), and avoids confusion on resolved type !== true type
-    const workspaceTasks = workspace.getConfiguration('tasks', folder);
-    const allTasks: TaskDefinitionBase[] = workspaceTasks && workspaceTasks.tasks as TaskDefinitionBase[] || [];
-
-    return await recursiveFindTaskByType(allTasks, 'docker-run', debugConfiguration) as DockerRunTaskDefinition;
-}
-
-export async function getAssociatedDockerBuildTask(runTask: DockerRunTask, folder: WorkspaceFolder): Promise<DockerBuildTaskDefinition | undefined> {
-    // Using config API instead of tasks API means no wasted perf on re-resolving the tasks (not just our tasks), and avoids confusion on resolved type !== true type
-    const workspaceTasks = workspace.getConfiguration('tasks', folder);
-    const allTasks: TaskDefinitionBase[] = workspaceTasks && workspaceTasks.tasks as TaskDefinitionBase[] || [];
-
-    // Due to inconsistencies in the Task API, runTask does not have its dependsOn, so we need to re-find it by label
-    // Due to more inconsistencies in the Task API, DockerRunTask.name is equal to the Tasks.json 'label'
-    const runTaskDefinition: DockerRunTaskDefinitionBase = await findTaskByLabel(allTasks, runTask.name);
-
-    return await recursiveFindTaskByType(allTasks, 'docker-build', runTaskDefinition) as DockerBuildTaskDefinition;
-}
-
-export async function getOfficialBuildTaskForDockerfile(context: IActionContext, dockerfile: string, folder: WorkspaceFolder): Promise<Task | undefined> {
-    const resolvedDockerfile = pathNormalize(resolveVariables(dockerfile, folder));
-
-    let buildTasks: DockerBuildTask[] = await tasks.fetchTasks({ type: 'docker-build' }) || [];
-    buildTasks =
-        buildTasks.filter(buildTask => {
-            const taskDockerfile = pathNormalize(resolveVariables(buildTask.definition?.dockerBuild?.dockerfile ?? 'Dockerfile', folder));
-            const taskContext = pathNormalize(resolveVariables(buildTask.definition?.dockerBuild?.context ?? '', folder));
-
-            if (taskDockerfile && taskContext) {
-                const taskDockerfileAbsPath = path.resolve(taskContext, taskDockerfile);
-                return taskDockerfileAbsPath === resolvedDockerfile && buildTask.scope === folder;
-            }
-
-            return false;
-        });
-
-    if (buildTasks.length === 1) {
-        return buildTasks[0]; // If there's only one build task, take it
-    } else if (buildTasks.length > 1) {
-        const releaseTask = buildTasks.find(t => t.name === 'docker-build: release');
-
-        if (releaseTask) {
-            return releaseTask;
-        }
-
-        const items: QuickPickItem[] = buildTasks.map(t => {
-            return { label: t.name };
-        });
-
-        const item = await context.ui.showQuickPick(items, { placeHolder: l10n.t('Choose the Docker Build definition.') });
-        return buildTasks.find(t => t.name === item.label);
-    }
-
-    return undefined;
-}
-
-export function inferImageName(runOptions: DockerRunTaskDefinition, context: DockerRunTaskContext, defaultNameHint: string, defaultTag?: 'dev' | 'latest'): string {
-    return (runOptions && runOptions.dockerRun && runOptions.dockerRun.image)
-        || (context && context.buildDefinition && context.buildDefinition.dockerBuild && context.buildDefinition.dockerBuild.tag)
-        || getDefaultImageName(defaultNameHint, defaultTag);
-}
-
-export function getDefaultImageName(nameHint: string, tag?: 'dev' | 'latest'): string {
-    tag = tag || 'latest';
-    return getValidImageNameWithTag(nameHint, tag);
-}
-
-export function getDefaultContainerName(nameHint: string, tag?: 'dev' | 'latest'): string {
-    tag = tag || 'dev';
-    return `${getValidImageName(nameHint)}-${tag}`;
-}
-
-export async function recursiveFindTaskByType(allTasks: TaskDefinitionBase[], type: string, node: DebugConfigurationBase | TaskDefinitionBase): Promise<TaskDefinitionBase | undefined> {
-    if (!node) {
-        return undefined;
-    }
-
-    // tslint:disable: no-unsafe-any
-    if (node.preLaunchTask) { // node is a debug configuration
-        const next = await findTaskByLabel(allTasks, node.preLaunchTask);
-        return await recursiveFindTaskByType(allTasks, type, next);
-    } else if (node.type === type) { // node is the task we want
-        return node;
-    } else if (node.dependsOn) { // node is another task
-        if (Array.isArray(node.dependsOn)) {
-            for (const label of node.dependsOn as string[]) {
-                let next = await findTaskByLabel(allTasks, label);
-                next = await recursiveFindTaskByType(allTasks, type, next);
-
-                if (next) {
-                    return next;
-                }
-            }
-
-            return undefined;
-        } else {
-            const nextType = node.dependsOn.type;
-            const next = await findTaskByType(allTasks, nextType);
-            return await recursiveFindTaskByType(allTasks, type, next);
-        }
-    }
-    // tslint:enable: no-unsafe-any
-
-    return undefined;
-}
-
-export function addVolumeWithoutConflicts(volumes: DockerContainerVolume[], volume: DockerContainerVolume): boolean {
-    if (volumes.find(v => v.containerPath === volume.containerPath)) {
-        return false;
-    }
-
-    volumes.push(volume);
-    return true;
-}
-
-async function findTaskByLabel(allTasks: TaskDefinitionBase[], label: string): Promise<TaskDefinitionBase | undefined> {
-    return allTasks.find(t => t.label === label);
-}
-
-async function findTaskByType(allTasks: TaskDefinitionBase[], type: string): Promise<TaskDefinitionBase | undefined> {
-    return allTasks.find(t => t.type === type);
-}
-
-/**
- * Normalizes a platform string or object to a standardized `ContainerPlatform` object.
- *
- * @param platform The platform string or object to normalize.
- * @returns A standardized `ContainerPlatform` object.
- * @throws An error if the platform string is malformed.
- */
-export function normalizePlatform(platform: string | ContainerPlatform): ContainerPlatform | undefined {
-
-    if (platform && typeof platform === 'string') {
-        const [os, ...architectureParts] = platform.split('/');
-        const architecture = architectureParts.join('/');
-
-        if (!os || !architecture) {
-            throw new Error('Platform string is malformed. It should be in the format "{os}/{architecture}".');
-        }
-
-        return { os, architecture };
-    }
-
-    return platform as ContainerPlatform || undefined;
-}
+/*---------------------------------------------------------------------------------------------
+ *  Copyright (c) Microsoft Corporation. All rights reserved.
+ *  Licensed under the MIT License. See LICENSE.md in the project root for license information.
+ *--------------------------------------------------------------------------------------------*/
+
+import { IActionContext, UserCancelledError } from '@microsoft/vscode-azext-utils';
+import { ContainerPlatform } from '@microsoft/vscode-container-client';
+import * as path from 'path';
+import { CancellationToken, ConfigurationTarget, ExtensionContext, QuickPickItem, Task, WorkspaceFolder, l10n, tasks, workspace } from 'vscode';
+import { DebugConfigurationBase } from '../debugging/DockerDebugConfigurationBase';
+import { DockerDebugConfiguration } from '../debugging/DockerDebugConfigurationProvider';
+import { DockerPlatform } from '../debugging/DockerDebugPlatformHelper';
+import { getValidImageName, getValidImageNameWithTag } from '../utils/getValidImageName';
+import { pathNormalize } from '../utils/pathNormalize';
+import { resolveVariables } from '../utils/resolveVariables';
+import { DockerBuildOptions } from './DockerBuildTaskDefinitionBase';
+import { DockerBuildTask, DockerBuildTaskDefinition, DockerBuildTaskProvider } from './DockerBuildTaskProvider';
+import { DockerComposeTaskProvider } from './DockerComposeTaskProvider';
+import { DockerPseudoterminal } from './DockerPseudoterminal';
+import { DockerContainerVolume, DockerRunOptions, DockerRunTaskDefinitionBase } from './DockerRunTaskDefinitionBase';
+import { DockerRunTask, DockerRunTaskDefinition, DockerRunTaskProvider } from './DockerRunTaskProvider';
+import { TaskDefinitionBase } from './TaskDefinitionBase';
+import { NetSdkRunTaskProvider } from './netSdk/NetSdkRunTaskProvider';
+import { netCoreTaskHelper } from './netcore/NetCoreTaskHelper';
+import { nodeTaskHelper } from './node/NodeTaskHelper';
+import { pythonTaskHelper } from './python/PythonTaskHelper';
+
+export type DockerTaskProviderName = 'docker-build' | 'docker-run' | 'docker-compose' | 'dotnet-container-sdk';
+
+export interface DockerTaskContext {
+    folder: WorkspaceFolder;
+    platform?: DockerPlatform;
+    actionContext?: IActionContext;
+    cancellationToken?: CancellationToken;
+}
+
+export function throwIfCancellationRequested(context: DockerTaskContext): void {
+    if (context &&
+        context.cancellationToken &&
+        context.cancellationToken.isCancellationRequested) {
+        throw new UserCancelledError();
+    }
+}
+
+export interface DockerTaskScaffoldContext extends DockerTaskContext {
+    dockerfile: string;
+    ports?: number[];
+}
+
+export interface DockerTaskExecutionContext extends DockerTaskContext {
+    terminal: DockerPseudoterminal;
+}
+
+export interface DockerBuildTaskContext extends DockerTaskExecutionContext {
+    imageName?: string;
+    buildTaskResult?: string;
+}
+
+export interface DockerRunTaskContext extends DockerTaskExecutionContext {
+    containerId?: string;
+    buildDefinition?: DockerBuildTaskDefinition;
+}
+
+// This doesn't need to be extended so redefining for parity is simplest
+export type DockerComposeTaskContext = DockerTaskExecutionContext;
+
+export interface TaskHelper {
+    preBuild?(context: DockerBuildTaskContext, buildDefinition: DockerBuildTaskDefinition): Promise<void>;
+    getDockerBuildOptions(context: DockerBuildTaskContext, buildDefinition: DockerBuildTaskDefinition): Promise<DockerBuildOptions>;
+    postBuild?(context: DockerBuildTaskContext, buildDefinition: DockerBuildTaskDefinition): Promise<void>;
+
+    preRun?(context: DockerRunTaskContext, runDefinition: DockerRunTaskDefinition): Promise<void>;
+    getDockerRunOptions(context: DockerRunTaskContext, runDefinition: DockerRunTaskDefinition): Promise<DockerRunOptions>;
+    postRun?(context: DockerRunTaskContext, runDefinition: DockerRunTaskDefinition): Promise<void>;
+}
+
+export function registerTaskProviders(ctx: ExtensionContext): void {
+    const helpers = {
+        netCore: netCoreTaskHelper,
+        node: nodeTaskHelper,
+        python: pythonTaskHelper,
+        netSdk: undefined
+    };
+
+    ctx.subscriptions.push(
+        tasks.registerTaskProvider(
+            'docker-build',
+            new DockerBuildTaskProvider(helpers)
+        )
+    );
+
+    ctx.subscriptions.push(
+        tasks.registerTaskProvider(
+            'docker-run',
+            new DockerRunTaskProvider(helpers)
+        )
+    );
+
+    ctx.subscriptions.push(
+        tasks.registerTaskProvider(
+            'docker-compose',
+            new DockerComposeTaskProvider()
+        )
+    );
+
+    ctx.subscriptions.push(
+        tasks.registerTaskProvider(
+            'dotnet-container-sdk',
+            new NetSdkRunTaskProvider()
+        )
+    );
+}
+
+export function hasTask(taskLabel: string, folder: WorkspaceFolder): boolean {
+    const workspaceTasks = workspace.getConfiguration('tasks', folder);
+    const allTasks = workspaceTasks && workspaceTasks.tasks as TaskDefinitionBase[] || [];
+    return allTasks.findIndex(t => t.label === taskLabel) > -1;
+}
+
+export async function addTask(newTask: DockerBuildTaskDefinition | DockerRunTaskDefinition, folder: WorkspaceFolder, overwrite?: boolean): Promise<boolean> {
+    // Using config API instead of tasks API means no wasted perf on re-resolving the tasks, and avoids confusion on resolved type !== true type
+    const workspaceTasks = workspace.getConfiguration('tasks', folder);
+    const allTasks = workspaceTasks && workspaceTasks.tasks as TaskDefinitionBase[] || [];
+
+    const existingTaskIndex = allTasks.findIndex(t => t.label === newTask.label);
+    if (existingTaskIndex >= 0) {
+        // If a task of the same label exists already
+        if (overwrite) {
+            // If overwriting, do so
+            allTasks[existingTaskIndex] = newTask;
+        } else {
+            // If not overwriting, return false
+            return false;
+        }
+    } else {
+        allTasks.push(newTask);
+    }
+
+    await workspaceTasks.update('tasks', allTasks, ConfigurationTarget.WorkspaceFolder);
+    return true;
+}
+
+export async function getAssociatedDockerRunTask(debugConfiguration: DockerDebugConfiguration, folder: WorkspaceFolder): Promise<DockerRunTaskDefinition | undefined> {
+    // Using config API instead of tasks API means no wasted perf on re-resolving the tasks (not just our tasks), and avoids confusion on resolved type !== true type
+    const workspaceTasks = workspace.getConfiguration('tasks', folder);
+    const allTasks: TaskDefinitionBase[] = workspaceTasks && workspaceTasks.tasks as TaskDefinitionBase[] || [];
+
+    return await recursiveFindTaskByType(allTasks, 'docker-run', debugConfiguration) as DockerRunTaskDefinition;
+}
+
+export async function getAssociatedDockerBuildTask(runTask: DockerRunTask, folder: WorkspaceFolder): Promise<DockerBuildTaskDefinition | undefined> {
+    // Using config API instead of tasks API means no wasted perf on re-resolving the tasks (not just our tasks), and avoids confusion on resolved type !== true type
+    const workspaceTasks = workspace.getConfiguration('tasks', folder);
+    const allTasks: TaskDefinitionBase[] = workspaceTasks && workspaceTasks.tasks as TaskDefinitionBase[] || [];
+
+    // Due to inconsistencies in the Task API, runTask does not have its dependsOn, so we need to re-find it by label
+    // Due to more inconsistencies in the Task API, DockerRunTask.name is equal to the Tasks.json 'label'
+    const runTaskDefinition: DockerRunTaskDefinitionBase = await findTaskByLabel(allTasks, runTask.name);
+
+    return await recursiveFindTaskByType(allTasks, 'docker-build', runTaskDefinition) as DockerBuildTaskDefinition;
+}
+
+export async function getOfficialBuildTaskForDockerfile(context: IActionContext, dockerfile: string, folder: WorkspaceFolder): Promise<Task | undefined> {
+    const resolvedDockerfile = pathNormalize(resolveVariables(dockerfile, folder));
+
+    let buildTasks: DockerBuildTask[] = await tasks.fetchTasks({ type: 'docker-build' }) || [];
+    buildTasks =
+        buildTasks.filter(buildTask => {
+            const taskDockerfile = pathNormalize(resolveVariables(buildTask.definition?.dockerBuild?.dockerfile ?? 'Dockerfile', folder));
+            const taskContext = pathNormalize(resolveVariables(buildTask.definition?.dockerBuild?.context ?? '', folder));
+
+            if (taskDockerfile && taskContext) {
+                const taskDockerfileAbsPath = path.resolve(taskContext, taskDockerfile);
+                return taskDockerfileAbsPath === resolvedDockerfile && buildTask.scope === folder;
+            }
+
+            return false;
+        });
+
+    if (buildTasks.length === 1) {
+        return buildTasks[0]; // If there's only one build task, take it
+    } else if (buildTasks.length > 1) {
+        const releaseTask = buildTasks.find(t => t.name === 'docker-build: release');
+
+        if (releaseTask) {
+            return releaseTask;
+        }
+
+        const items: QuickPickItem[] = buildTasks.map(t => {
+            return { label: t.name };
+        });
+
+        const item = await context.ui.showQuickPick(items, { placeHolder: l10n.t('Choose the Docker Build definition.') });
+        return buildTasks.find(t => t.name === item.label);
+    }
+
+    return undefined;
+}
+
+export function inferImageName(runOptions: DockerRunTaskDefinition, context: DockerRunTaskContext, defaultNameHint: string, defaultTag?: 'dev' | 'latest'): string {
+    return (runOptions && runOptions.dockerRun && runOptions.dockerRun.image)
+        || (context && context.buildDefinition && context.buildDefinition.dockerBuild && context.buildDefinition.dockerBuild.tag)
+        || getDefaultImageName(defaultNameHint, defaultTag);
+}
+
+export function getDefaultImageName(nameHint: string, tag?: 'dev' | 'latest'): string {
+    tag = tag || 'latest';
+    return getValidImageNameWithTag(nameHint, tag);
+}
+
+export function getDefaultContainerName(nameHint: string, tag?: 'dev' | 'latest'): string {
+    tag = tag || 'dev';
+    return `${getValidImageName(nameHint)}-${tag}`;
+}
+
+export async function recursiveFindTaskByType(allTasks: TaskDefinitionBase[], type: string, node: DebugConfigurationBase | TaskDefinitionBase): Promise<TaskDefinitionBase | undefined> {
+    if (!node) {
+        return undefined;
+    }
+
+    // tslint:disable: no-unsafe-any
+    if (node.preLaunchTask) { // node is a debug configuration
+        const next = await findTaskByLabel(allTasks, node.preLaunchTask);
+        return await recursiveFindTaskByType(allTasks, type, next);
+    } else if (node.type === type) { // node is the task we want
+        return node;
+    } else if (node.dependsOn) { // node is another task
+        if (Array.isArray(node.dependsOn)) {
+            for (const label of node.dependsOn as string[]) {
+                let next = await findTaskByLabel(allTasks, label);
+                next = await recursiveFindTaskByType(allTasks, type, next);
+
+                if (next) {
+                    return next;
+                }
+            }
+
+            return undefined;
+        } else {
+            const nextType = node.dependsOn.type;
+            const next = await findTaskByType(allTasks, nextType);
+            return await recursiveFindTaskByType(allTasks, type, next);
+        }
+    }
+    // tslint:enable: no-unsafe-any
+
+    return undefined;
+}
+
+export function addVolumeWithoutConflicts(volumes: DockerContainerVolume[], volume: DockerContainerVolume): boolean {
+    if (volumes.find(v => v.containerPath === volume.containerPath)) {
+        return false;
+    }
+
+    volumes.push(volume);
+    return true;
+}
+
+async function findTaskByLabel(allTasks: TaskDefinitionBase[], label: string): Promise<TaskDefinitionBase | undefined> {
+    return allTasks.find(t => t.label === label);
+}
+
+async function findTaskByType(allTasks: TaskDefinitionBase[], type: string): Promise<TaskDefinitionBase | undefined> {
+    return allTasks.find(t => t.type === type);
+}
+
+/**
+ * Normalizes a platform string or object to a standardized `ContainerPlatform` object.
+ *
+ * @param platform The platform string or object to normalize.
+ * @returns A standardized `ContainerPlatform` object.
+ * @throws An error if the platform string is malformed.
+ */
+export function normalizePlatform(platform: string | ContainerPlatform): ContainerPlatform | undefined {
+
+    if (platform && typeof platform === 'string') {
+        const [os, ...architectureParts] = platform.split('/');
+        const architecture = architectureParts.join('/');
+
+        if (!os || !architecture) {
+            throw new Error('Platform string is malformed. It should be in the format "{os}/{architecture}".');
+        }
+
+        return { os, architecture };
+    }
+
+    return platform as ContainerPlatform || undefined;
+}