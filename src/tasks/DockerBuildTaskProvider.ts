--- conflicted
+++ resolved
@@ -1,123 +1,117 @@
-/*---------------------------------------------------------------------------------------------
- *  Copyright (c) Microsoft Corporation. All rights reserved.
- *  Licensed under the MIT License. See LICENSE.md in the project root for license information.
- *--------------------------------------------------------------------------------------------*/
-
-import * as fse from 'fs-extra';
-import { CancellationToken, ProviderResult, ShellExecution, ShellQuotedString, Task, WorkspaceFolder } from 'vscode';
-import { callWithTelemetryAndErrorHandling, IActionContext } from 'vscode-azureextensionui';
-import { DockerPlatform, getPlatform } from '../debugging/DockerPlatformHelper';
-import { cloneObject } from '../utils/cloneObject';
-import { CommandLineBuilder } from '../utils/commandLineBuilder';
-import { resolveFilePath } from '../utils/resolveFilePath';
-import { DockerBuildOptions } from './DockerBuildTaskDefinitionBase';
-import { DockerTaskProviderBase } from './DockerTaskProviderBase';
-import { NetCoreBuildTaskDefinition } from './netcore/NetCoreTaskHelper';
-import { NodeBuildTaskDefinition } from './node/NodeTaskHelper';
-import { DockerBuildTaskContext, TaskHelper } from './TaskHelper';
-
-export interface DockerBuildTaskDefinition extends NetCoreBuildTaskDefinition, NodeBuildTaskDefinition {
-    label?: string;
-    dependsOn?: string[];
-    platform?: DockerPlatform;
-}
-
-export interface DockerBuildTask extends Task {
-    definition: DockerBuildTaskDefinition;
-}
-
-export class DockerBuildTaskProvider extends DockerTaskProviderBase {
-    constructor(helpers: { [key in DockerPlatform]: TaskHelper }) { super('docker-build', helpers) }
-
-    public resolveTask(task: DockerBuildTask, token?: CancellationToken): ProviderResult<Task> {
-        return callWithTelemetryAndErrorHandling(
-            'docker-build-resolve',
-            async (actionContext: IActionContext) => {
-                const taskPlatform = getPlatform(task.definition);
-                actionContext.telemetry.properties.platform = taskPlatform;
-
-                return await this.resolveTaskInternal(
-                    {
-                        folder: task.scope as WorkspaceFolder,
-                        platform: taskPlatform,
-                        actionContext: actionContext,
-                        cancellationToken: token,
-                    },
-                    task
-                );
-            }
-        );
-    }
-
-    // TODO: Skip if image is freshly built
-<<<<<<< HEAD
-    protected async resolveTaskInternal(context: DockerBuildTaskContext, task: DockerBuildTask): Promise<Task> {
-        context.actionContext.telemetry.properties.platform = context.platform;
-
-=======
-    private async resolveTaskInternal(context: DockerBuildTaskContext, task: DockerBuildTask): Promise<Task> {
->>>>>>> 58d51918
-        const definition = cloneObject(task.definition);
-        definition.dockerBuild = definition.dockerBuild || {};
-
-        if (!context.folder) {
-            throw new Error(`Unable to determine task scope to execute docker-build task '${task.name}'.`);
-        }
-
-        const helper = this.getHelper(context.platform);
-
-        definition.dockerBuild = await helper.resolveDockerBuildOptions(context, definition);
-        await this.validateResolvedDefinition(context, definition.dockerBuild);
-
-        const commandLine = await this.resolveCommandLine(definition.dockerBuild);
-        // TODO : addDockerSettingsToEnv?
-        return new Task(
-            task.definition,
-            task.scope,
-            task.name,
-            task.source,
-            new ShellExecution(commandLine[0], commandLine.slice(1)),
-            task.problemMatchers);
-    }
-
-    private async validateResolvedDefinition(context: DockerBuildTaskContext, dockerBuild: DockerBuildOptions): Promise<void> {
-        if (!dockerBuild.tag) {
-            throw new Error('No Docker image name was provided or resolved.');
-        }
-
-        if (!dockerBuild.context) {
-            throw new Error('No Docker build context was provided or resolved.');
-        } else if (!await fse.pathExists(resolveFilePath(dockerBuild.context, context.folder))) {
-            throw new Error(`The Docker build context \'${dockerBuild.context}\' does not exist or could not be accessed.`);
-        }
-
-        if (!dockerBuild.dockerfile) {
-            throw new Error('No Dockerfile was provided or resolved.');
-        } else if (!await fse.pathExists(resolveFilePath(dockerBuild.dockerfile, context.folder))) {
-            throw new Error(`The Dockerfile \'${dockerBuild.dockerfile}\' does not exist or could not be accessed.`);
-        }
-    }
-
-    private async resolveCommandLine(options: DockerBuildOptions): Promise<ShellQuotedString[]> {
-        return CommandLineBuilder
-            .create('docker', 'build', '--rm')
-            .withFlagArg('--pull', options.pull)
-            .withNamedArg('-f', options.dockerfile)
-            .withKeyValueArgs('--build-arg', options.buildArgs)
-            .withKeyValueArgs('--label', options.labels)
-            .withNamedArg('-t', options.tag)
-            .withNamedArg('--target', options.target)
-            .withQuotedArg(options.context)
-            .buildShellQuotedStrings();
-    }
-
-    private getHelper(platform: DockerPlatform): TaskHelper {
-        const helper = this.helpers[platform];
-
-        if (!helper) {
-            throw new Error(`The platform '${platform}' is not currently supported for Docker build tasks.`);
-        }
-
-        return helper;
-    }
-}
+/*---------------------------------------------------------------------------------------------
+ *  Copyright (c) Microsoft Corporation. All rights reserved.
+ *  Licensed under the MIT License. See LICENSE.md in the project root for license information.
+ *--------------------------------------------------------------------------------------------*/
+
+import * as fse from 'fs-extra';
+import { CancellationToken, ProviderResult, ShellExecution, ShellQuotedString, Task, WorkspaceFolder } from 'vscode';
+import { callWithTelemetryAndErrorHandling, IActionContext } from 'vscode-azureextensionui';
+import { DockerPlatform, getPlatform } from '../debugging/DockerPlatformHelper';
+import { cloneObject } from '../utils/cloneObject';
+import { CommandLineBuilder } from '../utils/commandLineBuilder';
+import { resolveFilePath } from '../utils/resolveFilePath';
+import { DockerBuildOptions } from './DockerBuildTaskDefinitionBase';
+import { DockerTaskProviderBase } from './DockerTaskProviderBase';
+import { NetCoreBuildTaskDefinition } from './netcore/NetCoreTaskHelper';
+import { NodeBuildTaskDefinition } from './node/NodeTaskHelper';
+import { DockerBuildTaskContext, TaskHelper } from './TaskHelper';
+
+export interface DockerBuildTaskDefinition extends NetCoreBuildTaskDefinition, NodeBuildTaskDefinition {
+    label?: string;
+    dependsOn?: string[];
+    platform?: DockerPlatform;
+}
+
+export interface DockerBuildTask extends Task {
+    definition: DockerBuildTaskDefinition;
+}
+
+export class DockerBuildTaskProvider extends DockerTaskProviderBase {
+    constructor(helpers: { [key in DockerPlatform]: TaskHelper }) { super('docker-build', helpers) }
+
+    public resolveTask(task: DockerBuildTask, token?: CancellationToken): ProviderResult<Task> {
+        return callWithTelemetryAndErrorHandling(
+            'docker-build-resolve',
+            async (actionContext: IActionContext) => {
+                const taskPlatform = getPlatform(task.definition);
+                actionContext.telemetry.properties.platform = taskPlatform;
+
+                return await this.resolveTaskInternal(
+                    {
+                        folder: task.scope as WorkspaceFolder,
+                        platform: taskPlatform,
+                        actionContext: actionContext,
+                        cancellationToken: token,
+                    },
+                    task
+                );
+            }
+        );
+    }
+
+    // TODO: Skip if image is freshly built
+    protected async resolveTaskInternal(context: DockerBuildTaskContext, task: DockerBuildTask): Promise<Task> {
+        const definition = cloneObject(task.definition);
+        definition.dockerBuild = definition.dockerBuild || {};
+
+        if (!context.folder) {
+            throw new Error(`Unable to determine task scope to execute docker-build task '${task.name}'.`);
+        }
+
+        const helper = this.getHelper(context.platform);
+
+        definition.dockerBuild = await helper.resolveDockerBuildOptions(context, definition);
+        await this.validateResolvedDefinition(context, definition.dockerBuild);
+
+        const commandLine = await this.resolveCommandLine(definition.dockerBuild);
+        // TODO : addDockerSettingsToEnv?
+        return new Task(
+            task.definition,
+            task.scope,
+            task.name,
+            task.source,
+            new ShellExecution(commandLine[0], commandLine.slice(1)),
+            task.problemMatchers);
+    }
+
+    private async validateResolvedDefinition(context: DockerBuildTaskContext, dockerBuild: DockerBuildOptions): Promise<void> {
+        if (!dockerBuild.tag) {
+            throw new Error('No Docker image name was provided or resolved.');
+        }
+
+        if (!dockerBuild.context) {
+            throw new Error('No Docker build context was provided or resolved.');
+        } else if (!await fse.pathExists(resolveFilePath(dockerBuild.context, context.folder))) {
+            throw new Error(`The Docker build context \'${dockerBuild.context}\' does not exist or could not be accessed.`);
+        }
+
+        if (!dockerBuild.dockerfile) {
+            throw new Error('No Dockerfile was provided or resolved.');
+        } else if (!await fse.pathExists(resolveFilePath(dockerBuild.dockerfile, context.folder))) {
+            throw new Error(`The Dockerfile \'${dockerBuild.dockerfile}\' does not exist or could not be accessed.`);
+        }
+    }
+
+    private async resolveCommandLine(options: DockerBuildOptions): Promise<ShellQuotedString[]> {
+        return CommandLineBuilder
+            .create('docker', 'build', '--rm')
+            .withFlagArg('--pull', options.pull)
+            .withNamedArg('-f', options.dockerfile)
+            .withKeyValueArgs('--build-arg', options.buildArgs)
+            .withKeyValueArgs('--label', options.labels)
+            .withNamedArg('-t', options.tag)
+            .withNamedArg('--target', options.target)
+            .withQuotedArg(options.context)
+            .buildShellQuotedStrings();
+    }
+
+    private getHelper(platform: DockerPlatform): TaskHelper {
+        const helper = this.helpers[platform];
+
+        if (!helper) {
+            throw new Error(`The platform '${platform}' is not currently supported for Docker build tasks.`);
+        }
+
+        return helper;
+    }
+}