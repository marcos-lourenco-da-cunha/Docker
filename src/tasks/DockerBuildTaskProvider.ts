/*---------------------------------------------------------------------------------------------
 *  Copyright (c) Microsoft Corporation. All rights reserved.
 *  Licensed under the MIT License. See LICENSE.md in the project root for license information.
 *--------------------------------------------------------------------------------------------*/

import { CancellationToken, ProviderResult, ShellExecution, ShellQuotedString, Task, TaskDefinition, TaskProvider, WorkspaceFolder } from 'vscode';
import { callWithTelemetryAndErrorHandling } from 'vscode-azureextensionui';
import { DockerPlatform, getPlatform } from '../debugging/DockerPlatformHelper';
import { cloneObject } from '../utils/cloneObject';
import { CommandLineBuilder } from '../utils/commandLineBuilder';
import { Platform } from '../utils/platform';
import { NetCoreTaskHelperType, NetCoreTaskOptions } from './netcore/NetCoreTaskHelper';
import { NodeTaskBuildOptions, NodeTaskHelperType } from './node/NodeTaskHelper';
<<<<<<< HEAD
=======
import { addTask, TaskPlatform } from './TaskHelper';
>>>>>>> 3053b990

export interface DockerBuildOptions {
    args?: { [key: string]: string };
    context?: string;
    dockerfile?: string;
    labels?: { [key: string]: string };
    tag?: string;
    target?: string;
    pull?: boolean;
}

export interface DockerBuildTaskDefinition extends TaskDefinition {
    label?: string;
    dependsOn?: string[];
    dockerBuild?: DockerBuildOptions;
    platform?: TaskPlatform;
    netCore?: NetCoreTaskOptions;
    node?: NodeTaskBuildOptions;
<<<<<<< HEAD
    platform?: DockerPlatform;
=======
>>>>>>> 3053b990
}

export interface DockerBuildTask extends Task {
    definition: DockerBuildTaskDefinition;
}

export class DockerBuildTaskProvider implements TaskProvider {
    constructor(
        private readonly netCoreTaskHelper: NetCoreTaskHelperType,
        private readonly nodeTaskHelper: NodeTaskHelperType
    ) { }

    public provideTasks(token?: CancellationToken): ProviderResult<Task[]> {
        return []; // Intentionally empty, so that resolveTask gets used
    }

    public resolveTask(task: DockerBuildTask, token?: CancellationToken): ProviderResult<Task> {
        const taskPlatform = getPlatform(task.definition);
        return callWithTelemetryAndErrorHandling(
            `docker-build/${taskPlatform || 'unknown'}`,
            async () => await this.resolveTaskInternal(task, taskPlatform, token));
    }

<<<<<<< HEAD
    public async initializeBuildTasks(folder: WorkspaceFolder, platform: DockerPlatform): Promise<void> {
        throw new Error("Method not implemented.");
=======
    // tslint:disable-next-line: no-any
    public async initializeBuildTasks(folder: WorkspaceFolder, platform: Platform, options?: any): Promise<void> {
        options = options || {};
        let buildTasks: DockerBuildTaskDefinition[];

        switch (platform) {
            case '.NET Core Console':
            case 'ASP.NET Core':
                buildTasks = await this.netCoreTaskHelper.provideDockerBuildTasks(folder, options);
                break;
            case 'Node.js':
                buildTasks = await this.nodeTaskHelper.provideDockerBuildTasks(folder, options);
                break;
            default:
                throw new Error(`The platform '${platform}' is not currently supported for Docker build tasks.`);
        }

        for (const buildTask of buildTasks) {
            await addTask(buildTask);
        }
>>>>>>> 3053b990
    }

    private async resolveTaskInternal(task: DockerBuildTask, taskPlatform: DockerPlatform, token?: CancellationToken): Promise<Task> {
        const definition = cloneObject(task.definition);
        definition.dockerBuild = definition.dockerBuild || {};

        if (task.scope as WorkspaceFolder !== undefined) {
            switch (taskPlatform) {
                case 'netCore':
                    definition.dockerBuild = await this.netCoreTaskHelper.resolveDockerBuildOptions(task.scope as WorkspaceFolder, definition.dockerBuild, definition.netCore, token);
                    break;
                case 'node':
                    definition.dockerBuild = await this.nodeTaskHelper.resolveDockerBuildOptions(task.scope as WorkspaceFolder, definition.dockerBuild, definition.node, token);
                    break;
                default:
                    throw new Error(`Unrecognized platform '${definition.platform}'.`);
            }
        } else {
            throw new Error(`Unable to determine task scope to execute docker-build task '${task.name}'.`);
        }

        const commandLine = await this.resolveCommandLine(definition.dockerBuild, token);
        return new Task(
            task.definition,
            task.scope,
            task.name,
            task.source,
            new ShellExecution(commandLine[0], commandLine.slice(1)),
            task.problemMatchers);
    }

    private async resolveCommandLine(options: DockerBuildOptions, token?: CancellationToken): Promise<ShellQuotedString[]> {
        return CommandLineBuilder
            .create('docker', 'build', '--rm')
            .withFlagArg('--pull', options.pull)
            .withNamedArg('-f', options.dockerfile)
            .withKeyValueArgs('--build-arg', options.args)
            .withKeyValueArgs('--label', options.labels)
            .withNamedArg('-t', options.tag)
            .withNamedArg('--target', options.target)
            .withQuotedArg(options.context)
            .buildShellQuotedStrings();
    }
}
<|MERGE_RESOLUTION|>--- conflicted
+++ resolved
@@ -1,131 +1,119 @@
-/*---------------------------------------------------------------------------------------------
- *  Copyright (c) Microsoft Corporation. All rights reserved.
- *  Licensed under the MIT License. See LICENSE.md in the project root for license information.
- *--------------------------------------------------------------------------------------------*/
-
-import { CancellationToken, ProviderResult, ShellExecution, ShellQuotedString, Task, TaskDefinition, TaskProvider, WorkspaceFolder } from 'vscode';
-import { callWithTelemetryAndErrorHandling } from 'vscode-azureextensionui';
-import { DockerPlatform, getPlatform } from '../debugging/DockerPlatformHelper';
-import { cloneObject } from '../utils/cloneObject';
-import { CommandLineBuilder } from '../utils/commandLineBuilder';
-import { Platform } from '../utils/platform';
-import { NetCoreTaskHelperType, NetCoreTaskOptions } from './netcore/NetCoreTaskHelper';
-import { NodeTaskBuildOptions, NodeTaskHelperType } from './node/NodeTaskHelper';
-<<<<<<< HEAD
-=======
-import { addTask, TaskPlatform } from './TaskHelper';
->>>>>>> 3053b990
-
-export interface DockerBuildOptions {
-    args?: { [key: string]: string };
-    context?: string;
-    dockerfile?: string;
-    labels?: { [key: string]: string };
-    tag?: string;
-    target?: string;
-    pull?: boolean;
-}
-
-export interface DockerBuildTaskDefinition extends TaskDefinition {
-    label?: string;
-    dependsOn?: string[];
-    dockerBuild?: DockerBuildOptions;
-    platform?: TaskPlatform;
-    netCore?: NetCoreTaskOptions;
-    node?: NodeTaskBuildOptions;
-<<<<<<< HEAD
-    platform?: DockerPlatform;
-=======
->>>>>>> 3053b990
-}
-
-export interface DockerBuildTask extends Task {
-    definition: DockerBuildTaskDefinition;
-}
-
-export class DockerBuildTaskProvider implements TaskProvider {
-    constructor(
-        private readonly netCoreTaskHelper: NetCoreTaskHelperType,
-        private readonly nodeTaskHelper: NodeTaskHelperType
-    ) { }
-
-    public provideTasks(token?: CancellationToken): ProviderResult<Task[]> {
-        return []; // Intentionally empty, so that resolveTask gets used
-    }
-
-    public resolveTask(task: DockerBuildTask, token?: CancellationToken): ProviderResult<Task> {
-        const taskPlatform = getPlatform(task.definition);
-        return callWithTelemetryAndErrorHandling(
-            `docker-build/${taskPlatform || 'unknown'}`,
-            async () => await this.resolveTaskInternal(task, taskPlatform, token));
-    }
-
-<<<<<<< HEAD
-    public async initializeBuildTasks(folder: WorkspaceFolder, platform: DockerPlatform): Promise<void> {
-        throw new Error("Method not implemented.");
-=======
-    // tslint:disable-next-line: no-any
-    public async initializeBuildTasks(folder: WorkspaceFolder, platform: Platform, options?: any): Promise<void> {
-        options = options || {};
-        let buildTasks: DockerBuildTaskDefinition[];
-
-        switch (platform) {
-            case '.NET Core Console':
-            case 'ASP.NET Core':
-                buildTasks = await this.netCoreTaskHelper.provideDockerBuildTasks(folder, options);
-                break;
-            case 'Node.js':
-                buildTasks = await this.nodeTaskHelper.provideDockerBuildTasks(folder, options);
-                break;
-            default:
-                throw new Error(`The platform '${platform}' is not currently supported for Docker build tasks.`);
-        }
-
-        for (const buildTask of buildTasks) {
-            await addTask(buildTask);
-        }
->>>>>>> 3053b990
-    }
-
-    private async resolveTaskInternal(task: DockerBuildTask, taskPlatform: DockerPlatform, token?: CancellationToken): Promise<Task> {
-        const definition = cloneObject(task.definition);
-        definition.dockerBuild = definition.dockerBuild || {};
-
-        if (task.scope as WorkspaceFolder !== undefined) {
-            switch (taskPlatform) {
-                case 'netCore':
-                    definition.dockerBuild = await this.netCoreTaskHelper.resolveDockerBuildOptions(task.scope as WorkspaceFolder, definition.dockerBuild, definition.netCore, token);
-                    break;
-                case 'node':
-                    definition.dockerBuild = await this.nodeTaskHelper.resolveDockerBuildOptions(task.scope as WorkspaceFolder, definition.dockerBuild, definition.node, token);
-                    break;
-                default:
-                    throw new Error(`Unrecognized platform '${definition.platform}'.`);
-            }
-        } else {
-            throw new Error(`Unable to determine task scope to execute docker-build task '${task.name}'.`);
-        }
-
-        const commandLine = await this.resolveCommandLine(definition.dockerBuild, token);
-        return new Task(
-            task.definition,
-            task.scope,
-            task.name,
-            task.source,
-            new ShellExecution(commandLine[0], commandLine.slice(1)),
-            task.problemMatchers);
-    }
-
-    private async resolveCommandLine(options: DockerBuildOptions, token?: CancellationToken): Promise<ShellQuotedString[]> {
-        return CommandLineBuilder
-            .create('docker', 'build', '--rm')
-            .withFlagArg('--pull', options.pull)
-            .withNamedArg('-f', options.dockerfile)
-            .withKeyValueArgs('--build-arg', options.args)
-            .withKeyValueArgs('--label', options.labels)
-            .withNamedArg('-t', options.tag)
-            .withNamedArg('--target', options.target)
-            .withQuotedArg(options.context)
-            .buildShellQuotedStrings();
-    }
-}
+/*---------------------------------------------------------------------------------------------
+ *  Copyright (c) Microsoft Corporation. All rights reserved.
+ *  Licensed under the MIT License. See LICENSE.md in the project root for license information.
+ *--------------------------------------------------------------------------------------------*/
+
+import { CancellationToken, ProviderResult, ShellExecution, ShellQuotedString, Task, TaskDefinition, TaskProvider, WorkspaceFolder } from 'vscode';
+import { callWithTelemetryAndErrorHandling } from 'vscode-azureextensionui';
+import { DockerPlatform, getPlatform } from '../debugging/DockerPlatformHelper';
+import { cloneObject } from '../utils/cloneObject';
+import { CommandLineBuilder } from '../utils/commandLineBuilder';
+import { Platform } from '../utils/platform';
+import { NetCoreTaskHelperType, NetCoreTaskOptions } from './netcore/NetCoreTaskHelper';
+import { NodeTaskBuildOptions, NodeTaskHelperType } from './node/NodeTaskHelper';
+import { addTask } from './TaskHelper';
+
+export interface DockerBuildOptions {
+    args?: { [key: string]: string };
+    context?: string;
+    dockerfile?: string;
+    labels?: { [key: string]: string };
+    tag?: string;
+    target?: string;
+    pull?: boolean;
+}
+
+export interface DockerBuildTaskDefinition extends TaskDefinition {
+    label?: string;
+    dependsOn?: string[];
+    dockerBuild?: DockerBuildOptions;
+    netCore?: NetCoreTaskOptions;
+    node?: NodeTaskBuildOptions;
+    platform?: DockerPlatform;
+}
+
+export interface DockerBuildTask extends Task {
+    definition: DockerBuildTaskDefinition;
+}
+
+export class DockerBuildTaskProvider implements TaskProvider {
+    constructor(
+        private readonly netCoreTaskHelper: NetCoreTaskHelperType,
+        private readonly nodeTaskHelper: NodeTaskHelperType
+    ) { }
+
+    public provideTasks(token?: CancellationToken): ProviderResult<Task[]> {
+        return []; // Intentionally empty, so that resolveTask gets used
+    }
+
+    public resolveTask(task: DockerBuildTask, token?: CancellationToken): ProviderResult<Task> {
+        const taskPlatform = getPlatform(task.definition);
+        return callWithTelemetryAndErrorHandling(
+            `docker-build/${taskPlatform || 'unknown'}`,
+            async () => await this.resolveTaskInternal(task, taskPlatform, token));
+    }
+
+    // tslint:disable-next-line: no-any
+    public async initializeBuildTasks(folder: WorkspaceFolder, platform: Platform, options?: any): Promise<void> {
+        options = options || {};
+        let buildTasks: DockerBuildTaskDefinition[];
+
+        switch (platform) {
+            case '.NET Core Console':
+            case 'ASP.NET Core':
+                buildTasks = await this.netCoreTaskHelper.provideDockerBuildTasks(folder, options);
+                break;
+            case 'Node.js':
+                buildTasks = await this.nodeTaskHelper.provideDockerBuildTasks(folder, options);
+                break;
+            default:
+                throw new Error(`The platform '${platform}' is not currently supported for Docker build tasks.`);
+        }
+
+        for (const buildTask of buildTasks) {
+            await addTask(buildTask);
+        }
+    }
+
+    private async resolveTaskInternal(task: DockerBuildTask, taskPlatform: DockerPlatform, token?: CancellationToken): Promise<Task> {
+        const definition = cloneObject(task.definition);
+        definition.dockerBuild = definition.dockerBuild || {};
+
+        if (task.scope as WorkspaceFolder !== undefined) {
+            switch (taskPlatform) {
+                case 'netCore':
+                    definition.dockerBuild = await this.netCoreTaskHelper.resolveDockerBuildOptions(task.scope as WorkspaceFolder, definition.dockerBuild, definition.netCore, token);
+                    break;
+                case 'node':
+                    definition.dockerBuild = await this.nodeTaskHelper.resolveDockerBuildOptions(task.scope as WorkspaceFolder, definition.dockerBuild, definition.node, token);
+                    break;
+                default:
+                    throw new Error(`Unrecognized platform '${definition.platform}'.`);
+            }
+        } else {
+            throw new Error(`Unable to determine task scope to execute docker-build task '${task.name}'.`);
+        }
+
+        const commandLine = await this.resolveCommandLine(definition.dockerBuild, token);
+        return new Task(
+            task.definition,
+            task.scope,
+            task.name,
+            task.source,
+            new ShellExecution(commandLine[0], commandLine.slice(1)),
+            task.problemMatchers);
+    }
+
+    private async resolveCommandLine(options: DockerBuildOptions, token?: CancellationToken): Promise<ShellQuotedString[]> {
+        return CommandLineBuilder
+            .create('docker', 'build', '--rm')
+            .withFlagArg('--pull', options.pull)
+            .withNamedArg('-f', options.dockerfile)
+            .withKeyValueArgs('--build-arg', options.args)
+            .withKeyValueArgs('--label', options.labels)
+            .withNamedArg('-t', options.tag)
+            .withNamedArg('--target', options.target)
+            .withQuotedArg(options.context)
+            .buildShellQuotedStrings();
+    }
+}