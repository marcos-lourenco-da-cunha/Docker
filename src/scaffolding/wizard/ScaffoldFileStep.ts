/*---------------------------------------------------------------------------------------------
 *  Copyright (c) Microsoft Corporation. All rights reserved.
 *  Licensed under the MIT License. See LICENSE.md in the project root for license information.
 *--------------------------------------------------------------------------------------------*/

import * as fse from 'fs-extra';
import * as path from 'path';
import * as vscode from 'vscode';
import { MessageItem, Progress } from 'vscode';
import { AzureWizardExecuteStep, DialogResponses, UserCancelledError } from 'vscode-azureextensionui';
import { ext } from '../../extensionVariables';
import { localize } from '../../localize';
import { pathNormalize } from '../../utils/pathNormalize';
import { PlatformOS } from '../../utils/platform';
import { ScaffoldedFileType, ScaffoldingWizardContext } from './ScaffoldingWizardContext';

<<<<<<< HEAD
=======
Handlebars.registerHelper('workspaceRelative', (wizardContext: ScaffoldingWizardContext, absolutePath: string, platform: PlatformOS = 'Linux') => {
    const workspaceFolder: vscode.WorkspaceFolder = wizardContext.workspaceFolder;

    return pathNormalize(
        path.relative(workspaceFolder.uri.fsPath, absolutePath),
        platform
    );
});

Handlebars.registerHelper('contextRelative', (wizardContext: ScaffoldingWizardContext, absolutePath: string, platform: PlatformOS = 'Linux') => {
    return pathNormalize(
        path.relative(wizardContext.dockerBuildContext, absolutePath),
        platform
    );
});

Handlebars.registerHelper('eq', (a: string, b: string) => {
    return a === b;
});

Handlebars.registerHelper('basename', (a: string) => {
    return path.basename(a);
});

Handlebars.registerHelper('dirname', (a: string, platform: PlatformOS = 'Linux') => {
    return pathNormalize(
        path.dirname(a),
        platform
    );
});

Handlebars.registerHelper('toQuotedArray', (arr: string[]) => {
    return `[${arr.map(a => `"${a}"`).join(', ')}]`;
});

Handlebars.registerHelper('isRootPort', (ports: number[]) => {
    return ports?.some(p => p < 1024);
});

Handlebars.registerHelper('join', (a: never[] | undefined, b: never[] | undefined) => {
    if (!a) {
        return b;
    } else if (!b) {
        return a;
    } else {
        return a.concat(b);
    }
});

>>>>>>> 3cf9963e
export class ScaffoldFileStep<TWizardContext extends ScaffoldingWizardContext> extends AzureWizardExecuteStep<TWizardContext> {
    public constructor(private readonly fileType: ScaffoldedFileType, public readonly priority: number) {
        super();
    }

    public async execute(wizardContext: TWizardContext, progress: Progress<{ message?: string; increment?: number; }>): Promise<void> {
        progress.report({ message: localize('vscode-docker.scaffold.scaffoldFileStep.progress', 'Creating \'{0}\'...', this.fileType) });

        await registerHandlebarsHelpers();
        const Handlebars = await import('handlebars');

        const inputPath = await this.getInputPath(wizardContext);

        if (!inputPath) {
            // If there's no template, skip
            return;
        }

        const outputPath = await this.getOutputPath(wizardContext);

        const input = await fse.readFile(inputPath, 'utf-8');
        const template = Handlebars.compile(input);

        const output = template(wizardContext);

        await this.promptForOverwriteIfNeeded(wizardContext, output, outputPath);

        await fse.writeFile(outputPath, output, { encoding: 'utf-8' });
    }

    public shouldExecute(wizardContext: TWizardContext): boolean {
        // If this step is created it always need to be executed
        return true;
    }

    private async getInputPath(wizardContext: TWizardContext): Promise<string> {
        const config = vscode.workspace.getConfiguration('docker');
        const settingsTemplatesPath = config.get<string | undefined>('scaffolding.templatePath', undefined);
        const defaultTemplatesPath = path.join(ext.context.asAbsolutePath('resources'), 'templates');

        let subPath: string;
        switch (wizardContext.platform) {
            case 'Node.js':
                subPath = path.join('node', `${this.fileType}.template`);
                break;
            case '.NET: ASP.NET Core':
            case '.NET: Core Console':
                subPath = path.join('netCore', `${this.fileType}.template`);
                break;
            case 'Python: Django':
            case 'Python: Flask':
            case 'Python: General':
                subPath = path.join('python', `${this.fileType}.template`);
                break;
            case 'Java':
                subPath = path.join('java', `${this.fileType}.template`);
                break;
            case 'C++':
                subPath = path.join('cpp', `${this.fileType}.template`);
                break;
            case 'Go':
                subPath = path.join('go', `${this.fileType}.template`);
                break;
            case 'Ruby':
                subPath = path.join('ruby', `${this.fileType}.template`);
                break;
            case 'Other':
                subPath = path.join('other', `${this.fileType}.template`);
                break;
            default:
                throw new Error(localize('vscode-docker.scaffold.scaffoldFileStep.unknownPlatform', 'Unknown platform \'{0}\'', wizardContext.platform));
        }

        return (settingsTemplatesPath && await this.scanUpwardForFile(path.join(settingsTemplatesPath, subPath))) ||
            await this.scanUpwardForFile(path.join(defaultTemplatesPath, subPath));
    }

    private async scanUpwardForFile(file: string, maxDepth: number = 1): Promise<string> {
        const fileName = path.basename(file);
        let currentFile = file;

        for (let i = 0; i <= maxDepth; i++) {
            if (await fse.pathExists(currentFile)) {
                return currentFile;
            }

            const parentDir = path.resolve(path.join(path.dirname(currentFile), '..'));

            currentFile = path.join(parentDir, fileName);
        }

        return undefined;
    }

    private async getOutputPath(wizardContext: TWizardContext): Promise<string> {
        switch (this.fileType) {
            case 'Dockerfile':
                return path.join(wizardContext.dockerfileDirectory, this.fileType);
            case '.dockerignore':
                return path.join(wizardContext.dockerBuildContext, this.fileType);
            default:
                // All other files go to the root
                return path.join(wizardContext.workspaceFolder.uri.fsPath, this.fileType);
        }
    }

    private async promptForOverwriteIfNeeded(wizardContext: TWizardContext, output: string, outputPath: string): Promise<void> {
        if (wizardContext.overwriteAll) {
            // If overwriteAll is set, no need to prompt
            return;
        } else if (!(await fse.pathExists(outputPath))) {
            // If the output file does not exist, no need to prompt
            return;
        } else {
            const existingContents = await fse.readFile(outputPath, 'utf-8');

            if (output === existingContents) {
                // If the output contents are identical, no need to prompt
                return;
            }
        }

        // Otherwise, prompt
        const prompt = localize('vscode-docker.scaffold.scaffoldFileStep.prompt', 'Do you want to overwrite \'{0}\'?', this.fileType);
        const overwrite: MessageItem = {
            title: localize('vscode-docker.scaffold.scaffoldFileStep.overwrite', 'Overwrite')
        };
        const overwriteAll: MessageItem = {
            title: localize('vscode-docker.scaffold.scaffoldFileStep.overwriteAll', 'Overwrite All')
        };

        const response = await ext.ui.showWarningMessage(prompt, overwriteAll, overwrite, DialogResponses.cancel);

        // Throw if the response is Cancel (Escape / X will throw above)
        if (response === DialogResponses.cancel) {
            throw new UserCancelledError();
        } else if (response === overwriteAll) {
            wizardContext.overwriteAll = true;
        }
    }
}

let helpersRegistered = false;
async function registerHandlebarsHelpers(): Promise<void> {
    if (helpersRegistered) {
        return;
    }

    const Handlebars = await import('handlebars');

    Handlebars.registerHelper('workspaceRelative', (wizardContext: ScaffoldingWizardContext, absolutePath: string, platform: PlatformOS = 'Linux') => {
        const workspaceFolder: vscode.WorkspaceFolder = wizardContext.workspaceFolder;

        return pathNormalize(
            path.relative(workspaceFolder.uri.fsPath, absolutePath),
            platform
        );
    });

    Handlebars.registerHelper('eq', (a: string, b: string) => {
        return a === b;
    });

    Handlebars.registerHelper('basename', (a: string) => {
        return path.basename(a);
    });

    Handlebars.registerHelper('dirname', (a: string, platform: PlatformOS = 'Linux') => {
        return pathNormalize(
            path.dirname(a),
            platform
        );
    });

    Handlebars.registerHelper('toQuotedArray', (arr: string[]) => {
        return `[${arr.map(a => `"${a}"`).join(', ')}]`;
    });

    Handlebars.registerHelper('isRootPort', (ports: number[]) => {
        return ports?.some(p => p < 1024);
    });

    Handlebars.registerHelper('join', (a: never[] | undefined, b: never[] | undefined) => {
        if (!a) {
            return b;
        } else if (!b) {
            return a;
        } else {
            return a.concat(b);
        }
    });

    helpersRegistered = true;
}
<|MERGE_RESOLUTION|>--- conflicted
+++ resolved
@@ -1,262 +1,217 @@
-/*---------------------------------------------------------------------------------------------
- *  Copyright (c) Microsoft Corporation. All rights reserved.
- *  Licensed under the MIT License. See LICENSE.md in the project root for license information.
- *--------------------------------------------------------------------------------------------*/
-
-import * as fse from 'fs-extra';
-import * as path from 'path';
-import * as vscode from 'vscode';
-import { MessageItem, Progress } from 'vscode';
-import { AzureWizardExecuteStep, DialogResponses, UserCancelledError } from 'vscode-azureextensionui';
-import { ext } from '../../extensionVariables';
-import { localize } from '../../localize';
-import { pathNormalize } from '../../utils/pathNormalize';
-import { PlatformOS } from '../../utils/platform';
-import { ScaffoldedFileType, ScaffoldingWizardContext } from './ScaffoldingWizardContext';
-
-<<<<<<< HEAD
-=======
-Handlebars.registerHelper('workspaceRelative', (wizardContext: ScaffoldingWizardContext, absolutePath: string, platform: PlatformOS = 'Linux') => {
-    const workspaceFolder: vscode.WorkspaceFolder = wizardContext.workspaceFolder;
-
-    return pathNormalize(
-        path.relative(workspaceFolder.uri.fsPath, absolutePath),
-        platform
-    );
-});
-
-Handlebars.registerHelper('contextRelative', (wizardContext: ScaffoldingWizardContext, absolutePath: string, platform: PlatformOS = 'Linux') => {
-    return pathNormalize(
-        path.relative(wizardContext.dockerBuildContext, absolutePath),
-        platform
-    );
-});
-
-Handlebars.registerHelper('eq', (a: string, b: string) => {
-    return a === b;
-});
-
-Handlebars.registerHelper('basename', (a: string) => {
-    return path.basename(a);
-});
-
-Handlebars.registerHelper('dirname', (a: string, platform: PlatformOS = 'Linux') => {
-    return pathNormalize(
-        path.dirname(a),
-        platform
-    );
-});
-
-Handlebars.registerHelper('toQuotedArray', (arr: string[]) => {
-    return `[${arr.map(a => `"${a}"`).join(', ')}]`;
-});
-
-Handlebars.registerHelper('isRootPort', (ports: number[]) => {
-    return ports?.some(p => p < 1024);
-});
-
-Handlebars.registerHelper('join', (a: never[] | undefined, b: never[] | undefined) => {
-    if (!a) {
-        return b;
-    } else if (!b) {
-        return a;
-    } else {
-        return a.concat(b);
-    }
-});
-
->>>>>>> 3cf9963e
-export class ScaffoldFileStep<TWizardContext extends ScaffoldingWizardContext> extends AzureWizardExecuteStep<TWizardContext> {
-    public constructor(private readonly fileType: ScaffoldedFileType, public readonly priority: number) {
-        super();
-    }
-
-    public async execute(wizardContext: TWizardContext, progress: Progress<{ message?: string; increment?: number; }>): Promise<void> {
-        progress.report({ message: localize('vscode-docker.scaffold.scaffoldFileStep.progress', 'Creating \'{0}\'...', this.fileType) });
-
-        await registerHandlebarsHelpers();
-        const Handlebars = await import('handlebars');
-
-        const inputPath = await this.getInputPath(wizardContext);
-
-        if (!inputPath) {
-            // If there's no template, skip
-            return;
-        }
-
-        const outputPath = await this.getOutputPath(wizardContext);
-
-        const input = await fse.readFile(inputPath, 'utf-8');
-        const template = Handlebars.compile(input);
-
-        const output = template(wizardContext);
-
-        await this.promptForOverwriteIfNeeded(wizardContext, output, outputPath);
-
-        await fse.writeFile(outputPath, output, { encoding: 'utf-8' });
-    }
-
-    public shouldExecute(wizardContext: TWizardContext): boolean {
-        // If this step is created it always need to be executed
-        return true;
-    }
-
-    private async getInputPath(wizardContext: TWizardContext): Promise<string> {
-        const config = vscode.workspace.getConfiguration('docker');
-        const settingsTemplatesPath = config.get<string | undefined>('scaffolding.templatePath', undefined);
-        const defaultTemplatesPath = path.join(ext.context.asAbsolutePath('resources'), 'templates');
-
-        let subPath: string;
-        switch (wizardContext.platform) {
-            case 'Node.js':
-                subPath = path.join('node', `${this.fileType}.template`);
-                break;
-            case '.NET: ASP.NET Core':
-            case '.NET: Core Console':
-                subPath = path.join('netCore', `${this.fileType}.template`);
-                break;
-            case 'Python: Django':
-            case 'Python: Flask':
-            case 'Python: General':
-                subPath = path.join('python', `${this.fileType}.template`);
-                break;
-            case 'Java':
-                subPath = path.join('java', `${this.fileType}.template`);
-                break;
-            case 'C++':
-                subPath = path.join('cpp', `${this.fileType}.template`);
-                break;
-            case 'Go':
-                subPath = path.join('go', `${this.fileType}.template`);
-                break;
-            case 'Ruby':
-                subPath = path.join('ruby', `${this.fileType}.template`);
-                break;
-            case 'Other':
-                subPath = path.join('other', `${this.fileType}.template`);
-                break;
-            default:
-                throw new Error(localize('vscode-docker.scaffold.scaffoldFileStep.unknownPlatform', 'Unknown platform \'{0}\'', wizardContext.platform));
-        }
-
-        return (settingsTemplatesPath && await this.scanUpwardForFile(path.join(settingsTemplatesPath, subPath))) ||
-            await this.scanUpwardForFile(path.join(defaultTemplatesPath, subPath));
-    }
-
-    private async scanUpwardForFile(file: string, maxDepth: number = 1): Promise<string> {
-        const fileName = path.basename(file);
-        let currentFile = file;
-
-        for (let i = 0; i <= maxDepth; i++) {
-            if (await fse.pathExists(currentFile)) {
-                return currentFile;
-            }
-
-            const parentDir = path.resolve(path.join(path.dirname(currentFile), '..'));
-
-            currentFile = path.join(parentDir, fileName);
-        }
-
-        return undefined;
-    }
-
-    private async getOutputPath(wizardContext: TWizardContext): Promise<string> {
-        switch (this.fileType) {
-            case 'Dockerfile':
-                return path.join(wizardContext.dockerfileDirectory, this.fileType);
-            case '.dockerignore':
-                return path.join(wizardContext.dockerBuildContext, this.fileType);
-            default:
-                // All other files go to the root
-                return path.join(wizardContext.workspaceFolder.uri.fsPath, this.fileType);
-        }
-    }
-
-    private async promptForOverwriteIfNeeded(wizardContext: TWizardContext, output: string, outputPath: string): Promise<void> {
-        if (wizardContext.overwriteAll) {
-            // If overwriteAll is set, no need to prompt
-            return;
-        } else if (!(await fse.pathExists(outputPath))) {
-            // If the output file does not exist, no need to prompt
-            return;
-        } else {
-            const existingContents = await fse.readFile(outputPath, 'utf-8');
-
-            if (output === existingContents) {
-                // If the output contents are identical, no need to prompt
-                return;
-            }
-        }
-
-        // Otherwise, prompt
-        const prompt = localize('vscode-docker.scaffold.scaffoldFileStep.prompt', 'Do you want to overwrite \'{0}\'?', this.fileType);
-        const overwrite: MessageItem = {
-            title: localize('vscode-docker.scaffold.scaffoldFileStep.overwrite', 'Overwrite')
-        };
-        const overwriteAll: MessageItem = {
-            title: localize('vscode-docker.scaffold.scaffoldFileStep.overwriteAll', 'Overwrite All')
-        };
-
-        const response = await ext.ui.showWarningMessage(prompt, overwriteAll, overwrite, DialogResponses.cancel);
-
-        // Throw if the response is Cancel (Escape / X will throw above)
-        if (response === DialogResponses.cancel) {
-            throw new UserCancelledError();
-        } else if (response === overwriteAll) {
-            wizardContext.overwriteAll = true;
-        }
-    }
-}
-
-let helpersRegistered = false;
-async function registerHandlebarsHelpers(): Promise<void> {
-    if (helpersRegistered) {
-        return;
-    }
-
-    const Handlebars = await import('handlebars');
-
-    Handlebars.registerHelper('workspaceRelative', (wizardContext: ScaffoldingWizardContext, absolutePath: string, platform: PlatformOS = 'Linux') => {
-        const workspaceFolder: vscode.WorkspaceFolder = wizardContext.workspaceFolder;
-
-        return pathNormalize(
-            path.relative(workspaceFolder.uri.fsPath, absolutePath),
-            platform
-        );
-    });
-
-    Handlebars.registerHelper('eq', (a: string, b: string) => {
-        return a === b;
-    });
-
-    Handlebars.registerHelper('basename', (a: string) => {
-        return path.basename(a);
-    });
-
-    Handlebars.registerHelper('dirname', (a: string, platform: PlatformOS = 'Linux') => {
-        return pathNormalize(
-            path.dirname(a),
-            platform
-        );
-    });
-
-    Handlebars.registerHelper('toQuotedArray', (arr: string[]) => {
-        return `[${arr.map(a => `"${a}"`).join(', ')}]`;
-    });
-
-    Handlebars.registerHelper('isRootPort', (ports: number[]) => {
-        return ports?.some(p => p < 1024);
-    });
-
-    Handlebars.registerHelper('join', (a: never[] | undefined, b: never[] | undefined) => {
-        if (!a) {
-            return b;
-        } else if (!b) {
-            return a;
-        } else {
-            return a.concat(b);
-        }
-    });
-
-    helpersRegistered = true;
-}
+/*---------------------------------------------------------------------------------------------
+ *  Copyright (c) Microsoft Corporation. All rights reserved.
+ *  Licensed under the MIT License. See LICENSE.md in the project root for license information.
+ *--------------------------------------------------------------------------------------------*/
+
+import * as fse from 'fs-extra';
+import * as path from 'path';
+import * as vscode from 'vscode';
+import { MessageItem, Progress } from 'vscode';
+import { AzureWizardExecuteStep, DialogResponses, UserCancelledError } from 'vscode-azureextensionui';
+import { ext } from '../../extensionVariables';
+import { localize } from '../../localize';
+import { pathNormalize } from '../../utils/pathNormalize';
+import { PlatformOS } from '../../utils/platform';
+import { ScaffoldedFileType, ScaffoldingWizardContext } from './ScaffoldingWizardContext';
+
+export class ScaffoldFileStep<TWizardContext extends ScaffoldingWizardContext> extends AzureWizardExecuteStep<TWizardContext> {
+    public constructor(private readonly fileType: ScaffoldedFileType, public readonly priority: number) {
+        super();
+    }
+
+    public async execute(wizardContext: TWizardContext, progress: Progress<{ message?: string; increment?: number; }>): Promise<void> {
+        progress.report({ message: localize('vscode-docker.scaffold.scaffoldFileStep.progress', 'Creating \'{0}\'...', this.fileType) });
+
+        await registerHandlebarsHelpers();
+        const Handlebars = await import('handlebars');
+
+        const inputPath = await this.getInputPath(wizardContext);
+
+        if (!inputPath) {
+            // If there's no template, skip
+            return;
+        }
+
+        const outputPath = await this.getOutputPath(wizardContext);
+
+        const input = await fse.readFile(inputPath, 'utf-8');
+        const template = Handlebars.compile(input);
+
+        const output = template(wizardContext);
+
+        await this.promptForOverwriteIfNeeded(wizardContext, output, outputPath);
+
+        await fse.writeFile(outputPath, output, { encoding: 'utf-8' });
+    }
+
+    public shouldExecute(wizardContext: TWizardContext): boolean {
+        // If this step is created it always need to be executed
+        return true;
+    }
+
+    private async getInputPath(wizardContext: TWizardContext): Promise<string> {
+        const config = vscode.workspace.getConfiguration('docker');
+        const settingsTemplatesPath = config.get<string | undefined>('scaffolding.templatePath', undefined);
+        const defaultTemplatesPath = path.join(ext.context.asAbsolutePath('resources'), 'templates');
+
+        let subPath: string;
+        switch (wizardContext.platform) {
+            case 'Node.js':
+                subPath = path.join('node', `${this.fileType}.template`);
+                break;
+            case '.NET: ASP.NET Core':
+            case '.NET: Core Console':
+                subPath = path.join('netCore', `${this.fileType}.template`);
+                break;
+            case 'Python: Django':
+            case 'Python: Flask':
+            case 'Python: General':
+                subPath = path.join('python', `${this.fileType}.template`);
+                break;
+            case 'Java':
+                subPath = path.join('java', `${this.fileType}.template`);
+                break;
+            case 'C++':
+                subPath = path.join('cpp', `${this.fileType}.template`);
+                break;
+            case 'Go':
+                subPath = path.join('go', `${this.fileType}.template`);
+                break;
+            case 'Ruby':
+                subPath = path.join('ruby', `${this.fileType}.template`);
+                break;
+            case 'Other':
+                subPath = path.join('other', `${this.fileType}.template`);
+                break;
+            default:
+                throw new Error(localize('vscode-docker.scaffold.scaffoldFileStep.unknownPlatform', 'Unknown platform \'{0}\'', wizardContext.platform));
+        }
+
+        return (settingsTemplatesPath && await this.scanUpwardForFile(path.join(settingsTemplatesPath, subPath))) ||
+            await this.scanUpwardForFile(path.join(defaultTemplatesPath, subPath));
+    }
+
+    private async scanUpwardForFile(file: string, maxDepth: number = 1): Promise<string> {
+        const fileName = path.basename(file);
+        let currentFile = file;
+
+        for (let i = 0; i <= maxDepth; i++) {
+            if (await fse.pathExists(currentFile)) {
+                return currentFile;
+            }
+
+            const parentDir = path.resolve(path.join(path.dirname(currentFile), '..'));
+
+            currentFile = path.join(parentDir, fileName);
+        }
+
+        return undefined;
+    }
+
+    private async getOutputPath(wizardContext: TWizardContext): Promise<string> {
+        switch (this.fileType) {
+            case 'Dockerfile':
+                return path.join(wizardContext.dockerfileDirectory, this.fileType);
+            case '.dockerignore':
+                return path.join(wizardContext.dockerBuildContext, this.fileType);
+            default:
+                // All other files go to the root
+                return path.join(wizardContext.workspaceFolder.uri.fsPath, this.fileType);
+        }
+    }
+
+    private async promptForOverwriteIfNeeded(wizardContext: TWizardContext, output: string, outputPath: string): Promise<void> {
+        if (wizardContext.overwriteAll) {
+            // If overwriteAll is set, no need to prompt
+            return;
+        } else if (!(await fse.pathExists(outputPath))) {
+            // If the output file does not exist, no need to prompt
+            return;
+        } else {
+            const existingContents = await fse.readFile(outputPath, 'utf-8');
+
+            if (output === existingContents) {
+                // If the output contents are identical, no need to prompt
+                return;
+            }
+        }
+
+        // Otherwise, prompt
+        const prompt = localize('vscode-docker.scaffold.scaffoldFileStep.prompt', 'Do you want to overwrite \'{0}\'?', this.fileType);
+        const overwrite: MessageItem = {
+            title: localize('vscode-docker.scaffold.scaffoldFileStep.overwrite', 'Overwrite')
+        };
+        const overwriteAll: MessageItem = {
+            title: localize('vscode-docker.scaffold.scaffoldFileStep.overwriteAll', 'Overwrite All')
+        };
+
+        const response = await ext.ui.showWarningMessage(prompt, overwriteAll, overwrite, DialogResponses.cancel);
+
+        // Throw if the response is Cancel (Escape / X will throw above)
+        if (response === DialogResponses.cancel) {
+            throw new UserCancelledError();
+        } else if (response === overwriteAll) {
+            wizardContext.overwriteAll = true;
+        }
+    }
+}
+
+let helpersRegistered = false;
+async function registerHandlebarsHelpers(): Promise<void> {
+    if (helpersRegistered) {
+        return;
+    }
+
+    const Handlebars = await import('handlebars');
+
+    Handlebars.registerHelper('workspaceRelative', (wizardContext: ScaffoldingWizardContext, absolutePath: string, platform: PlatformOS = 'Linux') => {
+        const workspaceFolder: vscode.WorkspaceFolder = wizardContext.workspaceFolder;
+
+        return pathNormalize(
+            path.relative(workspaceFolder.uri.fsPath, absolutePath),
+            platform
+        );
+    });
+
+    Handlebars.registerHelper('contextRelative', (wizardContext: ScaffoldingWizardContext, absolutePath: string, platform: PlatformOS = 'Linux') => {
+        return pathNormalize(
+            path.relative(wizardContext.dockerBuildContext, absolutePath),
+            platform
+        );
+    });
+
+    Handlebars.registerHelper('eq', (a: string, b: string) => {
+        return a === b;
+    });
+
+    Handlebars.registerHelper('basename', (a: string) => {
+        return path.basename(a);
+    });
+
+    Handlebars.registerHelper('dirname', (a: string, platform: PlatformOS = 'Linux') => {
+        return pathNormalize(
+            path.dirname(a),
+            platform
+        );
+    });
+
+    Handlebars.registerHelper('toQuotedArray', (arr: string[]) => {
+        return `[${arr.map(a => `"${a}"`).join(', ')}]`;
+    });
+
+    Handlebars.registerHelper('isRootPort', (ports: number[]) => {
+        return ports?.some(p => p < 1024);
+    });
+
+    Handlebars.registerHelper('join', (a: never[] | undefined, b: never[] | undefined) => {
+        if (!a) {
+            return b;
+        } else if (!b) {
+            return a;
+        } else {
+            return a.concat(b);
+        }
+    });
+
+    helpersRegistered = true;
+}