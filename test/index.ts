import { endianness } from "os";
import { isNumber } from "util";

/*---------------------------------------------------------------------------------------------
 *  Copyright (c) Microsoft Corporation. All rights reserved.
 *  Licensed under the MIT License. See LICENSE.md in the project root for license information.
 *--------------------------------------------------------------------------------------------*/

//
// PLEASE DO NOT MODIFY / DELETE UNLESS YOU KNOW WHAT YOU ARE DOING
//
// This file is providing the test runner to use when running extension tests.
// By default the test runner in use is Mocha based.
//
// You can provide your own test runner if you want to override it by exporting
// a function run(testRoot: string, clb: (error:Error) => void) that the extension
// host can call to run the tests. The test runner is expected to use console.log
// to report the results back to the caller. When the tests are finished, return
// a possible error to the callback or null if none.

var testRunner = require('vscode/lib/testrunner');

<<<<<<< HEAD
let noTimeouts = !!process.env.NO_TIMEOUTS && process.env.NO_TIMEOUTS !== "0";

let options = {
=======
let options: { [key: string]: string | boolean | number } = {
>>>>>>> e3daa4d1
    ui: 'tdd', 		// the TDD UI is being used in extension.test.ts (suite, test, etc.)
    useColors: true // colored output from test results
};

// You can directly control Mocha options using environment variables beginning with MOCHA_.
// For example:
// {
//   "name": "Launch Tests",
//   "type": "extensionHost",
//   "request": "launch",
//   ...
//   "env": {
//     "MOCHA_enableTimeouts": "0",
//     "MOCHA_grep": "tests-to-run"
// }
//
// See https://github.com/mochajs/mocha/wiki/Using-mocha-programmatically#set-options for all available options

for (let envVar of Object.keys(process.env)) {
    let match = envVar.match(/^mocha_(.+)/i);
    if (match) {
        let [, option] = match;
        let value: string | number = process.env[envVar];
        if (!isNaN(parseInt(value))) {
            value = parseInt(value);
        }
        options[option] = value;
    }
}

<<<<<<< HEAD
=======
console.warn(`Mocha options: ${JSON.stringify(options, null, 2)}`);

>>>>>>> e3daa4d1
testRunner.configure(options);

module.exports = testRunner;<|MERGE_RESOLUTION|>--- conflicted
+++ resolved
@@ -20,13 +20,7 @@
 
 var testRunner = require('vscode/lib/testrunner');
 
-<<<<<<< HEAD
-let noTimeouts = !!process.env.NO_TIMEOUTS && process.env.NO_TIMEOUTS !== "0";
-
-let options = {
-=======
 let options: { [key: string]: string | boolean | number } = {
->>>>>>> e3daa4d1
     ui: 'tdd', 		// the TDD UI is being used in extension.test.ts (suite, test, etc.)
     useColors: true // colored output from test results
 };
@@ -56,12 +50,8 @@
         options[option] = value;
     }
 }
-
-<<<<<<< HEAD
-=======
 console.warn(`Mocha options: ${JSON.stringify(options, null, 2)}`);
 
->>>>>>> e3daa4d1
 testRunner.configure(options);
 
 module.exports = testRunner;