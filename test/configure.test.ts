/*---------------------------------------------------------------------------------------------
 *  Copyright (c) Microsoft Corporation. All rights reserved.
 *  Licensed under the MIT License. See LICENSE.md in the project root for license information.
 *--------------------------------------------------------------------------------------------*/

import * as assert from 'assert';
import * as assertEx from './assertEx';
import * as vscode from 'vscode';
import * as fse from 'fs-extra';
import * as path from 'path';
import { Suite } from 'mocha';
import { PlatformOS, Platform, ext, configure, ConfigureTelemetryProperties, ConfigureApiOptions, globAsync } from '../extension';
import { TestUserInput, IActionContext, TelemetryProperties } from 'vscode-azureextensionui';
<<<<<<< HEAD
import { globAsync } from '../helpers/async';
import { getTestRootFolder, constants, testInEmptyFolder } from './global.test';
=======
import { getTestRootFolder, testInEmptyFolder } from './global.test';
>>>>>>> 4d7b773f

// Can be useful for testing
const outputAllGeneratedFileContents = false;

const windowsServer2016 = '10.0.14393';
const windows10RS3 = '10.0.16299';
const windows10RS4 = '10.0.17134';

let testRootFolder: string = getTestRootFolder();

/* Removes any leading blank lines, and also unindents all lines by however much the first non-empty line is indented.
    This lets you write this:

     const text = `
indented text:
    sub-indented text
`;

as the easier to read:

    const text = `
        indented text:
            sub-indented text
        `;
*/
function removeIndentation(text: string): string {
    while (text[0] === '\r' || text[0] === '\n') {
        text = text.substr(1);
    }

    // Figure out indentation of first line
    let spaces = text.match(/^[ ]+/);
    if (spaces) {
        let indentationPattern = new RegExp(`^${spaces[0]}`, 'gm');
        text = text.replace(indentationPattern, '');
    }

    // Truncate last line if only contains blanks
    text = text.replace(/[ ]+$/, '');

    return text;
}

async function readFile(pathRelativeToTestRootFolder: string): Promise<string> {
    let dockerFilePath = path.join(testRootFolder, pathRelativeToTestRootFolder);
    let dockerFileBuffer = await fse.readFile(dockerFilePath);
    let dockerFileContents = dockerFileBuffer.toString();
    return dockerFileContents;
}

async function testConfigureDockerViaApi(options: ConfigureApiOptions, inputs: (string | undefined)[] = [], expectedOutputFiles?: string[]): Promise<void> {
    ext.ui = new TestUserInput(inputs);
    await vscode.commands.executeCommand('vscode-docker.api.configure', options);
    assert.equal(inputs.length, 0, 'Not all inputs were used.');

    if (expectedOutputFiles) {
        let projectFiles = await getFilesInProject();
        assertEx.unorderedArraysEqual(projectFiles, expectedOutputFiles, "The set of files in the project folder after configure was run is not correct.");

        if (outputAllGeneratedFileContents) {
            for (let file of projectFiles) {
                console.log(file);
                let contents = readFile(file);
                console.log(contents);
            }
        }
    }
}

function verifyTelemetryProperties(actionContext: IActionContext, expectedTelemetryProperties?: ConfigureTelemetryProperties) {
    if (expectedTelemetryProperties) {
        let properties: TelemetryProperties & ConfigureTelemetryProperties = actionContext.properties;
        assert.equal(properties.configureOs, expectedTelemetryProperties.configureOs, "telemetry wrong: os");
        assert.equal(properties.packageFileSubfolderDepth, expectedTelemetryProperties.packageFileSubfolderDepth, "telemetry wrong: packageFileSubfolderDepth");
        assert.equal(properties.packageFileType, expectedTelemetryProperties.packageFileType, "telemetry wrong: packageFileType");
        assert.equal(properties.configurePlatform, expectedTelemetryProperties.configurePlatform, "telemetry wrong: platform");
    }
}
async function writeFile(subfolderName: string, fileName: string, text: string): Promise<void> {
    await fse.mkdirs(path.join(testRootFolder, subfolderName));
    await fse.writeFile(path.join(testRootFolder, subfolderName, fileName), text);
}

function assertFileContains(fileName: string, text: string): void {
    let filePath = path.join(testRootFolder, fileName);
    assertEx.assertFileContains(filePath, text);
}

function assertNotFileContains(fileName: string, text: string): void {
    let filePath = path.join(testRootFolder, fileName);
    assertEx.assertNotFileContains(filePath, text);
}

async function getFilesInProject(): Promise<string[]> {
    let files = await globAsync('**/*', {
        cwd: testRootFolder,
        dot: true, // include files beginning with dot
        nodir: true
    });
    return files;
}

async function testConfigureDocker(platform: Platform, expectedTelemetryProperties?: ConfigureTelemetryProperties, inputs: (string | undefined)[] = [], expectedOutputFiles?: string[]): Promise<void> {
    // Set up simulated user input
    inputs.unshift(platform);
    const ui: TestUserInput = new TestUserInput(inputs);
    ext.ui = ui;
    let actionContext: IActionContext = {
        properties: { isActivationEvent: 'false', cancelStep: '', errorMessage: '', error: undefined, result: 'Succeeded' },
        measurements: { duration: 0 },
        suppressTelemetry: false,
        rethrowError: false,
        suppressErrorDisplay: false
    };

    await configure(actionContext, testRootFolder);
    assert.equal(inputs.length, 0, 'Not all inputs were used.');

    if (expectedOutputFiles) {
        let projectFiles = await getFilesInProject();
        assertEx.unorderedArraysEqual(projectFiles, expectedOutputFiles, "The set of files in the project folder after configure was run is not correct.");

        if (outputAllGeneratedFileContents) {
            for (let file of projectFiles) {
                console.log(file);
                let contents = readFile(file);
                console.log(contents);
            }
        }
    }
}

//#region .NET Core Console projects

const dotnetCoreConsole_ProgramCsContents = `
using System;

namespace ConsoleApp1
{
    class Program
    {
        static void Main(string[] args)
        {
            Console.WriteLine("Hello World!");
        }
    }
}
`;

// Created in Visual Studio 2017
const dotNetCoreConsole_10_ProjectFileContents = `
    <Project Sdk="Microsoft.NET.Sdk">

    <PropertyGroup>
      <OutputType>Exe</OutputType>
      <TargetFramework>netcoreapp1.0</TargetFramework>
      <RootNamespace>Core1._0ConsoleApp</RootNamespace>
    </PropertyGroup>

  </Project>
      `;

const dotNetCoreConsole_11_ProjectFileContents = removeIndentation(`
      <Project Sdk="Microsoft.NET.Sdk">

      <PropertyGroup>
        <OutputType>Exe</OutputType>
        <TargetFramework>netcoreapp1.1</TargetFramework>
        <RootNamespace>Core1._1ConsoleApp</RootNamespace>
      </PropertyGroup>

      </Project>
        `);

const dotNetCoreConsole_20_ProjectFileContents = removeIndentation(`
      <Project Sdk="Microsoft.NET.Sdk">

      <PropertyGroup>
        <OutputType>Exe</OutputType>
        <TargetFramework>netcoreapp2.0</TargetFramework>
        <RootNamespace>Core2._0ConsoleApp</RootNamespace>
      </PropertyGroup>

      </Project>
            `);

// https://github.com/dotnet/dotnet-docker/tree/master/samples/dotnetapp
const dotNetCoreConsole_21_ProjectFileContents = removeIndentation(`
    <Project Sdk="Microsoft.NET.Sdk" ToolsVersion="15.0">

        <PropertyGroup>
        <OutputType>Exe</OutputType>
        <TargetFramework>netcoreapp2.1</TargetFramework>
        </PropertyGroup>

        <ItemGroup>
        <ProjectReference Include="..\\utils\\utils.csproj" />
        </ItemGroup>

    </Project>
    `);

const dotNetCoreConsole_22_ProjectFileContents = removeIndentation(`
    <Project Sdk="Microsoft.NET.Sdk">

    <PropertyGroup>
      <OutputType>Exe</OutputType>
      <TargetFramework>netcoreapp2.2</TargetFramework>
    </PropertyGroup>

  </Project>
`);

//#endregion

//#region ASP.NET Core projects

// https://github.com/dotnet/dotnet-docker/tree/master/samples/aspnetapp
const aspNet_21_ProjectFileContents = removeIndentation(`
    <Project Sdk="Microsoft.NET.Sdk.Web">

    <PropertyGroup>
        <TargetFramework>netcoreapp2.1</TargetFramework>
    </PropertyGroup>

    <ItemGroup>
        <PackageReference Include="Microsoft.AspNetCore.App" />
    </ItemGroup>

    </Project>
    `);

// Generated by VS
const aspNet_22_ProjectFileContents = removeIndentation(`
<Project Sdk="Microsoft.NET.Sdk.Web">

  <PropertyGroup>
    <TargetFramework>netcoreapp2.2</TargetFramework>
    <AspNetCoreHostingModel>inprocess</AspNetCoreHostingModel>
    <DockerTargetOS>Linux</DockerTargetOS>
  </PropertyGroup>


  <ItemGroup>
    <PackageReference Include="Microsoft.AspNetCore.App" />
    <PackageReference Include="Microsoft.AspNetCore.Razor.Design" Version="2.2.0-preview2-35157" PrivateAssets="All" />
    <PackageReference Include="Microsoft.VisualStudio.Azure.Containers.Tools.Targets" Version="1.0.1916590" />
  </ItemGroup>

</Project>
`);

const aspNet_10_ProjectFileContents = removeIndentation(`
    <Project Sdk="Microsoft.NET.Sdk.Web">

    <PropertyGroup>
        <TargetFramework>netcoreapp1.1</TargetFramework>
        <DockerTargetOS>Windows</DockerTargetOS>
        <UserSecretsId>22a9bd21-dbf0-4ef0-9963-d56730908d16</UserSecretsId>
    </PropertyGroup>

    <ItemGroup>
        <PackageReference Include="Microsoft.AspNetCore.App" />
        <PackageReference Include="Microsoft.VisualStudio.Azure.Containers.Tools.Targets" Version="1.0.1916590" />
    </ItemGroup>

    </Project>
`);

const aspNet_20_ProjectFileContents = removeIndentation(`
<Project Sdk="Microsoft.NET.Sdk.Web">

  <PropertyGroup>
    <TargetFramework>netcoreapp2.0</TargetFramework>
    <DockerTargetOS>Linux</DockerTargetOS>
  </PropertyGroup>

  <ItemGroup>
    <PackageReference Include="Microsoft.AspNetCore.App" />
    <PackageReference Include="Microsoft.VisualStudio.Azure.Containers.Tools.Targets" Version="1.0.1916590" />
  </ItemGroup>

</Project>
`);

//#endregion

const gradleWithJarContents = removeIndentation(`
    apply plugin: 'groovy'

    dependencies {
        compile gradleApi()
        compile localGroovy()
    }

    apply plugin: 'maven'
    apply plugin: 'signing'

    repositories {
        mavenCentral()
    }

    group = 'com.github.test'
    version = '1.2.3'
    sourceCompatibility = 1.7
    targetCompatibility = 1.7

    task javadocJar(type: Jar) {
        classifier = 'javadoc'
        from javadoc
    }

    task sourcesJar(type: Jar) {
        classifier = 'sources'
        from sourceSets.main.allSource
    }

    artifacts {
        archives javadocJar, sourcesJar
    }

    jar {
        configurations.shade.each { dep ->
            from(project.zipTree(dep)){
                duplicatesStrategy 'warn'
            }
        }

        manifest {
            attributes 'version':project.version
            attributes 'javaCompliance': project.targetCompatibility
            attributes 'group':project.group
            attributes 'Implementation-Version': project.version + getGitHash()
        }
        archiveName 'abc.jar'
    }

    uploadArchives {
        repositories {
            mavenDeployer {

                beforeDeployment { MavenDeployment deployment -> signing.signPom(deployment) }

                repository(url: uri('../repo'))

                pom.project {
                    name 'test'
                    packaging 'jar'
                    description 'test'
                    url 'https://github.com/test'
                }
            }
        }
    }
`);

suite("Configure (Add Docker files to Workspace)", function (this: Suite): void {
    this.timeout(30 * 1000);

    test('add tests for compose files');

    const outputChannel: vscode.OutputChannel = vscode.window.createOutputChannel('Docker extension tests');
    ext.outputChannel = outputChannel;

    async function testDotNetCoreConsole(os: PlatformOS, hostOs: PlatformOS, hostOsRelease: string, projectFolder: string, projectFileName: string, projectFileContents: string, expectedDockerFileContents?: string): Promise<void> {
        let previousOs = ext.os;
        ext.os = {
            platform: hostOs === 'Windows' ? 'win32' : 'linux',
            release: hostOsRelease
        };
        try {

            await writeFile(projectFolder, projectFileName, projectFileContents);
            await writeFile(projectFolder, 'Program.cs', dotnetCoreConsole_ProgramCsContents);

            await testConfigureDocker(
                '.NET Core Console',
                {
                    configurePlatform: '.NET Core Console',
                    configureOs: os,
                    packageFileType: '.csproj',
                    packageFileSubfolderDepth: '1'
                },
                [os /* it doesn't ask for a port, so we don't specify one here */],
                ['Dockerfile', '.dockerignore', `${projectFolder}/Program.cs`, `${projectFolder}/${projectFileName}`]
            );

            let dockerFileContents = await readFile('Dockerfile');
            if (expectedDockerFileContents) {
                assert.equal(dockerFileContents, expectedDockerFileContents);
            }
        } finally {
            ext.os = previousOs;
        }
    }

    async function testAspNetCore(os: PlatformOS, hostOs: PlatformOS, hostOsRelease: string, projectFolder: string, projectFileName: string, projectFileContents: string, expectedDockerFileContents?: string): Promise<void> {
        let previousOs = ext.os;
        ext.os = {
            platform: hostOs === 'Windows' ? 'win32' : 'linux',
            release: hostOsRelease
        };
        try {
            await writeFile(projectFolder, projectFileName, projectFileContents);
            await writeFile(projectFolder, 'Program.cs', dotNetCoreConsole_10_ProjectFileContents);

            await testConfigureDocker(
                'ASP.NET Core',
                {
                    configurePlatform: 'ASP.NET Core',
                    configureOs: os,
                    packageFileType: '.csproj',
                    packageFileSubfolderDepth: '1'
                },
                [os, '1234'],
                ['Dockerfile', '.dockerignore', `${projectFolder}/Program.cs`, `${projectFolder}/${projectFileName}`]
            );

            let dockerFileContents = await readFile('Dockerfile');
            if (expectedDockerFileContents) {
                assert.equal(dockerFileContents, expectedDockerFileContents);
            }
        } finally {
            ext.os = previousOs;
        }
    }

    // Node.js

    suite("Node.js", () => {
        testInEmptyFolder("No package.json", async () => {
            await testConfigureDocker(
                'Node.js',
                {
                    configurePlatform: 'Node.js',
                    configureOs: undefined,
                    packageFileType: undefined,
                    packageFileSubfolderDepth: undefined
                },
                ['1234'],
                ['Dockerfile', 'docker-compose.debug.yml', 'docker-compose.yml', '.dockerignore']
            );

            assertFileContains('Dockerfile', 'EXPOSE 1234');
            assertFileContains('Dockerfile', 'CMD npm start');

            assertFileContains('docker-compose.debug.yml', '1234:1234');
            assertFileContains('docker-compose.debug.yml', '9229:9229');
            assertFileContains('docker-compose.debug.yml', 'image: testoutput');
            assertFileContains('docker-compose.debug.yml', 'NODE_ENV: development');
            assertFileContains('docker-compose.debug.yml', 'command: node --inspect index.js');

            assertFileContains('docker-compose.yml', '1234:1234');
            assertNotFileContains('docker-compose.yml', '9229:9229');
            assertFileContains('docker-compose.yml', 'image: testoutput');
            assertFileContains('docker-compose.yml', 'NODE_ENV: production');
            assertNotFileContains('docker-compose.yml', 'command: node --inspect index.js');

            assertFileContains('.dockerignore', '.vscode');
        });

        testInEmptyFolder("With start script", async () => {
            await writeFile('', 'package.json',
                `{
        "name": "vscode-docker",
        "version": "0.0.28",
        "main": "./out/dockerExtension",
        "author": "Azure",
        "scripts": {
            "vscode:prepublish": "tsc -p ./",
            "start": "startMyUp.cmd",
            "test": "npm run build && node ./node_modules/vscode/bin/test"
        },
        "dependencies": {
            "azure-arm-containerregistry": "^1.0.0-preview"
        }
    }
        `);

            await testConfigureDocker(
                'Node.js',
                {
                    configurePlatform: 'Node.js',
                    configureOs: undefined,
                    packageFileType: 'package.json',
                    packageFileSubfolderDepth: '0'
                },
                ['4321'],
                ['package.json', 'Dockerfile', 'docker-compose.debug.yml', 'docker-compose.yml', '.dockerignore']
            );

            assertFileContains('Dockerfile', 'EXPOSE 4321');
            assertFileContains('Dockerfile', 'CMD npm start');

            assertFileContains('docker-compose.debug.yml', '4321:4321');
            assertFileContains('docker-compose.debug.yml', '9229:9229');
            assertFileContains('docker-compose.debug.yml', 'image: testoutput');
            assertFileContains('docker-compose.debug.yml', 'NODE_ENV: development');
            assertFileContains('docker-compose.debug.yml', 'command: node --inspect index.js');

            assertFileContains('docker-compose.yml', '4321:4321');
            assertNotFileContains('docker-compose.yml', '9229:9229');
            assertFileContains('docker-compose.yml', 'image: testoutput');
            assertFileContains('docker-compose.yml', 'NODE_ENV: production');
            assertNotFileContains('docker-compose.yml', 'command: node --inspect index.js');

            assertFileContains('.dockerignore', '.vscode');
        });

        testInEmptyFolder("Without start script", async () => {
            await writeFile('', 'package.json',
                `{
        "name": "vscode-docker",
        "version": "0.0.28",
        "main": "./out/dockerExtension",
        "author": "Azure",
        "scripts": {
            "vscode:prepublish": "tsc -p ./",
            "test": "npm run build && node ./node_modules/vscode/bin/test"
        },
        "dependencies": {
            "azure-arm-containerregistry": "^1.0.0-preview"
        }
    }
        `);

            await testConfigureDocker(
                'Node.js',
                {
                    configurePlatform: 'Node.js',
                    configureOs: undefined,
                    packageFileType: 'package.json',
                    packageFileSubfolderDepth: '0',
                },
                ['4321'],
                ['package.json', 'Dockerfile', 'docker-compose.debug.yml', 'docker-compose.yml', '.dockerignore']
            );

            assertFileContains('Dockerfile', 'EXPOSE 4321');
            assertFileContains('Dockerfile', 'CMD node ./out/dockerExtension');
        });
    });

    // .NET Core Console

    suite(".NET Core General", () => {
        testInEmptyFolder("No project file", async () => {
            await assertEx.throwsOrRejectsAsync(async () =>
                testConfigureDocker(
                    '.NET Core Console',
                    {
                        configurePlatform: '.NET Core Console',
                        configureOs: 'Windows',
                        packageFileType: undefined,
                        packageFileSubfolderDepth: undefined
                    },
                    ['Windows']
                ),
                { message: "No .csproj file could be found. You need a C# project file in the workspace to generate Docker files for the selected platform." }
            );
        });

        testInEmptyFolder("ASP.NET Core no project file", async () => {
            await assertEx.throwsOrRejectsAsync(async () => testConfigureDocker('ASP.NET Core', {}, ['Windows', '1234']),
                { message: "No .csproj file could be found. You need a C# project file in the workspace to generate Docker files for the selected platform." }
            );
        });

        testInEmptyFolder("Multiple project files", async () => {
            await writeFile('projectFolder1', 'aspnetapp.csproj', dotNetCoreConsole_21_ProjectFileContents);
            await writeFile('projectFolder2', 'aspnetapp.csproj', dotNetCoreConsole_21_ProjectFileContents);
            await testConfigureDocker(
                '.NET Core Console',
                {
                    configurePlatform: '.NET Core Console',
                    configureOs: 'Windows',
                    packageFileType: '.csproj',
                    packageFileSubfolderDepth: '1'
                },
                ['Windows', 'projectFolder2/aspnetapp.csproj'],
                ['Dockerfile', '.dockerignore', 'projectFolder1/aspnetapp.csproj', 'projectFolder2/aspnetapp.csproj']
            );

            assertNotFileContains('Dockerfile', 'projectFolder1');
            assertFileContains('Dockerfile', `COPY ["projectFolder2/aspnetapp.csproj", "projectFolder2/"]`);
            assertFileContains('Dockerfile', `RUN dotnet restore "projectFolder2/aspnetapp.csproj"`);
            assertFileContains('Dockerfile', `ENTRYPOINT ["dotnet", "aspnetapp.dll"]`);
        });
    });

    suite(".NET Core Console 2.1", async () => {
        testInEmptyFolder("Windows", async () => {
            await testDotNetCoreConsole(
                'Windows',
                'Windows',
                windows10RS4,
                'ConsoleApp1Folder',
                'ConsoleApp1.csproj',
                dotNetCoreConsole_21_ProjectFileContents,
                removeIndentation(`
                    #Depending on the operating system of the host machines(s) that will build or run the containers, the image specified in the FROM statement may need to be changed.
                    #For more information, please see https://aka.ms/containercompat

                    FROM microsoft/dotnet:2.1-runtime-nanoserver-1803 AS base
                    WORKDIR /app

                    FROM microsoft/dotnet:2.1-sdk-nanoserver-1803 AS build
                    WORKDIR /src
                    COPY ["ConsoleApp1Folder/ConsoleApp1.csproj", "ConsoleApp1Folder/"]
                    RUN dotnet restore "ConsoleApp1Folder/ConsoleApp1.csproj"
                    COPY . .
                    WORKDIR "/src/ConsoleApp1Folder"
                    RUN dotnet build "ConsoleApp1.csproj" -c Release -o /app

                    FROM build AS publish
                    RUN dotnet publish "ConsoleApp1.csproj" -c Release -o /app

                    FROM base AS final
                    WORKDIR /app
                    COPY --from=publish /app .
                    ENTRYPOINT ["dotnet", "ConsoleApp1.dll"]
                `));

            assertNotFileContains('Dockerfile', 'EXPOSE');
        });

        testInEmptyFolder("Linux", async () => {
            await testDotNetCoreConsole(
                'Linux',
                'Linux',
                '',
                'ConsoleApp1Folder',
                'ConsoleApp1.csproj',
                dotNetCoreConsole_21_ProjectFileContents,
                removeIndentation(`
                    FROM microsoft/dotnet:2.1-runtime AS base
                    WORKDIR /app

                    FROM microsoft/dotnet:2.1-sdk AS build
                    WORKDIR /src
                    COPY ["ConsoleApp1Folder/ConsoleApp1.csproj", "ConsoleApp1Folder/"]
                    RUN dotnet restore "ConsoleApp1Folder/ConsoleApp1.csproj"
                    COPY . .
                    WORKDIR "/src/ConsoleApp1Folder"
                    RUN dotnet build "ConsoleApp1.csproj" -c Release -o /app

                    FROM build AS publish
                    RUN dotnet publish "ConsoleApp1.csproj" -c Release -o /app

                    FROM base AS final
                    WORKDIR /app
                    COPY --from=publish /app .
                    ENTRYPOINT ["dotnet", "ConsoleApp1.dll"]
                `));

            assertNotFileContains('Dockerfile', 'EXPOSE');
        });
    });

    suite(".NET Core Console 2.0", async () => {
        testInEmptyFolder("Windows", async () => {
            await testDotNetCoreConsole(
                'Windows',
                'Windows',
                windows10RS4,
                'subfolder/projectFolder',
                'ConsoleApp1.csproj',
                dotNetCoreConsole_20_ProjectFileContents,
                removeIndentation(`
                    #Depending on the operating system of the host machines(s) that will build or run the containers, the image specified in the FROM statement may need to be changed.
                    #For more information, please see https://aka.ms/containercompat

                    FROM microsoft/dotnet:2.0-runtime-nanoserver-1803 AS base
                    WORKDIR /app

                    FROM microsoft/dotnet:2.0-sdk-nanoserver-1803 AS build
                    WORKDIR /src
                    COPY ["subfolder/projectFolder/ConsoleApp1.csproj", "subfolder/projectFolder/"]
                    RUN dotnet restore "subfolder/projectFolder/ConsoleApp1.csproj"
                    COPY . .
                    WORKDIR "/src/subfolder/projectFolder"
                    RUN dotnet build "ConsoleApp1.csproj" -c Release -o /app

                    FROM build AS publish
                    RUN dotnet publish "ConsoleApp1.csproj" -c Release -o /app

                    FROM base AS final
                    WORKDIR /app
                    COPY --from=publish /app .
                    ENTRYPOINT ["dotnet", "ConsoleApp1.dll"]
                `));

            assertNotFileContains('Dockerfile', 'EXPOSE');
        });

        testInEmptyFolder("Linux", async () => {
            await testDotNetCoreConsole(
                'Linux',
                'Linux',
                '',
                'subfolder/projectFolder',
                'ConsoleApp1.csproj',
                dotNetCoreConsole_20_ProjectFileContents,
                removeIndentation(`
                    FROM microsoft/dotnet:2.0-runtime AS base
                    WORKDIR /app

                    FROM microsoft/dotnet:2.0-sdk AS build
                    WORKDIR /src
                    COPY ["subfolder/projectFolder/ConsoleApp1.csproj", "subfolder/projectFolder/"]
                    RUN dotnet restore "subfolder/projectFolder/ConsoleApp1.csproj"
                    COPY . .
                    WORKDIR "/src/subfolder/projectFolder"
                    RUN dotnet build "ConsoleApp1.csproj" -c Release -o /app

                    FROM build AS publish
                    RUN dotnet publish "ConsoleApp1.csproj" -c Release -o /app

                    FROM base AS final
                    WORKDIR /app
                    COPY --from=publish /app .
                    ENTRYPOINT ["dotnet", "ConsoleApp1.dll"]
                `));

            assertNotFileContains('Dockerfile', 'EXPOSE');
        });
    });

    suite(".NET Core Console 1.1", async () => {
        testInEmptyFolder("Windows", async () => {
            await testDotNetCoreConsole(
                'Windows',
                'Windows',
                windows10RS4,
                'subfolder/projectFolder',
                'ConsoleApp1.csproj',
                dotNetCoreConsole_11_ProjectFileContents);

            assertNotFileContains('Dockerfile', 'EXPOSE');
            assertFileContains('Dockerfile', 'FROM microsoft/dotnet:1.1-runtime AS base');
            assertFileContains('Dockerfile', 'FROM microsoft/dotnet:1.1-sdk AS build');
        });

        testInEmptyFolder("Linux", async () => {
            await testDotNetCoreConsole(
                'Linux',
                'Linux',
                '',
                'subfolder/projectFolder',
                'ConsoleApp1.csproj',
                dotNetCoreConsole_11_ProjectFileContents);

            assertNotFileContains('Dockerfile', 'EXPOSE');
            assertFileContains('Dockerfile', 'FROM microsoft/dotnet:1.1-runtime AS base');
            assertFileContains('Dockerfile', 'FROM microsoft/dotnet:1.1-sdk AS build');
        });
    });

    suite(".NET Core Console 2.2", async () => {
        testInEmptyFolder("Windows", async () => {
            await testDotNetCoreConsole(
                'Windows',
                'Windows',
                windows10RS4,
                'subfolder/projectFolder',
                'ConsoleApp1.csproj',
                dotNetCoreConsole_22_ProjectFileContents);

            assertNotFileContains('Dockerfile', 'EXPOSE');
            assertFileContains('Dockerfile', 'FROM microsoft/dotnet:2.2-runtime-nanoserver-1803 AS base');
            assertFileContains('Dockerfile', 'FROM microsoft/dotnet:2.2-sdk-nanoserver-1803 AS build');
        });

        testInEmptyFolder("Linux", async () => {
            await testDotNetCoreConsole(
                'Linux',
                'Linux',
                '',
                'subfolder/projectFolder',
                'ConsoleApp1.csproj',
                dotNetCoreConsole_22_ProjectFileContents);

            assertNotFileContains('Dockerfile', 'EXPOSE');
            assertFileContains('Dockerfile', 'FROM microsoft/dotnet:2.2-runtime AS base');
            assertFileContains('Dockerfile', 'FROM microsoft/dotnet:2.2-sdk AS build');
        });
    });

    // ASP.NET Core

    suite("ASP.NET Core 2.2", async () => {
        testInEmptyFolder("Default port (80)", async () => {
            await writeFile('projectFolder1', 'aspnetapp.csproj', dotNetCoreConsole_21_ProjectFileContents);
            await testConfigureDocker(
                'ASP.NET Core',
                undefined,
                ['Windows', undefined]
            );

            assertFileContains('Dockerfile', 'EXPOSE 80');
        });

        testInEmptyFolder("No port", async () => {
            await writeFile('projectFolder1', 'aspnetapp.csproj', dotNetCoreConsole_21_ProjectFileContents);
            await testConfigureDocker(
                'ASP.NET Core',
                undefined,
                ['Windows', '']
            );

            assertNotFileContains('Dockerfile', 'EXPOSE');
        });

        testInEmptyFolder("Windows 10 RS4", async () => {
            await testAspNetCore(
                'Windows',
                'Windows',
                windows10RS4,
                'AspNetApp1',
                'project1.csproj',
                aspNet_22_ProjectFileContents,
                removeIndentation(`
                    #Depending on the operating system of the host machines(s) that will build or run the containers, the image specified in the FROM statement may need to be changed.
                    #For more information, please see https://aka.ms/containercompat

                    FROM microsoft/dotnet:2.2-aspnetcore-runtime-nanoserver-1803 AS base
                    WORKDIR /app
                    EXPOSE 1234

                    FROM microsoft/dotnet:2.2-sdk-nanoserver-1803 AS build
                    WORKDIR /src
                    COPY ["AspNetApp1/project1.csproj", "AspNetApp1/"]
                    RUN dotnet restore "AspNetApp1/project1.csproj"
                    COPY . .
                    WORKDIR "/src/AspNetApp1"
                    RUN dotnet build "project1.csproj" -c Release -o /app

                    FROM build AS publish
                    RUN dotnet publish "project1.csproj" -c Release -o /app

                    FROM base AS final
                    WORKDIR /app
                    COPY --from=publish /app .
                    ENTRYPOINT ["dotnet", "project1.dll"]
                `));
        });

        testInEmptyFolder("Linux", async () => {
            await testAspNetCore(
                'Linux',
                'Linux',
                '',
                'project2',
                'project2.csproj',
                aspNet_22_ProjectFileContents,
                removeIndentation(`
                    FROM microsoft/dotnet:2.2-aspnetcore-runtime AS base
                    WORKDIR /app
                    EXPOSE 1234

                    FROM microsoft/dotnet:2.2-sdk AS build
                    WORKDIR /src
                    COPY ["project2/project2.csproj", "project2/"]
                    RUN dotnet restore "project2/project2.csproj"
                    COPY . .
                    WORKDIR "/src/project2"
                    RUN dotnet build "project2.csproj" -c Release -o /app

                    FROM build AS publish
                    RUN dotnet publish "project2.csproj" -c Release -o /app

                    FROM base AS final
                    WORKDIR /app
                    COPY --from=publish /app .
                    ENTRYPOINT ["dotnet", "project2.dll"]
                `));
        });

        testInEmptyFolder("Windows 10 RS3", async () => {
            await testAspNetCore(
                'Windows',
                'Windows',
                windows10RS3,
                'AspNetApp1',
                'project1.csproj',
                aspNet_22_ProjectFileContents);

            assertFileContains('Dockerfile', 'FROM microsoft/dotnet:2.2-aspnetcore-runtime-nanoserver-1709 AS base');
            assertFileContains('Dockerfile', 'FROM microsoft/dotnet:2.2-sdk-nanoserver-1709 AS build');
        });

        testInEmptyFolder("Windows Server 2016", async () => {
            await testAspNetCore(
                'Windows',
                'Windows',
                windowsServer2016,
                'AspNetApp1',
                'project1.csproj',
                aspNet_22_ProjectFileContents);

            assertFileContains('Dockerfile', 'FROM microsoft/dotnet:2.2-aspnetcore-runtime-nanoserver-sac2016 AS base');
            assertFileContains('Dockerfile', 'FROM microsoft/dotnet:2.2-sdk-nanoserver-sac2016 AS build');
        });

        testInEmptyFolder("Host=Linux", async () => {
            await testAspNetCore(
                'Windows',
                'Linux',
                '',
                'AspNetApp1',
                'project1.csproj',
                aspNet_22_ProjectFileContents);

            assertFileContains('Dockerfile', 'FROM microsoft/dotnet:2.2-aspnetcore-runtime-nanoserver-1803 AS base');
            assertFileContains('Dockerfile', 'FROM microsoft/dotnet:2.2-sdk-nanoserver-1803 AS build');
        });
    });

    suite("ASP.NET Core 1.1", async () => {
        testInEmptyFolder("Windows", async () => {
            await testAspNetCore(
                'Windows',
                'Windows',
                windows10RS4,
                'AspNetApp1',
                'project1.csproj',
                aspNet_10_ProjectFileContents);

            assertFileContains('Dockerfile', 'FROM microsoft/aspnetcore:1.1 AS base');
            assertFileContains('Dockerfile', 'FROM microsoft/aspnetcore-build:1.1 AS build');
        });
    });

    suite("ASP.NET Core 2.0", async () => {
        testInEmptyFolder("Linux", async () => {
            await testAspNetCore(
                'Linux',
                'Linux',
                '',
                'project2',
                'project2.csproj',
                aspNet_20_ProjectFileContents);

            assertFileContains('Dockerfile', 'FROM microsoft/aspnetcore:2.0 AS base');
            assertFileContains('Dockerfile', 'FROM microsoft/aspnetcore-build:2.0 AS build');
        });
    });


    // Java

    suite("Java", () => {
        testInEmptyFolder("No port", async () => {
            await testConfigureDocker(
                'Java',
                undefined,
                [''],
                ['Dockerfile', 'docker-compose.debug.yml', 'docker-compose.yml', '.dockerignore']
            );

            assertNotFileContains('Dockerfile', 'EXPOSE');
        });

        testInEmptyFolder("Default port", async () => {
            await testConfigureDocker(
                'Java',
                undefined,
                [undefined],
                ['Dockerfile', 'docker-compose.debug.yml', 'docker-compose.yml', '.dockerignore']
            );

            assertFileContains('Dockerfile', 'EXPOSE 3000');
        });

        testInEmptyFolder("No pom file", async () => {
            await testConfigureDocker(
                'Java',
                {
                    configurePlatform: 'Java',
                    configureOs: undefined,
                    packageFileType: undefined,
                    packageFileSubfolderDepth: undefined,
                },
                ['1234'],
                ['Dockerfile', 'docker-compose.debug.yml', 'docker-compose.yml', '.dockerignore']
            );

            assertFileContains('Dockerfile', 'EXPOSE 1234');
            assertFileContains('Dockerfile', 'ARG JAVA_OPTS');
            assertFileContains('Dockerfile', 'ADD testoutput.jar testoutput.jar');
            assertFileContains('Dockerfile', 'ENTRYPOINT exec java $JAVA_OPTS -jar testoutput.jar');
        });

        testInEmptyFolder("Empty pom file", async () => {
            await writeFile('', 'pom.xml', `
                <? xml version = "1.0" encoding = "UTF-8" ?>
                    `);

            await testConfigureDocker(
                'Java',
                {
                    configurePlatform: 'Java',
                    configureOs: undefined,
                    packageFileType: 'pom.xml',
                    packageFileSubfolderDepth: '0',
                },
                [undefined /*port*/],
                ['pom.xml', 'Dockerfile', 'docker-compose.debug.yml', 'docker-compose.yml', '.dockerignore']
            );

            assertFileContains('Dockerfile', 'EXPOSE 3000');
            assertFileContains('Dockerfile', 'ARG JAVA_OPTS');
            assertFileContains('Dockerfile', 'ADD testoutput.jar testoutput.jar');
            assertFileContains('Dockerfile', 'ENTRYPOINT exec java $JAVA_OPTS -jar testoutput.jar');
        });

        testInEmptyFolder("Pom file", async () => {
            await writeFile('', 'pom.xml', `
                    <?xml version="1.0" encoding="UTF-8"?>
                        <project xmlns="http://maven.apache.org/POM/4.0.0"
                        xmlns:xsi = "http://www.w3.org/2001/XMLSchema-instance"
                        xsi:schemaLocation = "http://maven.apache.org/POM/4.0.0 http://maven.apache.org/xsd/maven-4.0.0.xsd">
            <modelVersion>4.0.0 </modelVersion>

            <groupId>com.microsoft.azure</groupId>
            <artifactId>app-artifact-id</artifactId>
            <version>1.0-SNAPSHOT</version>
            <packaging>jar</packaging>

            <name>app-on-azure</name>
            <description>Test</description>
            </project>
            `);

            await testConfigureDocker(
                'Java',
                {
                    configurePlatform: 'Java',
                    configureOs: undefined,
                    packageFileType: 'pom.xml',
                    packageFileSubfolderDepth: '0',
                },
                [undefined /*port*/],
                ['pom.xml', 'Dockerfile', 'docker-compose.debug.yml', 'docker-compose.yml', '.dockerignore']);

            assertFileContains('Dockerfile', 'EXPOSE 3000');
            assertFileContains('Dockerfile', 'ARG JAVA_OPTS');
            assertFileContains('Dockerfile', 'ADD target/app-artifact-id-1.0-SNAPSHOT.jar testoutput.jar');
            assertFileContains('Dockerfile', 'ENTRYPOINT exec java $JAVA_OPTS -jar testoutput.jar');
        });

        testInEmptyFolder("Empty gradle file - defaults", async () => {
            // https://github.com/dotnet/dotnet-docker/tree/master/samples/aspnetapp
            await writeFile('', 'build.gradle', ``);

            await testConfigureDocker('Java',
                {
                    configurePlatform: 'Java',
                    configureOs: undefined,
                    packageFileType: 'build.gradle',
                    packageFileSubfolderDepth: '0',
                },
                [undefined /*port*/],
                ['build.gradle', 'Dockerfile', 'docker-compose.debug.yml', 'docker-compose.yml', '.dockerignore']
            );

            assertFileContains('Dockerfile', 'EXPOSE 3000');
            assertFileContains('Dockerfile', 'ARG JAVA_OPTS');
            assertFileContains('Dockerfile', 'ADD build/libs/testOutput-0.0.1.jar testoutput.jar');
            assertFileContains('Dockerfile', 'ENTRYPOINT exec java $JAVA_OPTS -jar testoutput.jar');
        });

        testInEmptyFolder("Gradle with jar", async () => {
            // https://github.com/dotnet/dotnet-docker/tree/master/samples/aspnetapp
            await writeFile('', 'build.gradle', gradleWithJarContents);

            await testConfigureDocker(
                'Java',
                {
                    configurePlatform: 'Java',
                    configureOs: undefined,
                    packageFileType: 'build.gradle',
                    packageFileSubfolderDepth: '0',
                },
                [undefined /*port*/],
                ['build.gradle', 'Dockerfile', 'docker-compose.debug.yml', 'docker-compose.yml', '.dockerignore']
            );

            assertFileContains('Dockerfile', 'EXPOSE 3000');
            assertFileContains('Dockerfile', 'ARG JAVA_OPTS');
            assertFileContains('Dockerfile', 'ADD build/libs/testOutput-1.2.3.jar testoutput.jar');
            assertFileContains('Dockerfile', 'ENTRYPOINT exec java $JAVA_OPTS -jar testoutput.jar');
        });

    });

    // Python

    suite("Python", () => {
        testInEmptyFolder("Python", async () => {
            await testConfigureDocker(
                'Python',
                {
                    configurePlatform: 'Python',
                    configureOs: undefined,
                    packageFileType: undefined,
                    packageFileSubfolderDepth: undefined
                },
                [undefined /*port*/],
                ['Dockerfile', 'docker-compose.debug.yml', 'docker-compose.yml', '.dockerignore']
            );

            assertFileContains('Dockerfile', 'FROM python:alpine');
            assertFileContains('Dockerfile', 'LABEL Name=testoutput Version=0.0.1');
            assertFileContains('Dockerfile', 'EXPOSE 3000');
            assertFileContains('Dockerfile', 'CMD ["python3", "-m", "testoutput"]');
        });
    });

    // Ruby

    suite("Ruby", () => {
        testInEmptyFolder("Ruby, empty folder", async () => {
            await testConfigureDocker(
                'Ruby',
                {
                    configurePlatform: 'Ruby',
                    configureOs: undefined,
                    packageFileType: undefined,
                    packageFileSubfolderDepth: undefined
                },
                [undefined /*port*/],
                ['Dockerfile', 'docker-compose.debug.yml', 'docker-compose.yml', '.dockerignore']);

            assertFileContains('Dockerfile', 'FROM ruby:2.5-slim');
            assertFileContains('Dockerfile', 'LABEL Name=testoutput Version=0.0.1');
            assertFileContains('Dockerfile', 'COPY Gemfile Gemfile.lock ./');
            assertFileContains('Dockerfile', 'RUN bundle install');
            assertFileContains('Dockerfile', 'CMD ["ruby", "testoutput.rb"]');
        });
    });

    suite("'Other'", () => {
        testInEmptyFolder("with package.json", async () => {
            await writeFile('', 'package.json', JSON.stringify({
                "name": "myexpressapp",
                "version": "1.2.3",
                "private": true,
                "scripts": {
                    "start": "node ./bin/www"
                },
                "dependencies": {
                    "cookie-parser": "~1.4.3",
                    "debug": "~2.6.9",
                    "express": "~4.16.0",
                    "http-errors": "~1.6.2",
                    "jade": "~1.11.0",
                    "morgan": "~1.9.0"
                }
            }))
            await testConfigureDocker(
                'Other',
                {
                    configurePlatform: 'Other',
                    configureOs: undefined,
                    packageFileType: undefined,
                    packageFileSubfolderDepth: undefined
                },
                [undefined /*port*/],
                ['Dockerfile', 'docker-compose.debug.yml', 'docker-compose.yml', '.dockerignore', 'package.json']);

            let dockerfileContents = await readFile('Dockerfile');
            let composeContents = await readFile('docker-compose.yml');
            let debugComposeContents = await readFile('docker-compose.debug.yml');

            assert.strictEqual(dockerfileContents, removeIndentation(`
                FROM docker/whalesay:latest
                LABEL Name=testoutput Version=1.2.3
                RUN apt-get -y update && apt-get install -y fortunes
                CMD /usr/games/fortune -a | cowsay
                `));
            assert.strictEqual(composeContents, removeIndentation(`
                version: '2.1'

                services:
                  testoutput:
                    image: testoutput
                    build: .
                    ports:
                      - 3000:3000
                `));
            assert.strictEqual(debugComposeContents, removeIndentation(`
                version: '2.1'

                services:
                  testoutput:
                    image: testoutput
                    build:
                      context: .
                      dockerfile: Dockerfile
                    ports:
                      - 3000:3000
                `));
        });
    });

    // API (vscode-docker.api.configure)

    suite("API", () => {
        suite("Partially-specified options", async () => {
            testInEmptyFolder("Telemetry properties are set correctly", async () => {
                await testConfigureDockerViaApi(
                    {
                        rootPath: testRootFolder,
                        outputFolder: testRootFolder,
                        platform: 'Ruby',
                        port: '234'
                    }
                );
            });

            testInEmptyFolder("Only platform specified, others come from user", async () => {
                await testConfigureDockerViaApi(
                    {
                        rootPath: testRootFolder,
                        outputFolder: testRootFolder,
                        platform: 'Ruby'
                    },
                    ["555"], // port
                    ['Dockerfile', 'docker-compose.debug.yml', 'docker-compose.yml', '.dockerignore']
                );
                assertFileContains('Dockerfile', 'EXPOSE 555');
            });

            testInEmptyFolder("Only platform/OS specified, others come from user", async () => {
                await writeFile('projectFolder1', 'aspnetapp.csproj', dotNetCoreConsole_21_ProjectFileContents);
                await writeFile('projectFolder2', 'aspnetapp.csproj', dotNetCoreConsole_21_ProjectFileContents);

                await testConfigureDockerViaApi(
                    {
                        rootPath: testRootFolder,
                        outputFolder: testRootFolder,
                        platform: '.NET Core Console',
                        os: "Linux"
                    },
                    [
                        'projectFolder2/aspnetapp.csproj'
                    ],
                    ['Dockerfile', '.dockerignore', 'projectFolder1/aspnetapp.csproj', 'projectFolder2/aspnetapp.csproj']
                );
                assertFileContains('Dockerfile', 'ENTRYPOINT ["dotnet", "aspnetapp.dll"]');
                assertNotFileContains('Dockerfile', 'projectFolder1');
                assertNotFileContains('Dockerfile', 'EXPOSE');
            });

            testInEmptyFolder("Only port specified, others come from user", async () => {
                await testConfigureDockerViaApi(
                    {
                        rootPath: testRootFolder,
                        outputFolder: testRootFolder,
                        port: "444"
                    },
                    ["Ruby"],
                    ['Dockerfile', 'docker-compose.debug.yml', 'docker-compose.yml', '.dockerignore']
                );
                assertFileContains('Dockerfile', 'EXPOSE 444');
            });

            suite("Requirements from IoT team", async () => {
                // We will be passed a directory path which will be the service folder. The dockerFile needs to be generated at this location. This holds true for all language types.
                // The csproj might be present in this folder or a sub directory or none at all (if the app is not C# type).
                // We will not be passed the csproj location. The language-type prompts will be presented by the plugin like they appear today. Platform will not be passed in. All the language specific processing should happen within this plugin.
                // Will pass in: Port number, Operating System, folder path where the dockerFile should be created, service name if desired.
                // The service folder will only have 0 or 1 csproj within them. So even though there are multiple service directories within the root, we will only be passed 1 service directory at a time, so that only 1 dockerFile generation happens at a time.
                // So the command which is "Add DockerFile to this Workspace" now extends to "Add DockerFile to the directory", and we would do all the searching and processing only within the passed directory path.

                testInEmptyFolder("All files in service folder, output to service folder", async () => {
                    let rootFolder = 'serviceFolder';
                    await writeFile(rootFolder, 'somefile1.cs', "// Some file");
                    await writeFile(rootFolder, 'aspnetapp.csproj', dotNetCoreConsole_21_ProjectFileContents);

                    await testConfigureDockerViaApi(
                        {
                            rootPath: path.join(testRootFolder, 'serviceFolder'),
                            outputFolder: path.join(testRootFolder, 'serviceFolder'),
                            os: "Linux",
                            port: "1234"
                        },
                        ['.NET Core Console'],
                        ['serviceFolder/Dockerfile', 'serviceFolder/.dockerignore', 'serviceFolder/somefile1.cs', 'serviceFolder/aspnetapp.csproj']
                    );
                    assertFileContains('serviceFolder/Dockerfile', 'ENTRYPOINT ["dotnet", "aspnetapp.dll"]');
                });


                testInEmptyFolder(".csproj file in subfolder, output to service folder", async () => {
                    let rootFolder = 'serviceFolder';
                    await writeFile(path.join(rootFolder, 'subfolder1'), 'somefile1.cs', "// Some file");
                    await writeFile(path.join(rootFolder, 'subfolder1'), 'aspnetapp.csproj', dotNetCoreConsole_21_ProjectFileContents);

                    await testConfigureDockerViaApi(
                        {
                            rootPath: path.join(testRootFolder, 'serviceFolder'),
                            outputFolder: path.join(testRootFolder, 'serviceFolder'),
                            os: "Windows",
                            port: "1234"
                        },
                        ['.NET Core Console'],
                        ['serviceFolder/Dockerfile', 'serviceFolder/.dockerignore', 'serviceFolder/subfolder1/somefile1.cs', 'serviceFolder/subfolder1/aspnetapp.csproj']
                    );
                    assertFileContains('serviceFolder/Dockerfile', 'ENTRYPOINT ["dotnet", "aspnetapp.dll"]');
                });

                testInEmptyFolder(".csproj file in subfolder, output to subfolder", async () => {
                    let rootFolder = 'serviceFolder';
                    await writeFile(path.join(rootFolder, 'subfolder1'), 'somefile1.cs', "// Some file");
                    await writeFile(path.join(rootFolder, 'subfolder1'), 'aspnetapp.csproj', aspNet_21_ProjectFileContents);

                    await testConfigureDockerViaApi(
                        {
                            rootPath: path.join(testRootFolder, 'serviceFolder'),
                            outputFolder: path.join(testRootFolder, 'serviceFolder', 'subfolder1'),
                            os: "Windows",
                            port: "1234"
                        },
                        ['ASP.NET Core'], ['serviceFolder/subfolder1/Dockerfile', 'serviceFolder/subfolder1/.dockerignore', 'serviceFolder/subfolder1/somefile1.cs', 'serviceFolder/subfolder1/aspnetapp.csproj']
                    );
                    assertFileContains('serviceFolder/subfolder1/Dockerfile', 'ENTRYPOINT ["dotnet", "aspnetapp.dll"]');
                });
            });
        });
    });
});<|MERGE_RESOLUTION|>--- conflicted
+++ resolved
@@ -11,12 +11,7 @@
 import { Suite } from 'mocha';
 import { PlatformOS, Platform, ext, configure, ConfigureTelemetryProperties, ConfigureApiOptions, globAsync } from '../extension';
 import { TestUserInput, IActionContext, TelemetryProperties } from 'vscode-azureextensionui';
-<<<<<<< HEAD
-import { globAsync } from '../helpers/async';
-import { getTestRootFolder, constants, testInEmptyFolder } from './global.test';
-=======
 import { getTestRootFolder, testInEmptyFolder } from './global.test';
->>>>>>> 4d7b773f
 
 // Can be useful for testing
 const outputAllGeneratedFileContents = false;
