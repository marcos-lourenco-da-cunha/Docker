--- conflicted
+++ resolved
@@ -64,11 +64,7 @@
 }
 
 suite("Build Image", function (this: Suite): void {
-<<<<<<< HEAD
-    this.timeout(Math.max(2 * 60 * 1000, this.timeout()));
-=======
-    this.timeout(60 * 1000);
->>>>>>> 9c3f8738
+    this.timeout(2 * 60 * 1000);
 
     const outputChannel: vscode.OutputChannel = vscode.window.createOutputChannel('Docker extension tests');
     ext.outputChannel = outputChannel;
