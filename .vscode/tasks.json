// Available variables which can be used inside of strings.
// ${workspaceRoot}: the root folder of the team
// ${file}: the current opened file
// ${fileBasename}: the current opened file's basename
// ${fileDirname}: the current opened file's dirname
// ${fileExtname}: the current opened file's extension
// ${cwd}: the current working directory of the spawned process
<<<<<<< HEAD
// A task runner that calls a custom npm script that compiles the extension.
{
	"version": "0.1.0",
	// we want to run npm
	"command": "npm",
	// the command is a shell script
	"isShellCommand": true,
	// show the output window only if unrecognized errors occur.
	"showOutput": "silent",
	// we run the custom script "compile" as defined in package.json
	"args": [
		"run",
		"compile",
		"--loglevel",
		"silent"
	],
	// The tsc compiler is started in watching mode
	"isBackground": true,
	// use the standard tsc in watch mode problem matcher to find compile problems in the output.
	"problemMatcher": "$tsc-watch"
=======
{
	// See https://go.microsoft.com/fwlink/?LinkId=733558
	// Also: https://raw.githubusercontent.com/Microsoft/vscode-tslint/master/tslint-tests/.vscode/tasks.json
	// for the documentation about the tasks.json format
	"version": "2.0.0",
	"tasks": [
		{
			"type": "npm",
			"script": "lint",
			"problemMatcher": {
				"base": "$tslint5",
				"fileLocation": "relative"
			}
		},
		{
			"type": "gulp",
			"task": "tslint",
			"problemMatcher": [
				"$tslint5"
			]
		}
	]
>>>>>>> 36793324
}<|MERGE_RESOLUTION|>--- conflicted
+++ resolved
@@ -5,28 +5,6 @@
 // ${fileDirname}: the current opened file's dirname
 // ${fileExtname}: the current opened file's extension
 // ${cwd}: the current working directory of the spawned process
-<<<<<<< HEAD
-// A task runner that calls a custom npm script that compiles the extension.
-{
-	"version": "0.1.0",
-	// we want to run npm
-	"command": "npm",
-	// the command is a shell script
-	"isShellCommand": true,
-	// show the output window only if unrecognized errors occur.
-	"showOutput": "silent",
-	// we run the custom script "compile" as defined in package.json
-	"args": [
-		"run",
-		"compile",
-		"--loglevel",
-		"silent"
-	],
-	// The tsc compiler is started in watching mode
-	"isBackground": true,
-	// use the standard tsc in watch mode problem matcher to find compile problems in the output.
-	"problemMatcher": "$tsc-watch"
-=======
 {
 	// See https://go.microsoft.com/fwlink/?LinkId=733558
 	// Also: https://raw.githubusercontent.com/Microsoft/vscode-tslint/master/tslint-tests/.vscode/tasks.json
@@ -49,5 +27,4 @@
 			]
 		}
 	]
->>>>>>> 36793324
 }