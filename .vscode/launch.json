--- conflicted
+++ resolved
@@ -39,10 +39,6 @@
 			"env": {
 				"MOCHA_grep": "", // RegExp of tests to run (empty for all)
 				"MOCHA_enableTimeouts": "0", // Disable time-outs
-<<<<<<< HEAD
-				"MOCHA_reporter": "spec",
-=======
->>>>>>> e3daa4d1
 				"DEBUGTELEMETRY": "1"
 			}
 		}
