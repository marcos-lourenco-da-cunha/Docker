/*---------------------------------------------------------
 * Copyright (C) Microsoft Corporation. All rights reserved.
 *--------------------------------------------------------*/

'use strict';

import vscode = require('vscode');
import { FROM_DIRECTIVE_PATTERN } from "../dockerExtension";
import hub = require('../dockerHubApi');
import parser = require('../parser');

export class SuggestSupportHelper {
<<<<<<< HEAD
    // tslint:disable-next-line:promise-function-async // Grandfathered in
    suggestImages(word: string): Promise<vscode.CompletionItem[]> {
=======
    public suggestImages(word: string): Promise<vscode.CompletionItem[]> {
>>>>>>> 0c2b3806
        return hub.searchImagesInRegistryHub(word, true).then((results) => {
            return results.map((image) => {
                let stars = '';
                if (image.star_count > 0) {
                    stars = ' ' + image.star_count + ' ' + (image.star_count > 1 ? 'stars' : 'star');
                }

                return {
                    label: image.name,
                    kind: vscode.CompletionItemKind.Value,
                    detail: hub.tagsForImage(image) + stars,
                    insertText: image.name,
                    documentation: image.description,
                }
            });
        });
    }

<<<<<<< HEAD
    // tslint:disable-next-line:promise-function-async // Grandfathered in
    searchImageInRegistryHub(imageName: string): Promise<vscode.MarkedString[]> {
=======
    public searchImageInRegistryHub(imageName: string): Promise<vscode.MarkedString[]> {
>>>>>>> 0c2b3806
        return hub.searchImageInRegistryHub(imageName, true).then((result) => {
            if (result) {
                let r: vscode.MarkedString[] = [];
                let tags = hub.tagsForImage(result);

                // Name, tags and stars.
                let nameString = '';
                if (tags.length > 0) {
                    nameString = '**' + result.name + ' ' + tags + '** ';
                } else {
                    nameString = '**' + result.name + '**';
                }

                if (result.star_count) {
                    let plural = (result.star_count > 1);
                    nameString += '**' + String(result.star_count) + (plural ? ' stars' : ' star') + '**';
                }

                r.push(nameString);

                // Description
                r.push(result.description);

                return r;
            }
        })
    }

<<<<<<< HEAD
    // tslint:disable-next-line:promise-function-async // Grandfathered in
    getImageNameHover(line: string, _parser: parser.Parser, tokens: parser.IToken[], tokenIndex: number): Promise<vscode.MarkedString[]> {
=======
    public getImageNameHover(line: string, _parser: parser.Parser, tokens: parser.IToken[], tokenIndex: number): Promise<vscode.MarkedString[]> {
>>>>>>> 0c2b3806
        // -------------
        // Detect <<image: [["something"]]>>
        // Detect <<image: [[something]]>>
        let originalValue = _parser.tokenValue(line, tokens[tokenIndex]);

        let keyToken: string = null;
        tokenIndex--;
        while (tokenIndex >= 0) {
            let type = tokens[tokenIndex].type;
            if (type === parser.TokenType.String || type === parser.TokenType.Text) {
                return;
            }
            if (type === parser.TokenType.Key) {
                keyToken = _parser.tokenValue(line, tokens[tokenIndex]);
                break;
            }
            tokenIndex--;
        }

        if (!keyToken) {
            return;
        }
        let keyName = _parser.keyNameFromKeyToken(keyToken);
        if (keyName === 'image' || keyName === 'FROM') {
            let imageName;

            if (keyName === 'FROM') {
                imageName = line.match(FROM_DIRECTIVE_PATTERN)[1];
            } else {
                imageName = originalValue.replace(/^"/, '').replace(/"$/, '');
            }

            return this.searchImageInRegistryHub(imageName).then((results) => {
                if (results[0] && results[1]) {
                    return ['**DockerHub:**', results[0], '**DockerRuntime**', results[1]];
                }

                if (results[0]) {
                    return [results[0]];
                }

                return [results[1]];
            });
        }
    }
}<|MERGE_RESOLUTION|>--- conflicted
+++ resolved
@@ -10,12 +10,8 @@
 import parser = require('../parser');
 
 export class SuggestSupportHelper {
-<<<<<<< HEAD
     // tslint:disable-next-line:promise-function-async // Grandfathered in
-    suggestImages(word: string): Promise<vscode.CompletionItem[]> {
-=======
     public suggestImages(word: string): Promise<vscode.CompletionItem[]> {
->>>>>>> 0c2b3806
         return hub.searchImagesInRegistryHub(word, true).then((results) => {
             return results.map((image) => {
                 let stars = '';
@@ -34,12 +30,8 @@
         });
     }
 
-<<<<<<< HEAD
     // tslint:disable-next-line:promise-function-async // Grandfathered in
-    searchImageInRegistryHub(imageName: string): Promise<vscode.MarkedString[]> {
-=======
     public searchImageInRegistryHub(imageName: string): Promise<vscode.MarkedString[]> {
->>>>>>> 0c2b3806
         return hub.searchImageInRegistryHub(imageName, true).then((result) => {
             if (result) {
                 let r: vscode.MarkedString[] = [];
@@ -68,12 +60,7 @@
         })
     }
 
-<<<<<<< HEAD
-    // tslint:disable-next-line:promise-function-async // Grandfathered in
-    getImageNameHover(line: string, _parser: parser.Parser, tokens: parser.IToken[], tokenIndex: number): Promise<vscode.MarkedString[]> {
-=======
     public getImageNameHover(line: string, _parser: parser.Parser, tokens: parser.IToken[], tokenIndex: number): Promise<vscode.MarkedString[]> {
->>>>>>> 0c2b3806
         // -------------
         // Detect <<image: [["something"]]>>
         // Detect <<image: [[something]]>>
