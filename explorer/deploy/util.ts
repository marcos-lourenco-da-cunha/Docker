--- conflicted
+++ resolved
@@ -24,12 +24,8 @@
     return all;
 }
 
-<<<<<<< HEAD
 export function waitForWebSiteState(webSiteManagementClient: WebSiteManagementClient, site: WebSiteModels.Site, state: string, intervalMs: number = 5000, timeoutMs: number = 60000): Promise<void> {
-=======
-export function waitForWebSiteState(webSiteManagementClient: WebSiteManagementClient, site: WebSiteModels.Site, state: string, intervalMs = 5000, timeoutMs = 60000): Promise<void> {
     // tslint:disable-next-line:promise-must-complete // false positive
->>>>>>> 36793324
     return new Promise((resolve, reject) => {
         const func = async (count: number) => {
             const currentSite = await webSiteManagementClient.webApps.get(site.resourceGroup, site.name);
