/*---------------------------------------------------------------------------------------------
 *  Copyright (c) Microsoft Corporation. All rights reserved.
 *  Licensed under the MIT License. See License.txt in the project root for license information.
 *--------------------------------------------------------------------------------------------*/

import * as vscode from 'vscode';
import { AzureAccountWrapper } from './azureAccountWrapper';
import { AzureImageNode } from '../models/azureRegistryNodes';
import { DockerHubImageNode } from '../models/dockerHubNodes';
import { reporter } from '../../telemetry/telemetry';
import { SubscriptionModels, ResourceManagementClient, ResourceModels } from 'azure-arm-resource';
import { WizardBase, WizardResult, WizardStep, SubscriptionStepBase, QuickPickItemWithData, UserCancelledError } from './wizard';
import * as fs from 'fs';
import * as path from 'path';
import * as util from './util';
import * as WebSiteModels from '../../node_modules/azure-arm-website/lib/models';
import WebSiteManagementClient = require('azure-arm-website');

const teleCmdId: string = 'vscode-docker.deploy.azureAppService';

export class WebAppCreator extends WizardBase {
    constructor(output: vscode.OutputChannel, readonly azureAccount: AzureAccountWrapper, context: AzureImageNode | DockerHubImageNode, subscription?: SubscriptionModels.Subscription) {
        super(output);
        this.steps.push(new SubscriptionStep(this, azureAccount, subscription));
        this.steps.push(new ResourceGroupStep(this, azureAccount));
        this.steps.push(new AppServicePlanStep(this, azureAccount));
        this.steps.push(new WebsiteStep(this, azureAccount, context));

    }

    async run(promptOnly = false): Promise<WizardResult> {
        // If not signed in, execute the sign in command and wait for it...
        if (this.azureAccount.signInStatus !== 'LoggedIn') {
            await vscode.commands.executeCommand(util.getSignInCommandString());
        }
        // Now check again, if still not signed in, cancel.
        if (this.azureAccount.signInStatus !== 'LoggedIn') {
            return {
                status: 'Cancelled',
                step: this.steps[0],
                error: null
            };
        }

        return super.run(promptOnly);
    }

    get createdWebSite(): WebSiteModels.Site {
        const websiteStep = this.steps.find(step => step instanceof WebsiteStep);
        return (<WebsiteStep>websiteStep).website;
    }

    protected beforeExecute(step: WizardStep, stepIndex: number) {
        if (stepIndex == 0) {
            this.writeline('Start creating new Web App...');
        }
    }

    protected onExecuteError(step: WizardStep, stepIndex: number, error: Error) {
        if (error instanceof UserCancelledError) {
            return;
        }
        this.writeline(`Failed to create new Web App - ${error.message}`);
        this.writeline('');
    }
}

class WebAppCreatorStepBase extends WizardStep {
    protected constructor(wizard: WizardBase, stepTitle: string, readonly azureAccount: AzureAccountWrapper) {
        super(wizard, stepTitle);
    }

    protected getSelectedSubscription(): SubscriptionModels.Subscription {
        const subscriptionStep = <SubscriptionStep>this.wizard.findStep(step => step instanceof SubscriptionStep, 'The Wizard must have a SubscriptionStep.');

        if (!subscriptionStep.subscription) {
            throw new Error('A subscription must be selected first.');
        }

        return subscriptionStep.subscription;
    }

    protected getSelectedResourceGroup(): ResourceModels.ResourceGroup {
        const resourceGroupStep = <ResourceGroupStep>this.wizard.findStep(step => step instanceof ResourceGroupStep, 'The Wizard must have a ResourceGroupStep.');

        if (!resourceGroupStep.resourceGroup) {
            throw new Error('A resource group must be selected first.');
        }

        return resourceGroupStep.resourceGroup;
    }

    protected getSelectedAppServicePlan(): WebSiteModels.AppServicePlan {
        const appServicePlanStep = <AppServicePlanStep>this.wizard.findStep(step => step instanceof AppServicePlanStep, 'The Wizard must have a AppServicePlanStep.');

        if (!appServicePlanStep.servicePlan) {
            throw new Error('An App Service Plan must be selected first.');
        }

        return appServicePlanStep.servicePlan;
    }

    protected getWebSite(): WebSiteModels.Site {
        const websiteStep = <WebsiteStep>this.wizard.findStep(step => step instanceof WebsiteStep, 'The Wizard must have a WebsiteStep.');

        if (!websiteStep.website) {
            throw new Error('A website must be created first.');
        }

        return websiteStep.website;
    }

    protected getImageInfo(): { serverUrl: string, serverUser: string, serverPassword: string } {
        const websiteStep = <WebsiteStep>this.wizard.findStep(step => step instanceof WebsiteStep, 'The Wizard must have a WebsiteStep.');
        if (!websiteStep.website) {
            throw new Error('A website must be created first.');
        }

        return websiteStep.imageInfo;
    }
}

class SubscriptionStep extends SubscriptionStepBase {
    constructor(wizard: WizardBase, azureAccount: AzureAccountWrapper, subscrption?: SubscriptionModels.Subscription) {
        super(wizard, 'Select subscription', azureAccount);
        this._subscription = subscrption;
    }

    async prompt(): Promise<void> {
        if (!!this.subscription) {
            return;
        }

        const quickPickItems = await this.getSubscriptionsAsQuickPickItems();
        if (quickPickItems.length === 1) {
            this._subscription = quickPickItems[0].data;
        } else {
            const quickPickOptions = { placeHolder: `Select the subscription where the new Web App will be created in. (${this.stepProgressText})` };
            const result = await this.showQuickPick(quickPickItems, quickPickOptions);
            this._subscription = result.data;
        }
    }

    async execute(): Promise<void> {
        this.wizard.writeline(`The new Web App will be created in subscription "${this.subscription.displayName}" (${this.subscription.subscriptionId}).`);
    }
}

class ResourceGroupStep extends WebAppCreatorStepBase {
    private _createNew: boolean;
    private _rg: ResourceModels.ResourceGroup;

    constructor(wizard: WizardBase, azureAccount: AzureAccountWrapper) {
        super(wizard, 'Select or create resource group', azureAccount);
    }

    async prompt(): Promise<void> {
        const createNewItem: QuickPickItemWithData<ResourceModels.ResourceGroup> = {
            label: '$(plus) Create New Resource Group',
            description: '',
            data: null
        };
        const quickPickItems = [createNewItem];
        const quickPickOptions = { placeHolder: `Select the resource group where the new Web App will be created in. (${this.stepProgressText})` };
        const subscription = this.getSelectedSubscription();
        const resourceClient = new ResourceManagementClient(this.azureAccount.getCredentialByTenantId(subscription.tenantId), subscription.subscriptionId);
        var resourceGroups: ResourceModels.ResourceGroup[];
        var locations: SubscriptionModels.Location[];
        const resourceGroupsTask = util.listAll(resourceClient.resourceGroups, resourceClient.resourceGroups.list());
        const locationsTask = this.azureAccount.getLocationsBySubscription(this.getSelectedSubscription());
        await Promise.all([resourceGroupsTask, locationsTask]).then(results => {
            resourceGroups = results[0];
            locations = results[1];
            resourceGroups.forEach(rg => {
                quickPickItems.push({
                    label: rg.name,
                    description: `(${locations.find(l => l.name.toLowerCase() === rg.location.toLowerCase()).displayName})`,
                    detail: '',
                    data: rg
                });
            });
        });

        const result = await this.showQuickPick(quickPickItems, quickPickOptions);

        if (result !== createNewItem) {
            const rg = result.data;
            this._createNew = false;
            this._rg = rg;
            return;
        }

        const newRgName = await this.showInputBox({
            prompt: 'Enter the name of the new resource group.',
            validateInput: (value: string) => {
                value = value.trim();

                if (resourceGroups.findIndex(rg => rg.name.localeCompare(value) === 0) >= 0) {
                    return `Resource group name "${value}" already exists.`;
                }

                if (!value.match(/^[a-z0-9.\-_()]{0,89}[a-z0-9\-_()]$/ig)) {
                    return 'Resource group name should be 1-90 characters long and can only include alphanumeric characters, periods, ' +
                        'underscores, hyphens and parenthesis and cannot end in a period.';
                }

                return null;
            }
        });
        const locationPickItems = locations.map<QuickPickItemWithData<SubscriptionModels.Location>>(location => {
            return {
                label: location.displayName,
                description: `(${location.name})`,
                detail: '',
                data: location
            };
        });
        const locationPickOptions = { placeHolder: 'Select the location of the new resource group.' };
        const pickedLocation = await this.showQuickPick(locationPickItems, locationPickOptions);

        this._createNew = true;
        this._rg = {
            name: newRgName,
            location: pickedLocation.data.name
        }
    }

    async execute(): Promise<void> {
        if (!this._createNew) {
            this.wizard.writeline(`Existing resource group "${this._rg.name} (${this._rg.location})" will be used.`);
            return;
        }

        this.wizard.writeline(`Creating new resource group "${this._rg.name} (${this._rg.location})"...`);
        const subscription = this.getSelectedSubscription();
        const resourceClient = new ResourceManagementClient(this.azureAccount.getCredentialByTenantId(subscription.tenantId), subscription.subscriptionId);
        this._rg = await resourceClient.resourceGroups.createOrUpdate(this._rg.name, this._rg);
        this.wizard.writeline(`Resource group created.`);
    }

    get resourceGroup(): ResourceModels.ResourceGroup {
        return this._rg;
    }

    get createNew(): boolean {
        return this._createNew;
    }
}

class AppServicePlanStep extends WebAppCreatorStepBase {
    private _createNew: boolean;
    private _plan: WebSiteModels.AppServicePlan;

    constructor(wizard: WizardBase, azureAccount: AzureAccountWrapper) {
        super(wizard, 'Select or create App Service Plan', azureAccount);
    }

    async prompt(): Promise<void> {
        const createNewItem: QuickPickItemWithData<WebSiteModels.AppServicePlan> = {
            label: '$(plus) Create New App Service Plan',
            description: '',
            data: null
        };
        const quickPickItems = [createNewItem];
        const quickPickOptions = { placeHolder: `Select the App Service Plan for the new Web App. (${this.stepProgressText})` };
        const subscription = this.getSelectedSubscription();
        const client = new WebSiteManagementClient(this.azureAccount.getCredentialByTenantId(subscription.tenantId), subscription.subscriptionId);
        // You can create a web app and associate it with a plan from another resource group.
        // That's why we use list instead of listByResourceGroup below; and show resource group name in the quick pick list.
        const plans = await util.listAll(client.appServicePlans, client.appServicePlans.list());

        plans.forEach(plan => {
            // Currently we only support Linux web apps.
            if (plan.kind.toLowerCase() === 'linux') {
                quickPickItems.push({
                    label: plan.appServicePlanName,
                    description: `${plan.sku.name} (${plan.geoRegion})`,
                    detail: plan.resourceGroup,
                    data: plan
                });
            }
        });

        const pickedItem = await this.showQuickPick(quickPickItems, quickPickOptions);

        if (pickedItem !== createNewItem) {
            this._createNew = false;
            this._plan = pickedItem.data;
            return;
        }

        // Prompt for new plan information.
        const rg = this.getSelectedResourceGroup();
        const newPlanName = await this.showInputBox({
            prompt: 'Enter the name of the new App Service Plan.',
            validateInput: (value: string) => {
                value = value.trim();

                if (plans.findIndex(plan => plan.resourceGroup.toLowerCase() === rg.name && value.localeCompare(plan.name) === 0) >= 0) {
                    return `App Service Plan name "${value}" already exists in resource group "${rg.name}".`;
                }

                if (!value.match(/^[a-z0-9\-]{0,39}$/ig)) {
                    return 'App Service Plan name should be 1-40 characters long and can only include alphanumeric characters and hyphens.';
                }

                return null;
            }
        });

        // Prompt for Pricing tier
        const pricingTiers: QuickPickItemWithData<WebSiteModels.SkuDescription>[] = [];
        const availableSkus = this.getPlanSkus();
        availableSkus.forEach(sku => {
            pricingTiers.push({
                label: sku.name,
                description: sku.tier,
                detail: '',
                data: sku
            });
        });
        const pickedSkuItem = await this.showQuickPick(pricingTiers, { placeHolder: 'Choose your pricing tier.' });
        const newPlanSku = pickedSkuItem.data;
        this._createNew = true;
        this._plan = {
            appServicePlanName: newPlanName,
            kind: 'linux',  // Currently we only support Linux web apps.
            sku: newPlanSku,
            location: rg.location,
            reserved: true  // The secret property - must be set to true to make it a Linux plan. Confirmed by the team who owns this API.
        };
    }

    async execute(): Promise<void> {
        if (!this._createNew) {
            this.wizard.writeline(`Existing App Service Plan "${this._plan.appServicePlanName} (${this._plan.sku.name})" will be used.`);
            return;
        }

        this.wizard.writeline(`Creating new App Service Plan "${this._plan.appServicePlanName} (${this._plan.sku.name})"...`);
        const subscription = this.getSelectedSubscription();
        const rg = this.getSelectedResourceGroup();
        const websiteClient = new WebSiteManagementClient(this.azureAccount.getCredentialByTenantId(subscription.tenantId), subscription.subscriptionId);
        this._plan = await websiteClient.appServicePlans.createOrUpdate(rg.name, this._plan.appServicePlanName, this._plan);

        this.wizard.writeline(`App Service Plan created.`);
    }

    get servicePlan(): WebSiteModels.AppServicePlan {
        return this._plan;
    }

    get createNew(): boolean {
        return this._createNew;
    }

    private getPlanSkus(): WebSiteModels.SkuDescription[] {
        return [
            {
                name: 'S1',
                tier: 'Standard',
                size: 'S1',
                family: 'S',
                capacity: 1
            },
            {
                name: 'S2',
                tier: 'Standard',
                size: 'S2',
                family: 'S',
                capacity: 1
            },
            {
                name: 'S3',
                tier: 'Standard',
                size: 'S3',
                family: 'S',
                capacity: 1
            },
            {
                name: 'B1',
                tier: 'Basic',
                size: 'B1',
                family: 'B',
                capacity: 1
            },
            {
                name: 'B2',
                tier: 'Basic',
                size: 'B2',
                family: 'B',
                capacity: 1
            },
            {
                name: 'B3',
                tier: 'Basic',
                size: 'B3',
                family: 'B',
                capacity: 1
            }
        ];
    }
}

class WebsiteStep extends WebAppCreatorStepBase {
    private _website: WebSiteModels.Site;
    private _serverUrl: string;
    private _serverUserName: string;
    private _serverPassword: string;
    private _imageName: string;

    constructor(wizard: WizardBase, azureAccount: AzureAccountWrapper, context: AzureImageNode | DockerHubImageNode) {
        super(wizard, 'Create Web App', azureAccount);

        this._serverUrl = context.serverUrl;
        this._serverPassword = context.password;
        this._serverUserName = context.userName;
        this._imageName = context.label;

    }

    async prompt(): Promise<void> {
        const subscription = this.getSelectedSubscription();
        const client = new WebSiteManagementClient(this.azureAccount.getCredentialByTenantId(subscription.tenantId), subscription.subscriptionId);
        let siteName: string;
        let siteNameOkay = false;

        while (!siteNameOkay) {
            siteName = await this.showInputBox({
                prompt: `Enter a globally unique name for the new Web App. (${this.stepProgressText})`,
                validateInput: (value: string) => {
                    value = value ? value.trim() : '';

                    if (!value.match(/^[a-z0-9\-]{1,60}$/ig)) {
                        return 'App name should be 1-60 characters long and can only include alphanumeric characters and hyphens.';
                    }

                    return null;
                }
            });

            // Check if the name has already been taken...
            const nameAvailability = await client.checkNameAvailability(siteName, 'site');
            siteNameOkay = nameAvailability.nameAvailable;

            if (!siteNameOkay) {
                await vscode.window.showWarningMessage(nameAvailability.message);
            }
        }

        let linuxFXVersion: string;
        if (this._serverUrl.length > 0) {
            // azure container registry
            linuxFXVersion = 'DOCKER|' + this._serverUrl + '/' + this._imageName;
        } else {
            // dockerhub
            linuxFXVersion = 'DOCKER|' + this._serverUserName + '/' + this._imageName;
        }

        const rg = this.getSelectedResourceGroup();
        const plan = this.getSelectedAppServicePlan();

        this._website = {
            name: siteName.trim(),
            kind: 'app,linux',
            location: rg.location,
            serverFarmId: plan.id,
            siteConfig: {
                linuxFxVersion: linuxFXVersion
            }
        }
    }

    async execute(): Promise<void> {
        this.wizard.writeline(`Creating new Web App "${this._website.name}"...`);
        const subscription = this.getSelectedSubscription();
        const rg = this.getSelectedResourceGroup();
        const websiteClient = new WebSiteManagementClient(this.azureAccount.getCredentialByTenantId(subscription.tenantId), subscription.subscriptionId);

        // If the plan is also newly created, its resource ID won't be available at this step's prompt stage, but should be available now.
        if (!this._website.serverFarmId) {
            this._website.serverFarmId = this.getSelectedAppServicePlan().id;
        }

        this._website = await websiteClient.webApps.createOrUpdate(rg.name, this._website.name, this._website);

        this.wizard.writeline('Updating Application Settings...');
        let appSettings: WebSiteModels.StringDictionary;

        if (this._serverUrl.length > 0) {
            // azure container registry
            appSettings = {
                "id": this._website.id, "name": "appsettings", "location": this._website.location, "type": "Microsoft.Web/sites/config", "properties": {
                    "DOCKER_REGISTRY_SERVER_URL": 'https://' + this._serverUrl,
                    "DOCKER_REGISTRY_SERVER_USERNAME": this._serverUserName,
                    "DOCKER_REGISTRY_SERVER_PASSWORD": this._serverPassword,
                    "DOCKER_ENABLE_CI": "true"
                }
            };
        } else {
            // dockerhub - dont set docker_registry_server_url
            appSettings = {
                "id": this._website.id, "name": "appsettings", "location": this._website.location, "type": "Microsoft.Web/sites/config", "properties": {
                    "DOCKER_REGISTRY_SERVER_USERNAME": this._serverUserName,
                    "DOCKER_REGISTRY_SERVER_PASSWORD": this._serverPassword
                }
            };

        }

        await websiteClient.webApps.updateApplicationSettings(rg.name, this._website.name, appSettings);
        this._website.siteConfig = await websiteClient.webApps.getConfiguration(rg.name, this._website.name);

        this.wizard.writeline(`Restarting Site...`);
        await websiteClient.webApps.stop(rg.name, this._website.name);
        await websiteClient.webApps.start(rg.name, this._website.name);

        this.wizard.writeline(`Web App "${this._website.name}" ready: https://${this._website.defaultHostName}`);
        this.wizard.writeline('');

        if (reporter) {
            /* __GDPR__
               "command" : {
                  "command" : { "classification": "SystemMetaData", "purpose": "FeatureInsight" }
               }
             */
            reporter.sendTelemetryEvent('command', {
                command: teleCmdId
            });
        }

    }

    get website(): WebSiteModels.Site {
        return this._website;
    }

<<<<<<< HEAD
    get imageInfo(): { serverUrl: string, serverUser: string, serverPassword: string} {
        return  {
=======
    get imageInfo(): { serverUrl: string, serverUser: string, serverPassword: string } {
        return {
>>>>>>> e255fbe1
            serverUrl: this._serverUrl,
            serverUser: this._serverUserName,
            serverPassword: this._serverPassword
        }
    }

}<|MERGE_RESOLUTION|>--- conflicted
+++ resolved
@@ -535,13 +535,8 @@
         return this._website;
     }
 
-<<<<<<< HEAD
-    get imageInfo(): { serverUrl: string, serverUser: string, serverPassword: string} {
-        return  {
-=======
     get imageInfo(): { serverUrl: string, serverUser: string, serverPassword: string } {
         return {
->>>>>>> e255fbe1
             serverUrl: this._serverUrl,
             serverUser: this._serverUserName,
             serverPassword: this._serverPassword
