--- conflicted
+++ resolved
@@ -8,12 +8,7 @@
 import { ResourceManagementClient, ResourceModels, SubscriptionModels } from 'azure-arm-resource';
 import { Subscription } from 'azure-arm-resource/lib/subscription/models';
 import WebSiteManagementClient = require('azure-arm-website');
-<<<<<<< HEAD
-=======
 import * as WebSiteModels from 'azure-arm-website/lib/models';
-import * as fs from 'fs';
-import * as path from 'path';
->>>>>>> 2ca7e72b
 import * as vscode from 'vscode';
 import { reporter } from '../../telemetry/telemetry';
 import { AzureImageNode } from '../models/azureRegistryNodes';
