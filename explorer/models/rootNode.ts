--- conflicted
+++ resolved
@@ -57,14 +57,10 @@
         //     clearInterval(this._imageDebounceTimer);
         //     return;
         // }
-<<<<<<< HEAD
 
         if (this._imageDebounceTimer) {
             clearInterval(this._imageDebounceTimer);
         }
-=======
-        clearInterval(this._imageDebounceTimer);
->>>>>>> 3dc9a9ca
 
         if (refreshInterval > 0) {
             this._imageDebounceTimer = setInterval(async () => {
@@ -123,11 +119,8 @@
                 break;
             }
         }
-<<<<<<< HEAD
 
         throw new Error(`Unexpected contextValue ${element.contextValue}`);
-=======
->>>>>>> 3dc9a9ca
     }
 
     private async getImages(): Promise<ImageNode[]> {
@@ -140,29 +133,15 @@
                 return [];
             }
 
-<<<<<<< HEAD
-            // tslint:disable-next-line:prefer-for-of // Grandfathered in
-            for (let i = 0; i < images.length; i++) {
-                // tslint:disable-next-line:prefer-for-of // Grandfathered in
-                if (!images[i].RepoTags) {
-                    let node = new ImageNode(`<none>:<none>`, images[i], this.eventEmitter);
-                    imageNodes.push(node);
-                } else {
-                    // tslint:disable-next-line:prefer-for-of // Grandfathered in
-                    for (let j = 0; j < images[i].RepoTags.length; j++) {
-                        // tslint:disable-next-line:prefer-for-of // Grandfathered in
-                        let node = new ImageNode(`${images[i].RepoTags[j]}`, images[i], this.eventEmitter);
-=======
             for (let image of images) {
                 if (!image.RepoTags) {
-                    let node = new ImageNode(`<none>:<none>`, this.eventEmitter);
+                    let node = new ImageNode(`<none>:<none>`, image, this.eventEmitter);
                     node.imageDesc = image;
                     imageNodes.push(node);
                 } else {
                     for (let repoTag of image.RepoTags) {
-                        let node = new ImageNode(`${repoTag}`, this.eventEmitter);
+                        let node = new ImageNode(`${repoTag}`, image, this.eventEmitter);
                         node.imageDesc = image;
->>>>>>> 3dc9a9ca
                         imageNodes.push(node);
                     }
                 }
@@ -186,14 +165,10 @@
         //     clearInterval(this._containerDebounceTimer);
         //     return;
         // }
-<<<<<<< HEAD
 
         if (this._containerDebounceTimer) {
             clearInterval(this._containerDebounceTimer);
         }
-=======
-        clearInterval(this._containerDebounceTimer);
->>>>>>> 3dc9a9ca
 
         if (refreshInterval > 0) {
             this._containerDebounceTimer = setInterval(async () => {
@@ -267,12 +242,7 @@
                     };
                 }
 
-<<<<<<< HEAD
-                let containerNode: ContainerNode = new ContainerNode(`${containers[i].Image} (${containers[i].Names[0].substring(1)}) (${containers[i].Status})`, containers[i], contextValue, iconPath);
-=======
-                let containerNode: ContainerNode = new ContainerNode(`${container.Image} (${container.Names[0].substring(1)}) (${container.Status})`, contextValue, iconPath);
-                containerNode.containerDesc = container;
->>>>>>> 3dc9a9ca
+                let containerNode: ContainerNode = new ContainerNode(`${container.Image} (${container.Names[0].substring(1)}) (${container.Status})`, container, contextValue, iconPath);
                 containerNodes.push(containerNode);
             }
 
