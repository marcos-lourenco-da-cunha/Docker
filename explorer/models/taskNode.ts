import { ResourceManagementClient, SubscriptionClient, SubscriptionModels } from 'azure-arm-resource';
import * as opn from 'opn';
import * as vscode from 'vscode';
import * as ContainerModels from '../../node_modules/azure-arm-containerregistry/lib/models';
import { AzureAccount, AzureSession } from '../../typings/azure-account.api';
import * as acrTools from '../../utils/Azure/acrTools';
import { AzureUtilityManager } from '../../utils/azureUtilityManager';
import { NodeBase } from './nodeBase';

/* Single TaskRootNode under each Repository. Labeled "Build Tasks" */
export class TaskRootNode extends NodeBase {
    constructor(
        public readonly label: string,
        public readonly contextValue: string,
        public subscription: SubscriptionModels.Subscription,
        public readonly azureAccount: AzureAccount,
        public registry: ContainerModels.Registry,
        public readonly iconPath: any = {}
    ) {
        super(label);
    }

    public name: string;

    public getTreeItem(): vscode.TreeItem {
        return {
            label: this.label,
            collapsibleState: vscode.TreeItemCollapsibleState.Collapsed,
            contextValue: this.contextValue,
            iconPath: this.iconPath
        }
    }

    /* Making a list view of BuildTaskNodes, or the Build Tasks of the current registry */
    public async getChildren(element: TaskRootNode): Promise<BuildTaskNode[]> {
        const buildTaskNodes: BuildTaskNode[] = [];
        let buildTasks: ContainerModels.BuildTask[] = [];

        const client = AzureUtilityManager.getInstance().getContainerRegistryManagementClient(element.subscription);
<<<<<<< HEAD
        const resourceGroup: string = acrTools.getResourceGroup(element.registry);
=======
        const resourceGroup: string = acrTools.getResourceGroupName(element.registry);
>>>>>>> 90dc12ed

        buildTasks = await client.buildTasks.list(resourceGroup, element.registry.name);
        if (buildTasks.length === 0) {
            vscode.window.showInformationMessage(`You do not have any Build Tasks in the registry, '${element.registry.name}'. You can create one with ACR Build. `, "Learn More").then(val => {
                if (val === "Learn More") {
                    opn('https://aka.ms/acr/buildtask');
                }
            })
        }

        for (let buildTask of buildTasks) {
            let node = new BuildTaskNode(buildTask.name, "buildTaskNode");
            buildTaskNodes.push(node);
        }
        return buildTaskNodes;
    }
}

export class BuildTaskNode extends NodeBase {

    constructor(
        public readonly label: string,
        public readonly contextValue: string,
    ) {
        super(label);
    }
}<|MERGE_RESOLUTION|>--- conflicted
+++ resolved
@@ -37,12 +37,7 @@
         let buildTasks: ContainerModels.BuildTask[] = [];
 
         const client = AzureUtilityManager.getInstance().getContainerRegistryManagementClient(element.subscription);
-<<<<<<< HEAD
-        const resourceGroup: string = acrTools.getResourceGroup(element.registry);
-=======
         const resourceGroup: string = acrTools.getResourceGroupName(element.registry);
->>>>>>> 90dc12ed
-
         buildTasks = await client.buildTasks.list(resourceGroup, element.registry.name);
         if (buildTasks.length === 0) {
             vscode.window.showInformationMessage(`You do not have any Build Tasks in the registry, '${element.registry.name}'. You can create one with ACR Build. `, "Learn More").then(val => {
