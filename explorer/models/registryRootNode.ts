/*---------------------------------------------------------------------------------------------
 *  Copyright (c) Microsoft Corporation. All rights reserved.
 *  Licensed under the MIT License. See LICENSE.md in the project root for license information.
 *--------------------------------------------------------------------------------------------*/

<<<<<<< HEAD
import * as assert from 'assert';
=======
import ContainerRegistryManagementClient = require('azure-arm-containerregistry');
>>>>>>> ad17751f
import * as ContainerModels from 'azure-arm-containerregistry/lib/models';
import * as ContainerOps from 'azure-arm-containerregistry/lib/operations';
import { SubscriptionModels } from 'azure-arm-resource';
<<<<<<< HEAD
=======
import { TIMEOUT } from 'dns';
import * as keytarType from 'keytar';
>>>>>>> ad17751f
import { ServiceClientCredentials } from 'ms-rest';
import * as vscode from 'vscode';
import { parseError } from 'vscode-azureextensionui';
import { keytarConstants, MAX_CONCURRENT_REQUESTS, MAX_CONCURRENT_SUBSCRIPTON_REQUESTS } from '../../constants';
import { ext } from '../../extensionVariables';
import { AzureAccount } from '../../typings/azure-account.api';
import { AsyncPool } from '../../utils/asyncpool';
import { AzureUtilityManager } from '../../utils/azureUtilityManager';
import * as dockerHub from '../utils/dockerHubUtils'
import { AzureLoadingNode, AzureNotSignedInNode, AzureRegistryNode } from './azureRegistryNodes';
import { getCustomRegistries } from './customRegistries';
import { CustomRegistryNode } from './customRegistryNodes';
import { DockerHubOrgNode } from './dockerHubNodes';
import { NodeBase } from './nodeBase';

export class RegistryRootNode extends NodeBase {
    private _azureAccount: AzureAccount;

    constructor(
        public readonly label: string,
        public readonly contextValue: 'dockerHubRootNode' | 'azureRegistryRootNode' | 'customRootNode',
        public readonly eventEmitter: vscode.EventEmitter<NodeBase>,
        public readonly azureAccount?: AzureAccount
    ) {
        super(label);

        this._azureAccount = azureAccount;

        if (this._azureAccount && this.eventEmitter && this.contextValue === 'azureRegistryRootNode') {

            this._azureAccount.onFiltersChanged((e) => {
                this.eventEmitter.fire(this);
            });
            this._azureAccount.onStatusChanged((e) => {
                this.eventEmitter.fire(this);
            });
            this._azureAccount.onSessionsChanged((e) => {
                this.eventEmitter.fire(this);
            });
        }
    }

    public getTreeItem(): vscode.TreeItem {
        return {
            label: this.label,
            collapsibleState: vscode.TreeItemCollapsibleState.Collapsed,
            contextValue: this.contextValue,
        }
    }

    public async getChildren(element: RegistryRootNode): Promise<NodeBase[]> {
        if (element.contextValue === 'azureRegistryRootNode') {
            return this.getAzureRegistries();
        } else if (element.contextValue === 'dockerHubRootNode') {
            return this.getDockerHubOrgs();
        } else {
            assert(element.contextValue === 'customRootNode');
            return await this.getCustomRegistryNodes();
        }
    }

    private async getDockerHubOrgs(): Promise<DockerHubOrgNode[]> {
        const orgNodes: DockerHubOrgNode[] = [];

        let id: { username: string, password: string, token: string } = { username: null, password: null, token: null };

        if (ext.keytar) {
            id.token = await ext.keytar.getPassword(keytarConstants.serviceId, keytarConstants.dockerHubTokenKey);
            id.username = await ext.keytar.getPassword(keytarConstants.serviceId, keytarConstants.dockerHubUserNameKey);
            id.password = await ext.keytar.getPassword(keytarConstants.serviceId, keytarConstants.dockerHubPasswordKey);
        }

        if (!id.token) {
            id = await dockerHub.dockerHubLogin();

            if (id && id.token && ext.keytar) {
                await ext.keytar.setPassword(keytarConstants.serviceId, keytarConstants.dockerHubTokenKey, id.token);
                await ext.keytar.setPassword(keytarConstants.serviceId, keytarConstants.dockerHubPasswordKey, id.password);
                await ext.keytar.setPassword(keytarConstants.serviceId, keytarConstants.dockerHubUserNameKey, id.username);
            } else {
                return orgNodes;
            }
        } else {
            dockerHub.setDockerHubToken(id.token);
        }

        const user: dockerHub.User = await dockerHub.getUser();
        const myRepos: dockerHub.Repository[] = await dockerHub.getRepositories(user.username);
        const namespaces = [...new Set(myRepos.map(item => item.namespace))];
        namespaces.forEach((namespace) => {
            let node = new DockerHubOrgNode(`${namespace}`);
            node.userName = id.username;
            node.password = id.password;
            node.token = id.token;
            orgNodes.push(node);
        });

        return orgNodes;
    }

    private async getCustomRegistryNodes(): Promise<CustomRegistryNode[]> {
        let registries = await getCustomRegistries();
        let nodes: CustomRegistryNode[] = [];
        for (let registry of registries) {
            nodes.push(new CustomRegistryNode(vscode.Uri.parse(registry.url).authority, registry));
        }

        return nodes;
    }

    private async getAzureRegistries(): Promise<AzureRegistryNode[] | AzureLoadingNode[] | AzureNotSignedInNode[]> {

        if (!this._azureAccount) {
            return [];
        }

        const loggedIntoAzure: boolean = await this._azureAccount.waitForLogin()
        let azureRegistryNodes: AzureRegistryNode[] = [];

        if (this._azureAccount.status === 'Initializing' || this._azureAccount.status === 'LoggingIn') {
            return [new AzureLoadingNode()];
        }

        if (this._azureAccount.status === 'LoggedOut') {
            return [new AzureNotSignedInNode()];
        }

        if (loggedIntoAzure) {
            const subscriptions: SubscriptionModels.Subscription[] = AzureUtilityManager.getInstance().getFilteredSubscriptionList();

            const subPool = new AsyncPool(MAX_CONCURRENT_SUBSCRIPTON_REQUESTS);
            let subsAndRegistries: { 'subscription': SubscriptionModels.Subscription, 'registries': ContainerModels.RegistryListResult }[] = [];
            //Acquire each subscription's data simultaneously
            for (let sub of subscriptions) {
                subPool.addTask(async () => {
                    const client = AzureUtilityManager.getInstance().getContainerRegistryManagementClient(sub);
                    try {
                        let regs: ContainerModels.Registry[] = await client.registries.list();
                        subsAndRegistries.push({
                            'subscription': sub,
                            'registries': regs
                        });
                    } catch (error) {
                        vscode.window.showErrorMessage(parseError(error).message);
                    }

                });
            }
            await subPool.runAll();

            const regPool = new AsyncPool(MAX_CONCURRENT_REQUESTS);
            // tslint:disable-next-line:prefer-for-of // Grandfathered in
            for (let i = 0; i < subsAndRegistries.length; i++) {
                const registries = subsAndRegistries[i].registries;
                const subscription = subsAndRegistries[i].subscription;

                //Go through the registries and add them to the async pool
                // tslint:disable-next-line:prefer-for-of // Grandfathered in
                for (let j = 0; j < registries.length; j++) {
                    if (!registries[j].sku.tier.includes('Classic')) {
                        regPool.addTask(async () => {
                            let node = new AzureRegistryNode(
                                registries[j].loginServer,
                                this._azureAccount,
                                registries[j],
                                subscription);
                            azureRegistryNodes.push(node);
                        });
                    }
                }
            }
            await regPool.runAll();

            function compareFn(a: AzureRegistryNode, b: AzureRegistryNode): number {
                return a.registry.loginServer.localeCompare(b.registry.loginServer);
            }
            azureRegistryNodes.sort(compareFn);
            return azureRegistryNodes;
        }
    }
}<|MERGE_RESOLUTION|>--- conflicted
+++ resolved
@@ -3,20 +3,9 @@
  *  Licensed under the MIT License. See LICENSE.md in the project root for license information.
  *--------------------------------------------------------------------------------------------*/
 
-<<<<<<< HEAD
 import * as assert from 'assert';
-=======
-import ContainerRegistryManagementClient = require('azure-arm-containerregistry');
->>>>>>> ad17751f
 import * as ContainerModels from 'azure-arm-containerregistry/lib/models';
-import * as ContainerOps from 'azure-arm-containerregistry/lib/operations';
 import { SubscriptionModels } from 'azure-arm-resource';
-<<<<<<< HEAD
-=======
-import { TIMEOUT } from 'dns';
-import * as keytarType from 'keytar';
->>>>>>> ad17751f
-import { ServiceClientCredentials } from 'ms-rest';
 import * as vscode from 'vscode';
 import { parseError } from 'vscode-azureextensionui';
 import { keytarConstants, MAX_CONCURRENT_REQUESTS, MAX_CONCURRENT_SUBSCRIPTON_REQUESTS } from '../../constants';
