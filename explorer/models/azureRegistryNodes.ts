--- conflicted
+++ resolved
@@ -1,14 +1,10 @@
-import * as ContainerModels from 'azure-arm-containerregistry/lib/models';
 import { SubscriptionModels } from 'azure-arm-resource';
 import * as moment from 'moment';
 import * as path from 'path';
 import * as request from 'request-promise';
 import * as vscode from 'vscode';
-<<<<<<< HEAD
 import { parseError } from 'vscode-azureextensionui';
 import * as ContainerModels from '../../node_modules/azure-arm-containerregistry/lib/models';
-=======
->>>>>>> 2ca7e72b
 import { AzureAccount, AzureSession } from '../../typings/azure-account.api';
 import { AsyncPool } from '../../utils/asyncpool';
 import { MAX_CONCURRENT_REQUESTS } from '../../utils/constants'
