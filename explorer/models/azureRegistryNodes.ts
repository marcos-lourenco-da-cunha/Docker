import { SubscriptionModels } from 'azure-arm-resource';
import * as moment from 'moment';
import * as path from 'path';
import * as request from 'request-promise';
import * as vscode from 'vscode';
<<<<<<< HEAD
import { MAX_CONCURRENT_REQUESTS } from '../../constants'
=======
import { parseError } from 'vscode-azureextensionui';
import * as ContainerModels from '../../node_modules/azure-arm-containerregistry/lib/models';
>>>>>>> 1d982815
import { AzureAccount, AzureSession } from '../../typings/azure-account.api';
import { AsyncPool } from '../../utils/asyncpool';
import { NodeBase } from './nodeBase';
import { RegistryType } from './registryType';

export class AzureRegistryNode extends NodeBase {
    private _azureAccount: AzureAccount;

    constructor(
        public readonly label: string,
        public readonly contextValue: string,
        public readonly iconPath: any = {},
        public readonly azureAccount?: AzureAccount
    ) {
        super(label);
        this._azureAccount = azureAccount;
    }

    public registry: ContainerModels.Registry;
    public subscription: SubscriptionModels.Subscription;
    public type: RegistryType;

    public getTreeItem(): vscode.TreeItem {
        return {
            label: this.label,
            collapsibleState: vscode.TreeItemCollapsibleState.Collapsed,
            contextValue: this.contextValue,
            iconPath: this.iconPath
        }
    }

    public async getChildren(element: AzureRegistryNode): Promise<AzureRepositoryNode[]> {
        const repoNodes: AzureRepositoryNode[] = [];
        let node: AzureRepositoryNode;

        const tenantId: string = element.subscription.tenantId;
        if (!this._azureAccount) {
            return [];
        }

        const session: AzureSession = this._azureAccount.sessions.find((s, i, array) => s.tenantId.toLowerCase() === tenantId.toLowerCase());
        const { accessToken, refreshToken } = await acquireToken(session);

        if (accessToken && refreshToken) {
            let refreshTokenARC;
            let accessTokenARC;

            await request.post('https://' + element.label + '/oauth2/exchange', {
                form: {
                    grant_type: 'access_token_refresh_token',
                    service: element.label,
                    tenant: tenantId,
                    refresh_token: refreshToken,
                    access_token: accessToken
                }
            }, (err, httpResponse, body) => {
                if (body.length > 0) {
                    refreshTokenARC = JSON.parse(body).refresh_token;
                } else {
                    return [];
                }
            });

            await request.post('https://' + element.label + '/oauth2/token', {
                form: {
                    grant_type: 'refresh_token',
                    service: element.label,
                    scope: 'registry:catalog:*',
                    refresh_token: refreshTokenARC
                }
            }, (err, httpResponse, body) => {
                if (body.length > 0) {
                    accessTokenARC = JSON.parse(body).access_token;
                } else {
                    return [];
                }
            });
            await request.get('https://' + element.label + '/v2/_catalog', {
                auth: {
                    bearer: accessTokenARC
                }
            }, (err, httpResponse, body) => {
                if (body.length > 0) {
                    const repositories = JSON.parse(body).repositories;
                    // tslint:disable-next-line:prefer-for-of // Grandfathered in
                    for (let i = 0; i < repositories.length; i++) {
                        node = new AzureRepositoryNode(repositories[i], "azureRepositoryNode");
                        node.accessTokenARC = accessTokenARC;
                        node.azureAccount = element.azureAccount;
                        node.refreshTokenARC = refreshTokenARC;
                        node.registry = element.registry;
                        node.repository = element.label;
                        node.subscription = element.subscription;
                        repoNodes.push(node);
                    }
                }
            });
        }
        //Note these are ordered by default in alphabetical order
        return repoNodes;
    }
}

export class AzureRepositoryNode extends NodeBase {

    constructor(
        public readonly label: string,
        public readonly contextValue: string,
        public readonly iconPath: { light: string | vscode.Uri; dark: string | vscode.Uri } = {
            light: path.join(__filename, '..', '..', '..', '..', 'images', 'light', 'Repository_16x.svg'),
            dark: path.join(__filename, '..', '..', '..', '..', 'images', 'dark', 'Repository_16x.svg')
        }
    ) {
        super(label);
    }

    public accessTokenARC: string;
    public azureAccount: AzureAccount
    public refreshTokenARC: string;
    public registry: ContainerModels.Registry;
    public repository: string;
    public subscription: SubscriptionModels.Subscription;

    public getTreeItem(): vscode.TreeItem {
        return {
            label: this.label,
            collapsibleState: vscode.TreeItemCollapsibleState.Collapsed,
            contextValue: this.contextValue,
            iconPath: this.iconPath
        }
    }

    public async getChildren(element: AzureRepositoryNode): Promise<AzureImageNode[]> {
        const imageNodes: AzureImageNode[] = [];
        let node: AzureImageNode;
        let created: string = '';
        let refreshTokenARC;
        let accessTokenARC;
        let tags;

        const tenantId: string = element.subscription.tenantId;
        const session: AzureSession = element.azureAccount.sessions.find((s, i, array) => s.tenantId.toLowerCase() === tenantId.toLowerCase());
        const { accessToken, refreshToken } = await acquireToken(session);

        if (accessToken && refreshToken) {
            await request.post('https://' + element.repository + '/oauth2/exchange', {
                form: {
                    grant_type: 'access_token_refresh_token',
                    service: element.repository,
                    tenant: tenantId,
                    refresh_token: refreshToken,
                    access_token: accessToken
                }
            }, (err, httpResponse, body) => {
                if (body.length > 0) {
                    refreshTokenARC = JSON.parse(body).refresh_token;
                } else {
                    return [];
                }
            });

            await request.post('https://' + element.repository + '/oauth2/token', {
                form: {
                    grant_type: 'refresh_token',
                    service: element.repository,
                    scope: 'repository:' + element.label + ':pull',
                    refresh_token: refreshTokenARC
                }
            }, (err, httpResponse, body) => {
                if (body.length > 0) {
                    accessTokenARC = JSON.parse(body).access_token;
                } else {
                    return [];
                }
            });

            await request.get('https://' + element.repository + '/v2/' + element.label + '/tags/list', {
                auth: {
                    bearer: accessTokenARC
                }
            }, (err, httpResponse, body) => {
                if (err) { return []; }
                if (body.length > 0) {
                    tags = JSON.parse(body).tags;
                }
            });

            const pool = new AsyncPool(MAX_CONCURRENT_REQUESTS);
            // tslint:disable-next-line:prefer-for-of // Grandfathered in
            for (let i = 0; i < tags.length; i++) {
                pool.addTask(async () => {
                    let data: string;
                    try {
                        data = await request.get('https://' + element.repository + '/v2/' + element.label + `/manifests/${tags[i]}`, {
                            auth: {
                                bearer: accessTokenARC
                            }
                        });
                    } catch (error) {
                        vscode.window.showErrorMessage(parseError(error).message);
                    }

                    if (data) {
                        //Acquires each image's manifest to acquire build time.
                        let manifest = JSON.parse(data);
                        node = new AzureImageNode(`${element.label}:${tags[i]}`, 'azureImageNode');
                        node.azureAccount = element.azureAccount;
                        node.registry = element.registry;
                        node.serverUrl = element.repository;
                        node.subscription = element.subscription;
                        node.created = moment(new Date(JSON.parse(manifest.history[0].v1Compatibility).created)).fromNow();
                        imageNodes.push(node);
                    }
                });
            }
            await pool.runAll();

        }
        function sortFunction(a: AzureImageNode, b: AzureImageNode): number {
            return a.created.localeCompare(b.created);
        }
        imageNodes.sort(sortFunction);
        return imageNodes;
    }
}

export class AzureImageNode extends NodeBase {
    constructor(
        public readonly label: string,
        public readonly contextValue: string
    ) {
        super(label);
    }

    public azureAccount: AzureAccount
    public created: string;
    public registry: ContainerModels.Registry;
    public serverUrl: string;
    public subscription: SubscriptionModels.Subscription;

    public getTreeItem(): vscode.TreeItem {
        let displayName: string = this.label;

        displayName = `${displayName} (${this.created})`;

        return {
            label: `${displayName}`,
            collapsibleState: vscode.TreeItemCollapsibleState.None,
            contextValue: this.contextValue
        }
    }
}

export class AzureNotSignedInNode extends NodeBase {
    constructor() {
        super('Click here to sign in to Azure...');
    }

    public getTreeItem(): vscode.TreeItem {
        return {
            label: this.label,
            command: {
                title: this.label,
                command: 'azure-account.login'
            },
            collapsibleState: vscode.TreeItemCollapsibleState.None
        }
    }
}

export class AzureLoadingNode extends NodeBase {
    constructor() {
        super('Loading...');
    }

    public getTreeItem(): vscode.TreeItem {
        return {
            label: this.label,
            collapsibleState: vscode.TreeItemCollapsibleState.None
        }
    }
}

async function acquireToken(session: AzureSession): Promise<{ accessToken: string; refreshToken: string; }> {
    return new Promise<{ accessToken: string; refreshToken: string; }>((resolve, reject) => {
        const credentials: any = session.credentials;
        const environment: any = session.environment;
        // tslint:disable-next-line:no-function-expression // Grandfathered in
        credentials.context.acquireToken(environment.activeDirectoryResourceId, credentials.username, credentials.clientId, function (err: any, result: { accessToken: string; refreshToken: string; }): void {
            if (err) {
                reject(err);
            } else {
                resolve({
                    accessToken: result.accessToken,
                    refreshToken: result.refreshToken
                });
            }
        });
    });
}<|MERGE_RESOLUTION|>--- conflicted
+++ resolved
@@ -3,12 +3,7 @@
 import * as path from 'path';
 import * as request from 'request-promise';
 import * as vscode from 'vscode';
-<<<<<<< HEAD
 import { MAX_CONCURRENT_REQUESTS } from '../../constants'
-=======
-import { parseError } from 'vscode-azureextensionui';
-import * as ContainerModels from '../../node_modules/azure-arm-containerregistry/lib/models';
->>>>>>> 1d982815
 import { AzureAccount, AzureSession } from '../../typings/azure-account.api';
 import { AsyncPool } from '../../utils/asyncpool';
 import { NodeBase } from './nodeBase';
