/*---------------------------------------------------------------------------------------------
 *  Copyright (c) Microsoft Corporation. All rights reserved.
 *  Licensed under the MIT License. See LICENSE.md in the project root for license information.
 *--------------------------------------------------------------------------------------------*/

import * as opn from 'opn';
import { AzureSession } from '../../typings/azure-account.api';
import { AzureImageTagNode, AzureRegistryNode, AzureRepositoryNode } from '../models/azureRegistryNodes';

<<<<<<< HEAD
export function browseAzurePortal(context?: AzureRegistryNode | AzureRepositoryNode | AzureImageTagNode): void {

    if (context) {
        const tenantId: string = context.subscription.tenantId;
        const session: AzureSession = context.azureAccount.sessions.find((s, i, array) => s.tenantId.toLowerCase() === tenantId.toLowerCase());
        let url: string = `${session.environment.portalUrl}/${tenantId}/#resource${context.registry.id}`;
        if (context.contextValue === AzureImageTagNode.contextValue || context.contextValue === AzureRepositoryNode.contextValue) {
=======
export function browseAzurePortal(node?: AzureRegistryNode | AzureRepositoryNode | AzureImageNode): void {

    if (node) {
        const tenantId: string = node.subscription.tenantId;
        const session: AzureSession = node.azureAccount.sessions.find((s, i, array) => s.tenantId.toLowerCase() === tenantId.toLowerCase());
        let url: string = `${session.environment.portalUrl}/${tenantId}/#resource${node.registry.id}`;
        if (node.contextValue === 'azureImageNode' || node.contextValue === 'azureRepositoryNode') {
>>>>>>> 9c3f8738
            url = `${url}/repository`;
        }
        opn(url);
    }

}<|MERGE_RESOLUTION|>--- conflicted
+++ resolved
@@ -7,23 +7,13 @@
 import { AzureSession } from '../../typings/azure-account.api';
 import { AzureImageTagNode, AzureRegistryNode, AzureRepositoryNode } from '../models/azureRegistryNodes';
 
-<<<<<<< HEAD
-export function browseAzurePortal(context?: AzureRegistryNode | AzureRepositoryNode | AzureImageTagNode): void {
-
-    if (context) {
-        const tenantId: string = context.subscription.tenantId;
-        const session: AzureSession = context.azureAccount.sessions.find((s, i, array) => s.tenantId.toLowerCase() === tenantId.toLowerCase());
-        let url: string = `${session.environment.portalUrl}/${tenantId}/#resource${context.registry.id}`;
-        if (context.contextValue === AzureImageTagNode.contextValue || context.contextValue === AzureRepositoryNode.contextValue) {
-=======
-export function browseAzurePortal(node?: AzureRegistryNode | AzureRepositoryNode | AzureImageNode): void {
+export function browseAzurePortal(node?: AzureRegistryNode | AzureRepositoryNode | AzureImageTagNode): void {
 
     if (node) {
         const tenantId: string = node.subscription.tenantId;
         const session: AzureSession = node.azureAccount.sessions.find((s, i, array) => s.tenantId.toLowerCase() === tenantId.toLowerCase());
         let url: string = `${session.environment.portalUrl}/${tenantId}/#resource${node.registry.id}`;
-        if (node.contextValue === 'azureImageNode' || node.contextValue === 'azureRepositoryNode') {
->>>>>>> 9c3f8738
+        if (node.contextValue === AzureImageTagNode.contextValue || node.contextValue === AzureRepositoryNode.contextValue) {
             url = `${url}/repository`;
         }
         opn(url);
