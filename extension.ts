/*---------------------------------------------------------------------------------------------
 *  Copyright (c) Microsoft Corporation. All rights reserved.
 *  Licensed under the MIT License. See LICENSE.md in the project root for license information.
 *--------------------------------------------------------------------------------------------*/

import * as assert from 'assert';
import * as fse from 'fs-extra';
import * as path from 'path';
import { CoreOptions } from 'request';
import * as request from 'request-promise-native';
import { RequestPromise } from 'request-promise-native';
import * as vscode from 'vscode';
import { AzureUserInput, callWithTelemetryAndErrorHandling, createTelemetryReporter, IActionContext, registerCommand as uiRegisterCommand, registerUIExtensionVariables, TelemetryProperties, UserCancelledError } from 'vscode-azureextensionui';
import { ConfigurationParams, DidChangeConfigurationNotification, DocumentSelector, LanguageClient, LanguageClientOptions, Middleware, ServerOptions, TransportKind } from 'vscode-languageclient/lib/main';
import { viewACRLogs } from "./commands/azureCommands/acr-logs";
import { LogContentProvider } from "./commands/azureCommands/acr-logs-utils/logFileManager";
import { createRegistry } from './commands/azureCommands/create-registry';
import { deleteAzureImage, untagAzureImage } from './commands/azureCommands/delete-image';
import { deleteAzureRegistry } from './commands/azureCommands/delete-registry';
import { deleteRepository } from './commands/azureCommands/delete-repository';
import { pullImageFromAzure, pullRepoFromAzure } from './commands/azureCommands/pull-from-azure';
import { quickBuild } from "./commands/azureCommands/quick-build";
import { runTask, runTaskFile } from "./commands/azureCommands/run-task";
import { showTaskProperties } from "./commands/azureCommands/show-task";
import { TaskContentProvider } from "./commands/azureCommands/task-utils/showTaskManager";
import { buildImage } from './commands/build-image';
import { composeDown, composeRestart, composeUp } from './commands/docker-compose';
import inspectImage from './commands/inspect-image';
import { openShellContainer } from './commands/open-shell-container';
import { pushImage } from './commands/push-image';
import { consolidateDefaultRegistrySettings, setRegistryAsDefault } from './commands/registrySettings';
import { removeContainer } from './commands/remove-container';
import { removeImage } from './commands/remove-image';
import { restartContainer } from './commands/restart-container';
import { showLogsContainer } from './commands/showlogs-container';
import { startAzureCLI, startContainer, startContainerInteractive } from './commands/start-container';
import { stopContainer } from './commands/stop-container';
import { systemPrune } from './commands/system-prune';
import { tagImage } from './commands/tag-image';
import { docker } from './commands/utils/docker-endpoint';
import { DefaultTerminalProvider } from './commands/utils/TerminalProvider';
import { DockerDebugConfigProvider } from './configureWorkspace/configDebugProvider';
import { configure, configureApi, ConfigureApiOptions } from './configureWorkspace/configure';
import { COMPOSE_FILE_GLOB_PATTERN } from './constants';
import { registerDebugConfigurationProvider } from './debugging/coreclr/registerDebugger';
import { DockerComposeCompletionItemProvider } from './dockerCompose/dockerComposeCompletionItemProvider';
import { DockerComposeHoverProvider } from './dockerCompose/dockerComposeHoverProvider';
import composeVersionKeys from './dockerCompose/dockerComposeKeyInfo';
import { DockerComposeParser } from './dockerCompose/dockerComposeParser';
import { DockerfileCompletionItemProvider } from './dockerfile/dockerfileCompletionItemProvider';
import DockerInspectDocumentContentProvider, { SCHEME as DOCKER_INSPECT_SCHEME } from './documentContentProviders/dockerInspect';
import { AzureAccountWrapper } from './explorer/deploy/azureAccountWrapper';
import { WebAppCreator } from './explorer/deploy/webAppCreator';
import { DockerExplorerProvider } from './explorer/dockerExplorerProvider';
import { AzureImageTagNode, AzureRegistryNode, AzureRepositoryNode } from './explorer/models/azureRegistryNodes';
import { ContainerNode } from './explorer/models/containerNode';
import { connectCustomRegistry, disconnectCustomRegistry } from './explorer/models/customRegistries';
import { DockerHubImageTagNode, DockerHubOrgNode, DockerHubRepositoryNode } from './explorer/models/dockerHubNodes';
import { ImageNode } from './explorer/models/imageNode';
import { NodeBase } from './explorer/models/nodeBase';
import { RootNode } from './explorer/models/rootNode';
import { browseAzurePortal } from './explorer/utils/browseAzurePortal';
<<<<<<< HEAD
import { browseDockerHub, dockerHubLogout } from './explorer/utils/dockerHubUtils';
import { ext, ImageGrouping } from './extensionVariables';
=======
import { browseDockerHub, dockerHubLogin, dockerHubLogout } from './explorer/utils/dockerHubUtils';
import { ext } from './extensionVariables';
>>>>>>> 5b3c96c8
import { addUserAgent } from './utils/addUserAgent';
import { AzureUtilityManager } from './utils/azureUtilityManager';
import { getTrustedCertificates } from './utils/getTrustedCertificates';
import { Keytar } from './utils/keytar';
import { wrapError } from './utils/wrapError';

<<<<<<< HEAD
const groupImagesByKey = 'groupImagesBy';
export let dockerExplorerProvider: DockerExplorerProvider;

=======
>>>>>>> 5b3c96c8
export type KeyInfo = { [keyName: string]: string };

export interface ComposeVersionKeys {
  All: KeyInfo;
  v1: KeyInfo;
  v2: KeyInfo;
}

let client: LanguageClient;

const DOCUMENT_SELECTOR: DocumentSelector = [
  { language: 'dockerfile', scheme: 'file' }
];

function initializeExtensionVariables(ctx: vscode.ExtensionContext): void {
  if (!ext.ui) {
    // This allows for standard interactions with the end user (as opposed to test input)
    ext.ui = new AzureUserInput(ctx.globalState);
  }
  ext.context = ctx;

  ext.outputChannel = vscode.window.createOutputChannel("Docker");
  ctx.subscriptions.push(ext.outputChannel);

  if (!ext.terminalProvider) {
    ext.terminalProvider = new DefaultTerminalProvider();
  }
  ext.reporter = createTelemetryReporter(ctx);
  if (!ext.keytar) {
    ext.keytar = Keytar.tryCreate();
  }

  registerUIExtensionVariables(ext);
}

export async function activateInternal(ctx: vscode.ExtensionContext, perfStats: { loadStartTime: number, loadEndTime: number | undefined }): Promise<void> {
  perfStats.loadEndTime = Date.now();

  initializeExtensionVariables(ctx);
  await setRequestDefaults();
  await callWithTelemetryAndErrorHandling('docker.activate', async function (this: IActionContext): Promise<void> {
    this.properties.isActivationEvent = 'true';
    this.measurements.mainFileLoad = (perfStats.loadEndTime - perfStats.loadStartTime) / 1000;

    ctx.subscriptions.push(
      vscode.languages.registerCompletionItemProvider(
        DOCUMENT_SELECTOR,
        new DockerfileCompletionItemProvider(),
        '.'
      )
    );

    const YAML_MODE_ID: vscode.DocumentFilter = {
      language: 'yaml',
      scheme: 'file',
      pattern: COMPOSE_FILE_GLOB_PATTERN
    };
    let yamlHoverProvider = new DockerComposeHoverProvider(
      new DockerComposeParser(),
      composeVersionKeys.All
    );
    ctx.subscriptions.push(
      vscode.languages.registerHoverProvider(YAML_MODE_ID, yamlHoverProvider)
    );
    ctx.subscriptions.push(
      vscode.languages.registerCompletionItemProvider(
        YAML_MODE_ID,
        new DockerComposeCompletionItemProvider(),
        "."
      )
    );

    ctx.subscriptions.push(
      vscode.workspace.registerTextDocumentContentProvider(
        DOCKER_INSPECT_SCHEME,
        new DockerInspectDocumentContentProvider()
      )
    );
    ctx.subscriptions.push(
      vscode.workspace.registerTextDocumentContentProvider(
        LogContentProvider.scheme,
        new LogContentProvider()
      )
    );
    ctx.subscriptions.push(
      vscode.workspace.registerTextDocumentContentProvider(
        TaskContentProvider.scheme,
        new TaskContentProvider()
      )
    );

    registerDockerCommands();

    ctx.subscriptions.push(
      vscode.debug.registerDebugConfigurationProvider(
        'docker',
        new DockerDebugConfigProvider()
      )
    );
    registerDebugConfigurationProvider(ctx);

    let imageGrouping: number | undefined = ext.context.globalState.get<ImageGrouping>(groupImagesByKey);
    ext.groupImagesBy = typeof imageGrouping === "number" ? imageGrouping : ImageGrouping.default;

    await consolidateDefaultRegistrySettings();
    activateLanguageClient(ctx);

    // Start loading the Azure account after we're completely done activating.
    setTimeout(
      // Do not wait
      // tslint:disable-next-line:promise-function-async
      () => AzureUtilityManager.getInstance().tryGetAzureAccount(),
      1);
  });
}

async function setRequestDefaults(): Promise<void> {
  // Set up the user agent for all direct 'request' calls in the extension (as long as they use ext.request)
  // ...  Trusted root certificate authorities
  let caList = await getTrustedCertificates();
  let defaultRequestOptions: CoreOptions = { agentOptions: { ca: caList } };
  // ... User agent
  addUserAgent(defaultRequestOptions);
  let requestWithDefaults = request.defaults(defaultRequestOptions);

  // Wrap 'get' to provide better error message for self-signed certificates
  let originalGet = <(...args: unknown[]) => RequestPromise>requestWithDefaults.get;
  // tslint:disable-next-line:no-any
  async function wrappedGet(this: unknown, ...args: unknown[]): Promise<any> {
    try {
      // tslint:disable-next-line: no-unsafe-any
      return await originalGet.call(this, ...args);
    } catch (err) {
      let error = <{ cause?: { code?: string } }>err;

      if (error && error.cause && error.cause.code === 'UNABLE_TO_VERIFY_LEAF_SIGNATURE') {
        err = wrapError(err, `There was a problem verifying a certificate. This could be caused by a self-signed or corporate certificate. You may need to set the 'docker.importCertificates' setting to true.`)
      }

      throw err;
    }
  }

  // tslint:disable-next-line:no-any
  requestWithDefaults.get = <any>wrappedGet;

  ext.request = requestWithDefaults;
}

async function createWebApp(context?: AzureImageTagNode | DockerHubImageTagNode): Promise<void> {
  assert(!!context, "Should not be available through command palette");

  let azureAccount = await AzureUtilityManager.getInstance().requireAzureAccount();
  const azureAccountWrapper = new AzureAccountWrapper(ext.context, azureAccount);
  const wizard = new WebAppCreator(ext.outputChannel, azureAccountWrapper, context);
  const result = await wizard.run();
  if (result.status === 'Faulted') {
    throw result.error;
  } else if (result.status === 'Cancelled') {
    throw new UserCancelledError();
  }
}

// Remove this when https://github.com/Microsoft/vscode-docker/issues/445 fixed
function registerCommand(
  commandId: string,
  // tslint:disable-next-line: no-any
  callback: (this: IActionContext, ...args: any[]) => any
): void {
  return uiRegisterCommand(
    commandId,
    // tslint:disable-next-line:no-function-expression no-any
    async function (this: IActionContext, ...args: any[]): Promise<any> {
      if (args.length) {
        let properties: {
          contextValue?: string;
        } & TelemetryProperties = this.properties;
        const contextArg = args[0];

        if (contextArg instanceof NodeBase) {
          properties.contextValue = contextArg.contextValue;
        } else if (contextArg instanceof vscode.Uri) {
          properties.contextValue = "Uri";
        }
      }

      return callback.call(this, ...args);
    }
  );
}

// tslint:disable-next-line:max-func-body-length
function registerDockerCommands(): void {
  ext.dockerExplorerProvider = new DockerExplorerProvider();
  vscode.window.registerTreeDataProvider(
    'dockerExplorer',
    ext.dockerExplorerProvider
  );

  registerCommand('vscode-docker.images.cycleGroupBy', cycleGroupImagesBy);
  registerCommand('vscode-docker.images.groupBy.none', () => groupImagesBy(ImageGrouping.None));
  registerCommand('vscode-docker.images.groupBy.repository', () => groupImagesBy(ImageGrouping.Repository));
  registerCommand('vscode-docker.images.groupBy.imageId', () => groupImagesBy(ImageGrouping.ImageId));
  registerCommand('vscode-docker.images.groupBy.repositoryName', () => groupImagesBy(ImageGrouping.RepositoryName));
  registerCommand('vscode-docker.acr.createRegistry', createRegistry);
  registerCommand('vscode-docker.acr.deleteImage', deleteAzureImage);
  registerCommand('vscode-docker.acr.deleteRegistry', deleteAzureRegistry);
  registerCommand('vscode-docker.acr.deleteRepository', deleteRepository);
  registerCommand('vscode-docker.acr.pullImage', pullImageFromAzure);
  registerCommand('vscode-docker.acr.pullRepo', pullRepoFromAzure);
  registerCommand('vscode-docker.acr.quickBuild', async function (this: IActionContext, item: vscode.Uri | undefined): Promise<void> { await quickBuild(this, item); });
  registerCommand('vscode-docker.acr.runTask', runTask);
  registerCommand("vscode-docker.acr.runTaskFile", runTaskFile);
  registerCommand('vscode-docker.acr.showTask', showTaskProperties);
  registerCommand('vscode-docker.acr.untagImage', untagAzureImage);
  registerCommand('vscode-docker.acr.viewLogs', viewACRLogs);

  registerCommand('vscode-docker.api.configure', async function (this: IActionContext, options: ConfigureApiOptions): Promise<void> { await configureApi(this, options); });
  registerCommand('vscode-docker.browseDockerHub', (context?: DockerHubImageTagNode | DockerHubRepositoryNode | DockerHubOrgNode) => { browseDockerHub(context); });
  registerCommand('vscode-docker.browseAzurePortal', (context?: AzureRegistryNode | AzureRepositoryNode | AzureImageTagNode) => { browseAzurePortal(context); });

  registerCommand('vscode-docker.compose.down', composeDown);
  registerCommand('vscode-docker.compose.restart', composeRestart);
  registerCommand('vscode-docker.compose.up', composeUp);
  registerCommand('vscode-docker.configure', async function (this: IActionContext): Promise<void> { await configure(this, undefined); });
  registerCommand('vscode-docker.connectCustomRegistry', connectCustomRegistry);

  registerCommand('vscode-docker.container.open-shell', async function (this: IActionContext, node: ContainerNode | RootNode | undefined): Promise<void> { await openShellContainer(this, node); });
  registerCommand('vscode-docker.container.remove', async function (this: IActionContext, node: ContainerNode | RootNode | undefined): Promise<void> { await removeContainer(this, node); });
  registerCommand('vscode-docker.container.restart', async function (this: IActionContext, node: ContainerNode | RootNode | undefined): Promise<void> { await restartContainer(this, node); });
  registerCommand('vscode-docker.container.show-logs', async function (this: IActionContext, node: ContainerNode | RootNode | undefined): Promise<void> { await showLogsContainer(this, node); });
  registerCommand('vscode-docker.container.start', async function (this: IActionContext, node: ImageNode | undefined): Promise<void> { await startContainer(this, node); });
  registerCommand('vscode-docker.container.start.azurecli', async function (this: IActionContext): Promise<void> { await startAzureCLI(this); });
  registerCommand('vscode-docker.container.start.interactive', async function (this: IActionContext, node: ImageNode | undefined): Promise<void> { await startContainerInteractive(this, node); });
  registerCommand('vscode-docker.container.stop', async function (this: IActionContext, node: ContainerNode | RootNode | undefined): Promise<void> { await stopContainer(this, node); });

  registerCommand('vscode-docker.createWebApp', async (context?: AzureImageTagNode | DockerHubImageTagNode) => await createWebApp(context));
  registerCommand('vscode-docker.disconnectCustomRegistry', disconnectCustomRegistry);
  registerCommand('vscode-docker.dockerHubLogout', dockerHubLogout);
  registerCommand('vscode-docker.dockerHubLogin', dockerHubLogin);
  registerCommand('vscode-docker.explorer.refresh', () => ext.dockerExplorerProvider.refresh());

  registerCommand('vscode-docker.image.build', async function (this: IActionContext, item: vscode.Uri | undefined): Promise<void> { await buildImage(this, item); });
  registerCommand('vscode-docker.image.inspect', async function (this: IActionContext, node: ImageNode | undefined): Promise<void> { await inspectImage(this, node); });
  registerCommand('vscode-docker.image.push', async function (this: IActionContext, node: ImageNode | undefined): Promise<void> { await pushImage(this, node); });
  registerCommand('vscode-docker.image.remove', async function (this: IActionContext, node: ImageNode | RootNode | undefined): Promise<void> { await removeImage(this, node); });
  registerCommand('vscode-docker.image.tag', async function (this: IActionContext, node: ImageNode | undefined): Promise<void> { await tagImage(this, node); });

  registerCommand('vscode-docker.setRegistryAsDefault', setRegistryAsDefault);
  registerCommand('vscode-docker.system.prune', async function (this: IActionContext): Promise<void> { await systemPrune(this); });
}

export async function deactivateInternal(): Promise<void> {
  if (!client) {
    return undefined;
  }
  // perform cleanup
  Configuration.dispose();
  return await client.stop();
}

namespace Configuration {
  let configurationListener: vscode.Disposable;

  export function computeConfiguration(params: ConfigurationParams): vscode.WorkspaceConfiguration[] {
    let result: vscode.WorkspaceConfiguration[] = [];
    for (let item of params.items) {
      let config: vscode.WorkspaceConfiguration;

      if (item.scopeUri) {
        config = vscode.workspace.getConfiguration(
          item.section,
          client.protocol2CodeConverter.asUri(item.scopeUri)
        );
      } else {
        config = vscode.workspace.getConfiguration(item.section);
      }
      result.push(config);
    }
    return result;
  }

  export function initialize(): void {
    configurationListener = vscode.workspace.onDidChangeConfiguration(
      (e: vscode.ConfigurationChangeEvent) => {
        // notify the language server that settings have change
        client.sendNotification(DidChangeConfigurationNotification.type, {
          settings: null
        });

        // Update endpoint and refresh explorer if needed
        if (e.affectsConfiguration('docker')) {
          docker.refreshEndpoint();
          // tslint:disable-next-line: no-floating-promises
          setRequestDefaults();
          vscode.commands.executeCommand('vscode-docker.explorer.refresh');
        }
      }
    );
  }

  export function dispose(): void {
    if (configurationListener) {
      // remove this listener when disposed
      configurationListener.dispose();
    }
  }
}

function activateLanguageClient(ctx: vscode.ExtensionContext): void {
  // Don't wait
  callWithTelemetryAndErrorHandling('docker.languageclient.activate', async function (this: IActionContext): Promise<void> {
    this.properties.isActivationEvent = 'true';
    let serverModule = ctx.asAbsolutePath(
      path.join(
        "dist",
        "dockerfile-language-server-nodejs",
        "lib",
        "server.js"
      )
    );
    assert(true === await fse.pathExists(serverModule), "Could not find language client module");

    let debugOptions = { execArgv: ["--nolazy", "--inspect=6009"] };

    let serverOptions: ServerOptions = {
      run: {
        module: serverModule,
        transport: TransportKind.ipc,
        args: ["--node-ipc"]
      },
      debug: {
        module: serverModule,
        transport: TransportKind.ipc,
        options: debugOptions
      }
    };

    let middleware: Middleware = {
      workspace: {
        configuration: Configuration.computeConfiguration
      }
    };

    let clientOptions: LanguageClientOptions = {
      documentSelector: DOCUMENT_SELECTOR,
      synchronize: {
        fileEvents: vscode.workspace.createFileSystemWatcher("**/.clientrc")
      },
      middleware: middleware
    };

    client = new LanguageClient(
      "dockerfile-langserver",
      "Dockerfile Language Server",
      serverOptions,
      clientOptions
    );
    // tslint:disable-next-line:no-floating-promises
    client.onReady().then(() => {
      // attach the VS Code settings listener
      Configuration.initialize();
    });
    client.start();
  });
}

function cycleGroupImagesBy(): void {
  let groupBy = ext.groupImagesBy;
  ++groupBy;
  if (!(groupBy in ImageGrouping)) {
    groupBy = ImageGrouping.None;
  }

  groupImagesBy(groupBy);
}

function groupImagesBy(groupBy: ImageGrouping): void {
  ext.groupImagesBy = groupBy;
  ext.context.globalState.update(groupImagesByKey, ext.groupImagesBy);
  dockerExplorerProvider.refreshImages();
}<|MERGE_RESOLUTION|>--- conflicted
+++ resolved
@@ -60,25 +60,17 @@
 import { NodeBase } from './explorer/models/nodeBase';
 import { RootNode } from './explorer/models/rootNode';
 import { browseAzurePortal } from './explorer/utils/browseAzurePortal';
-<<<<<<< HEAD
-import { browseDockerHub, dockerHubLogout } from './explorer/utils/dockerHubUtils';
+import { browseDockerHub, dockerHubLogin, dockerHubLogout } from './explorer/utils/dockerHubUtils';
 import { ext, ImageGrouping } from './extensionVariables';
-=======
-import { browseDockerHub, dockerHubLogin, dockerHubLogout } from './explorer/utils/dockerHubUtils';
-import { ext } from './extensionVariables';
->>>>>>> 5b3c96c8
 import { addUserAgent } from './utils/addUserAgent';
 import { AzureUtilityManager } from './utils/azureUtilityManager';
 import { getTrustedCertificates } from './utils/getTrustedCertificates';
 import { Keytar } from './utils/keytar';
 import { wrapError } from './utils/wrapError';
 
-<<<<<<< HEAD
 const groupImagesByKey = 'groupImagesBy';
 export let dockerExplorerProvider: DockerExplorerProvider;
 
-=======
->>>>>>> 5b3c96c8
 export type KeyInfo = { [keyName: string]: string };
 
 export interface ComposeVersionKeys {
