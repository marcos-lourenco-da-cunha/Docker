/*---------------------------------------------------------
 * Copyright (C) Microsoft Corporation. All rights reserved.
 *--------------------------------------------------------*/

import * as opn from 'opn';
import * as path from 'path';
import * as vscode from 'vscode';
<<<<<<< HEAD
import { AzureUserInput, createTelemetryReporter, registerCommand, registerUIExtensionVariables } from 'vscode-azureextensionui';
import { ConfigurationParams, DidChangeConfigurationNotification, DocumentSelector, LanguageClient, LanguageClientOptions, Middleware, ServerOptions, TransportKind } from 'vscode-languageclient';
import { createRegistry } from './commands/azureCommands/create-registry';
import { deleteAzureImage } from './commands/azureCommands/delete-azure-image';
import { deleteAzureRegistry } from './commands/azureCommands/delete-azure-registry';
import { deleteRepository } from './commands/azureCommands/delete-repository';
=======
import { AzureUserInput, createTelemetryReporter, registerCommand, registerUIExtensionVariables, UserCancelledError } from 'vscode-azureextensionui';
import { ConfigurationParams, DidChangeConfigurationNotification, DocumentSelector, LanguageClient, LanguageClientOptions, Middleware, ServerOptions, TransportKind } from 'vscode-languageclient/lib/main';
>>>>>>> 7c95b8dc
import { buildImage } from './commands/build-image';
import { composeDown, composeRestart, composeUp } from './commands/docker-compose';
import inspectImage from './commands/inspect-image';
import { openShellContainer } from './commands/open-shell-container';
import { pushImage } from './commands/push-image';
import { removeContainer } from './commands/remove-container';
import { removeImage } from './commands/remove-image';
import { restartContainer } from './commands/restart-container';
import { showLogsContainer } from './commands/showlogs-container';
import { startAzureCLI, startContainer, startContainerInteractive } from './commands/start-container';
import { stopContainer } from './commands/stop-container';
import { systemPrune } from './commands/system-prune';
import { tagImage } from './commands/tag-image';
import { docker } from './commands/utils/docker-endpoint';
import { DefaultTerminalProvider } from './commands/utils/TerminalProvider';
import { DockerDebugConfigProvider } from './configureWorkspace/configDebugProvider';
import { configure } from './configureWorkspace/configure';
import { DockerComposeCompletionItemProvider } from './dockerCompose/dockerComposeCompletionItemProvider';
import { DockerComposeHoverProvider } from './dockerCompose/dockerComposeHoverProvider';
import composeVersionKeys from './dockerCompose/dockerComposeKeyInfo';
import { DockerComposeParser } from './dockerCompose/dockerComposeParser';
import { DockerfileCompletionItemProvider } from './dockerfile/dockerfileCompletionItemProvider';
import DockerInspectDocumentContentProvider, { SCHEME as DOCKER_INSPECT_SCHEME } from './documentContentProviders/dockerInspect';
import { AzureAccountWrapper } from './explorer/deploy/azureAccountWrapper';
import * as util from "./explorer/deploy/util";
import { WebAppCreator } from './explorer/deploy/webAppCreator';
import { DockerExplorerProvider } from './explorer/dockerExplorer';
import { AzureImageNode, AzureRegistryNode, AzureRepositoryNode } from './explorer/models/azureRegistryNodes';
import { DockerHubImageNode, DockerHubOrgNode, DockerHubRepositoryNode } from './explorer/models/dockerHubNodes';
import { browseAzurePortal } from './explorer/utils/azureUtils';
import { browseDockerHub, dockerHubLogout } from './explorer/utils/dockerHubUtils';
import { ext } from "./extensionVariables";
import { initializeTelemetryReporter, reporter } from './telemetry/telemetry';
import { AzureAccount } from './typings/azure-account.api';
import { AzureUtilityManager } from './utils/azureUtilityManager';

export const FROM_DIRECTIVE_PATTERN = /^\s*FROM\s*([\w-\/:]*)(\s*AS\s*[a-z][a-z0-9-_\\.]*)?$/i;
export const COMPOSE_FILE_GLOB_PATTERN = '**/[dD]ocker-[cC]ompose*.{yaml,yml}';
export const DOCKERFILE_GLOB_PATTERN = '**/{*.dockerfile,[dD]ocker[fF]ile}';

export let dockerExplorerProvider: DockerExplorerProvider;

export type KeyInfo = { [keyName: string]: string; };

export interface ComposeVersionKeys {
    All: KeyInfo,
    v1: KeyInfo,
    v2: KeyInfo
}

let client: LanguageClient;

const DOCUMENT_SELECTOR: DocumentSelector = [
    { language: 'dockerfile', scheme: 'file' }
];

export async function activate(ctx: vscode.ExtensionContext): Promise<void> {
    const installedExtensions: any[] = vscode.extensions.all;
    const outputChannel = util.getOutputChannel();
    let azureAccount: AzureAccount;

    // Set up extension variables
    registerUIExtensionVariables(ext);
    if (!ext.ui) {
        // This allows for standard interactions with the end user (as opposed to test input)
        ext.ui = new AzureUserInput(ctx.globalState);
    }
    ext.context = ctx;
    ext.outputChannel = outputChannel;
    if (!ext.terminalProvider) {
        ext.terminalProvider = new DefaultTerminalProvider();
    }
    initializeTelemetryReporter(createTelemetryReporter(ctx));
    ext.reporter = reporter;

    // tslint:disable-next-line:prefer-for-of // Grandfathered in
    for (let i = 0; i < installedExtensions.length; i++) {
        const extension = installedExtensions[i];
        if (extension.id === 'ms-vscode.azure-account') {
            try {
                azureAccount = await extension.activate();
            } catch (error) {
                console.log('Failed to activate the Azure Account Extension: ' + error);
            }
            break;
        }
    }

    dockerExplorerProvider = new DockerExplorerProvider(azureAccount);
    vscode.window.registerTreeDataProvider('dockerExplorer', dockerExplorerProvider);
    registerCommand('vscode-docker.explorer.refresh', () => dockerExplorerProvider.refresh());

    ctx.subscriptions.push(vscode.languages.registerCompletionItemProvider(DOCUMENT_SELECTOR, new DockerfileCompletionItemProvider(), '.'));

    const YAML_MODE_ID: vscode.DocumentFilter = { language: 'yaml', scheme: 'file', pattern: COMPOSE_FILE_GLOB_PATTERN };
    let yamlHoverProvider = new DockerComposeHoverProvider(new DockerComposeParser(), composeVersionKeys.All);
    ctx.subscriptions.push(vscode.languages.registerHoverProvider(YAML_MODE_ID, yamlHoverProvider));
    ctx.subscriptions.push(vscode.languages.registerCompletionItemProvider(YAML_MODE_ID, new DockerComposeCompletionItemProvider(), '.'));

    ctx.subscriptions.push(vscode.workspace.registerTextDocumentContentProvider(DOCKER_INSPECT_SCHEME, new DockerInspectDocumentContentProvider()));

    registerCommand('vscode-docker.configure', configure);
    registerCommand('vscode-docker.image.build', buildImage);
    registerCommand('vscode-docker.image.inspect', inspectImage);
    registerCommand('vscode-docker.image.remove', removeImage);
    registerCommand('vscode-docker.image.push', pushImage);
    registerCommand('vscode-docker.image.tag', tagImage);
    registerCommand('vscode-docker.container.start', startContainer);
    registerCommand('vscode-docker.container.start.interactive', startContainerInteractive);
    registerCommand('vscode-docker.container.start.azurecli', startAzureCLI);
    registerCommand('vscode-docker.container.stop', stopContainer);
    registerCommand('vscode-docker.container.restart', restartContainer);
    registerCommand('vscode-docker.container.show-logs', showLogsContainer);
    registerCommand('vscode-docker.container.open-shell', openShellContainer);
    registerCommand('vscode-docker.container.remove', removeContainer);
    registerCommand('vscode-docker.compose.up', composeUp);
    registerCommand('vscode-docker.compose.down', composeDown);
    registerCommand('vscode-docker.compose.restart', composeRestart);
    registerCommand('vscode-docker.system.prune', systemPrune);
    registerCommand('vscode-docker.createWebApp', async (context?: AzureImageNode | DockerHubImageNode) => {
        if (context) {
            if (azureAccount) {
                const azureAccountWrapper = new AzureAccountWrapper(ctx, azureAccount);
                const wizard = new WebAppCreator(outputChannel, azureAccountWrapper, context);
                const result = await wizard.run();
                if (result.status === 'Faulted') {
                    throw result.error;
                } else if (result.status === 'Cancelled') {
                    throw new UserCancelledError();
                }
            } else {
                const open: vscode.MessageItem = { title: "View in Marketplace" };
                const response = await vscode.window.showErrorMessage('Please install the Azure Account extension to deploy to Azure.', open);
                if (response === open) {
                    opn('https://marketplace.visualstudio.com/items?itemName=ms-vscode.azure-account');
                }
            }
        }

    });

    registerCommand('vscode-docker.dockerHubLogout', dockerHubLogout);
    registerCommand('vscode-docker.browseDockerHub', (context?: DockerHubImageNode | DockerHubRepositoryNode | DockerHubOrgNode) => {
        browseDockerHub(context);
    });
    registerCommand('vscode-docker.browseAzurePortal', (context?: AzureRegistryNode | AzureRepositoryNode | AzureImageNode) => {
        browseAzurePortal(context);
    });

    ctx.subscriptions.push(vscode.debug.registerDebugConfigurationProvider('docker', new DockerDebugConfigProvider()));

    if (azureAccount) {
        registerCommand('vscode-docker.delete-ACR-Registry', deleteAzureRegistry);
        registerCommand('vscode-docker.delete-ACR-Image', deleteAzureImage);
        registerCommand('vscode-docker.delete-ACR-Repository', deleteRepository);
        registerCommand('vscode-docker.createRegistry', createRegistry);
        AzureUtilityManager.getInstance().setAccount(azureAccount);
    }

    activateLanguageClient(ctx);
}

export function deactivate(): Thenable<void> {
    if (!client) {
        return undefined;
    }
    // perform cleanup
    Configuration.dispose();
    return client.stop();
}

namespace Configuration {

    let configurationListener: vscode.Disposable;

    export function computeConfiguration(params: ConfigurationParams): vscode.WorkspaceConfiguration[] {
        if (!params.items) {
            return null;
        }
        let result: vscode.WorkspaceConfiguration[] = [];
        for (let item of params.items) {
            let config = null;

            if (item.scopeUri) {
                config = vscode.workspace.getConfiguration(item.section, client.protocol2CodeConverter.asUri(item.scopeUri));
            } else {
                config = vscode.workspace.getConfiguration(item.section);
            }
            result.push(config);
        }
        return result;
    }

    export function initialize(): void {
        configurationListener = vscode.workspace.onDidChangeConfiguration((e: vscode.ConfigurationChangeEvent) => {
            // notify the language server that settings have change
            client.sendNotification(DidChangeConfigurationNotification.type, { settings: null });

            // Update endpoint and refresh explorer if needed
            if (e.affectsConfiguration('docker')) {
                docker.refreshEndpoint();
                vscode.commands.executeCommand("vscode-docker.explorer.refresh");
            }
        });
    }

    export function dispose(): void {
        if (configurationListener) {
            // remove this listener when disposed
            configurationListener.dispose();
        }
    }
}

function activateLanguageClient(ctx: vscode.ExtensionContext): void {
    let serverModule = ctx.asAbsolutePath(path.join("node_modules", "dockerfile-language-server-nodejs", "lib", "server.js"));
    let debugOptions = { execArgv: ["--nolazy", "--inspect=6009"] };

    let serverOptions: ServerOptions = {
        run: { module: serverModule, transport: TransportKind.ipc, args: ["--node-ipc"] },
        debug: { module: serverModule, transport: TransportKind.ipc, options: debugOptions }
    }

    let middleware: Middleware = {
        workspace: {
            configuration: Configuration.computeConfiguration
        }
    };

    let clientOptions: LanguageClientOptions = {
        documentSelector: DOCUMENT_SELECTOR,
        synchronize: {
            fileEvents: vscode.workspace.createFileSystemWatcher('**/.clientrc')
        },
        middleware: middleware as Middleware
    }

    client = new LanguageClient("dockerfile-langserver", "Dockerfile Language Server", serverOptions, clientOptions);
    // tslint:disable-next-line:no-floating-promises
    client.onReady().then(() => {
        // attach the VS Code settings listener
        Configuration.initialize();
    });
    client.start();
}
<|MERGE_RESOLUTION|>--- conflicted
+++ resolved
@@ -1,263 +1,259 @@
-/*---------------------------------------------------------
- * Copyright (C) Microsoft Corporation. All rights reserved.
- *--------------------------------------------------------*/
-
-import * as opn from 'opn';
-import * as path from 'path';
-import * as vscode from 'vscode';
-<<<<<<< HEAD
-import { AzureUserInput, createTelemetryReporter, registerCommand, registerUIExtensionVariables } from 'vscode-azureextensionui';
-import { ConfigurationParams, DidChangeConfigurationNotification, DocumentSelector, LanguageClient, LanguageClientOptions, Middleware, ServerOptions, TransportKind } from 'vscode-languageclient';
-import { createRegistry } from './commands/azureCommands/create-registry';
-import { deleteAzureImage } from './commands/azureCommands/delete-azure-image';
-import { deleteAzureRegistry } from './commands/azureCommands/delete-azure-registry';
-import { deleteRepository } from './commands/azureCommands/delete-repository';
-=======
-import { AzureUserInput, createTelemetryReporter, registerCommand, registerUIExtensionVariables, UserCancelledError } from 'vscode-azureextensionui';
-import { ConfigurationParams, DidChangeConfigurationNotification, DocumentSelector, LanguageClient, LanguageClientOptions, Middleware, ServerOptions, TransportKind } from 'vscode-languageclient/lib/main';
->>>>>>> 7c95b8dc
-import { buildImage } from './commands/build-image';
-import { composeDown, composeRestart, composeUp } from './commands/docker-compose';
-import inspectImage from './commands/inspect-image';
-import { openShellContainer } from './commands/open-shell-container';
-import { pushImage } from './commands/push-image';
-import { removeContainer } from './commands/remove-container';
-import { removeImage } from './commands/remove-image';
-import { restartContainer } from './commands/restart-container';
-import { showLogsContainer } from './commands/showlogs-container';
-import { startAzureCLI, startContainer, startContainerInteractive } from './commands/start-container';
-import { stopContainer } from './commands/stop-container';
-import { systemPrune } from './commands/system-prune';
-import { tagImage } from './commands/tag-image';
-import { docker } from './commands/utils/docker-endpoint';
-import { DefaultTerminalProvider } from './commands/utils/TerminalProvider';
-import { DockerDebugConfigProvider } from './configureWorkspace/configDebugProvider';
-import { configure } from './configureWorkspace/configure';
-import { DockerComposeCompletionItemProvider } from './dockerCompose/dockerComposeCompletionItemProvider';
-import { DockerComposeHoverProvider } from './dockerCompose/dockerComposeHoverProvider';
-import composeVersionKeys from './dockerCompose/dockerComposeKeyInfo';
-import { DockerComposeParser } from './dockerCompose/dockerComposeParser';
-import { DockerfileCompletionItemProvider } from './dockerfile/dockerfileCompletionItemProvider';
-import DockerInspectDocumentContentProvider, { SCHEME as DOCKER_INSPECT_SCHEME } from './documentContentProviders/dockerInspect';
-import { AzureAccountWrapper } from './explorer/deploy/azureAccountWrapper';
-import * as util from "./explorer/deploy/util";
-import { WebAppCreator } from './explorer/deploy/webAppCreator';
-import { DockerExplorerProvider } from './explorer/dockerExplorer';
-import { AzureImageNode, AzureRegistryNode, AzureRepositoryNode } from './explorer/models/azureRegistryNodes';
-import { DockerHubImageNode, DockerHubOrgNode, DockerHubRepositoryNode } from './explorer/models/dockerHubNodes';
-import { browseAzurePortal } from './explorer/utils/azureUtils';
-import { browseDockerHub, dockerHubLogout } from './explorer/utils/dockerHubUtils';
-import { ext } from "./extensionVariables";
-import { initializeTelemetryReporter, reporter } from './telemetry/telemetry';
-import { AzureAccount } from './typings/azure-account.api';
-import { AzureUtilityManager } from './utils/azureUtilityManager';
-
-export const FROM_DIRECTIVE_PATTERN = /^\s*FROM\s*([\w-\/:]*)(\s*AS\s*[a-z][a-z0-9-_\\.]*)?$/i;
-export const COMPOSE_FILE_GLOB_PATTERN = '**/[dD]ocker-[cC]ompose*.{yaml,yml}';
-export const DOCKERFILE_GLOB_PATTERN = '**/{*.dockerfile,[dD]ocker[fF]ile}';
-
-export let dockerExplorerProvider: DockerExplorerProvider;
-
-export type KeyInfo = { [keyName: string]: string; };
-
-export interface ComposeVersionKeys {
-    All: KeyInfo,
-    v1: KeyInfo,
-    v2: KeyInfo
-}
-
-let client: LanguageClient;
-
-const DOCUMENT_SELECTOR: DocumentSelector = [
-    { language: 'dockerfile', scheme: 'file' }
-];
-
-export async function activate(ctx: vscode.ExtensionContext): Promise<void> {
-    const installedExtensions: any[] = vscode.extensions.all;
-    const outputChannel = util.getOutputChannel();
-    let azureAccount: AzureAccount;
-
-    // Set up extension variables
-    registerUIExtensionVariables(ext);
-    if (!ext.ui) {
-        // This allows for standard interactions with the end user (as opposed to test input)
-        ext.ui = new AzureUserInput(ctx.globalState);
-    }
-    ext.context = ctx;
-    ext.outputChannel = outputChannel;
-    if (!ext.terminalProvider) {
-        ext.terminalProvider = new DefaultTerminalProvider();
-    }
-    initializeTelemetryReporter(createTelemetryReporter(ctx));
-    ext.reporter = reporter;
-
-    // tslint:disable-next-line:prefer-for-of // Grandfathered in
-    for (let i = 0; i < installedExtensions.length; i++) {
-        const extension = installedExtensions[i];
-        if (extension.id === 'ms-vscode.azure-account') {
-            try {
-                azureAccount = await extension.activate();
-            } catch (error) {
-                console.log('Failed to activate the Azure Account Extension: ' + error);
-            }
-            break;
-        }
-    }
-
-    dockerExplorerProvider = new DockerExplorerProvider(azureAccount);
-    vscode.window.registerTreeDataProvider('dockerExplorer', dockerExplorerProvider);
-    registerCommand('vscode-docker.explorer.refresh', () => dockerExplorerProvider.refresh());
-
-    ctx.subscriptions.push(vscode.languages.registerCompletionItemProvider(DOCUMENT_SELECTOR, new DockerfileCompletionItemProvider(), '.'));
-
-    const YAML_MODE_ID: vscode.DocumentFilter = { language: 'yaml', scheme: 'file', pattern: COMPOSE_FILE_GLOB_PATTERN };
-    let yamlHoverProvider = new DockerComposeHoverProvider(new DockerComposeParser(), composeVersionKeys.All);
-    ctx.subscriptions.push(vscode.languages.registerHoverProvider(YAML_MODE_ID, yamlHoverProvider));
-    ctx.subscriptions.push(vscode.languages.registerCompletionItemProvider(YAML_MODE_ID, new DockerComposeCompletionItemProvider(), '.'));
-
-    ctx.subscriptions.push(vscode.workspace.registerTextDocumentContentProvider(DOCKER_INSPECT_SCHEME, new DockerInspectDocumentContentProvider()));
-
-    registerCommand('vscode-docker.configure', configure);
-    registerCommand('vscode-docker.image.build', buildImage);
-    registerCommand('vscode-docker.image.inspect', inspectImage);
-    registerCommand('vscode-docker.image.remove', removeImage);
-    registerCommand('vscode-docker.image.push', pushImage);
-    registerCommand('vscode-docker.image.tag', tagImage);
-    registerCommand('vscode-docker.container.start', startContainer);
-    registerCommand('vscode-docker.container.start.interactive', startContainerInteractive);
-    registerCommand('vscode-docker.container.start.azurecli', startAzureCLI);
-    registerCommand('vscode-docker.container.stop', stopContainer);
-    registerCommand('vscode-docker.container.restart', restartContainer);
-    registerCommand('vscode-docker.container.show-logs', showLogsContainer);
-    registerCommand('vscode-docker.container.open-shell', openShellContainer);
-    registerCommand('vscode-docker.container.remove', removeContainer);
-    registerCommand('vscode-docker.compose.up', composeUp);
-    registerCommand('vscode-docker.compose.down', composeDown);
-    registerCommand('vscode-docker.compose.restart', composeRestart);
-    registerCommand('vscode-docker.system.prune', systemPrune);
-    registerCommand('vscode-docker.createWebApp', async (context?: AzureImageNode | DockerHubImageNode) => {
-        if (context) {
-            if (azureAccount) {
-                const azureAccountWrapper = new AzureAccountWrapper(ctx, azureAccount);
-                const wizard = new WebAppCreator(outputChannel, azureAccountWrapper, context);
-                const result = await wizard.run();
-                if (result.status === 'Faulted') {
-                    throw result.error;
-                } else if (result.status === 'Cancelled') {
-                    throw new UserCancelledError();
-                }
-            } else {
-                const open: vscode.MessageItem = { title: "View in Marketplace" };
-                const response = await vscode.window.showErrorMessage('Please install the Azure Account extension to deploy to Azure.', open);
-                if (response === open) {
-                    opn('https://marketplace.visualstudio.com/items?itemName=ms-vscode.azure-account');
-                }
-            }
-        }
-
-    });
-
-    registerCommand('vscode-docker.dockerHubLogout', dockerHubLogout);
-    registerCommand('vscode-docker.browseDockerHub', (context?: DockerHubImageNode | DockerHubRepositoryNode | DockerHubOrgNode) => {
-        browseDockerHub(context);
-    });
-    registerCommand('vscode-docker.browseAzurePortal', (context?: AzureRegistryNode | AzureRepositoryNode | AzureImageNode) => {
-        browseAzurePortal(context);
-    });
-
-    ctx.subscriptions.push(vscode.debug.registerDebugConfigurationProvider('docker', new DockerDebugConfigProvider()));
-
-    if (azureAccount) {
-        registerCommand('vscode-docker.delete-ACR-Registry', deleteAzureRegistry);
-        registerCommand('vscode-docker.delete-ACR-Image', deleteAzureImage);
-        registerCommand('vscode-docker.delete-ACR-Repository', deleteRepository);
-        registerCommand('vscode-docker.createRegistry', createRegistry);
-        AzureUtilityManager.getInstance().setAccount(azureAccount);
-    }
-
-    activateLanguageClient(ctx);
-}
-
-export function deactivate(): Thenable<void> {
-    if (!client) {
-        return undefined;
-    }
-    // perform cleanup
-    Configuration.dispose();
-    return client.stop();
-}
-
-namespace Configuration {
-
-    let configurationListener: vscode.Disposable;
-
-    export function computeConfiguration(params: ConfigurationParams): vscode.WorkspaceConfiguration[] {
-        if (!params.items) {
-            return null;
-        }
-        let result: vscode.WorkspaceConfiguration[] = [];
-        for (let item of params.items) {
-            let config = null;
-
-            if (item.scopeUri) {
-                config = vscode.workspace.getConfiguration(item.section, client.protocol2CodeConverter.asUri(item.scopeUri));
-            } else {
-                config = vscode.workspace.getConfiguration(item.section);
-            }
-            result.push(config);
-        }
-        return result;
-    }
-
-    export function initialize(): void {
-        configurationListener = vscode.workspace.onDidChangeConfiguration((e: vscode.ConfigurationChangeEvent) => {
-            // notify the language server that settings have change
-            client.sendNotification(DidChangeConfigurationNotification.type, { settings: null });
-
-            // Update endpoint and refresh explorer if needed
-            if (e.affectsConfiguration('docker')) {
-                docker.refreshEndpoint();
-                vscode.commands.executeCommand("vscode-docker.explorer.refresh");
-            }
-        });
-    }
-
-    export function dispose(): void {
-        if (configurationListener) {
-            // remove this listener when disposed
-            configurationListener.dispose();
-        }
-    }
-}
-
-function activateLanguageClient(ctx: vscode.ExtensionContext): void {
-    let serverModule = ctx.asAbsolutePath(path.join("node_modules", "dockerfile-language-server-nodejs", "lib", "server.js"));
-    let debugOptions = { execArgv: ["--nolazy", "--inspect=6009"] };
-
-    let serverOptions: ServerOptions = {
-        run: { module: serverModule, transport: TransportKind.ipc, args: ["--node-ipc"] },
-        debug: { module: serverModule, transport: TransportKind.ipc, options: debugOptions }
-    }
-
-    let middleware: Middleware = {
-        workspace: {
-            configuration: Configuration.computeConfiguration
-        }
-    };
-
-    let clientOptions: LanguageClientOptions = {
-        documentSelector: DOCUMENT_SELECTOR,
-        synchronize: {
-            fileEvents: vscode.workspace.createFileSystemWatcher('**/.clientrc')
-        },
-        middleware: middleware as Middleware
-    }
-
-    client = new LanguageClient("dockerfile-langserver", "Dockerfile Language Server", serverOptions, clientOptions);
-    // tslint:disable-next-line:no-floating-promises
-    client.onReady().then(() => {
-        // attach the VS Code settings listener
-        Configuration.initialize();
-    });
-    client.start();
-}
+/*---------------------------------------------------------
+ * Copyright (C) Microsoft Corporation. All rights reserved.
+ *--------------------------------------------------------*/
+
+import * as opn from 'opn';
+import * as path from 'path';
+import * as vscode from 'vscode';
+import { AzureUserInput, createTelemetryReporter, registerCommand, registerUIExtensionVariables, UserCancelledError } from 'vscode-azureextensionui';
+import { ConfigurationParams, DidChangeConfigurationNotification, DocumentSelector, LanguageClient, LanguageClientOptions, Middleware, ServerOptions, TransportKind } from 'vscode-languageclient';
+import { createRegistry } from './commands/azureCommands/create-registry';
+import { deleteAzureImage } from './commands/azureCommands/delete-azure-image';
+import { deleteAzureRegistry } from './commands/azureCommands/delete-azure-registry';
+import { deleteRepository } from './commands/azureCommands/delete-repository';
+import { buildImage } from './commands/build-image';
+import { composeDown, composeRestart, composeUp } from './commands/docker-compose';
+import inspectImage from './commands/inspect-image';
+import { openShellContainer } from './commands/open-shell-container';
+import { pushImage } from './commands/push-image';
+import { removeContainer } from './commands/remove-container';
+import { removeImage } from './commands/remove-image';
+import { restartContainer } from './commands/restart-container';
+import { showLogsContainer } from './commands/showlogs-container';
+import { startAzureCLI, startContainer, startContainerInteractive } from './commands/start-container';
+import { stopContainer } from './commands/stop-container';
+import { systemPrune } from './commands/system-prune';
+import { tagImage } from './commands/tag-image';
+import { docker } from './commands/utils/docker-endpoint';
+import { DefaultTerminalProvider } from './commands/utils/TerminalProvider';
+import { DockerDebugConfigProvider } from './configureWorkspace/configDebugProvider';
+import { configure } from './configureWorkspace/configure';
+import { DockerComposeCompletionItemProvider } from './dockerCompose/dockerComposeCompletionItemProvider';
+import { DockerComposeHoverProvider } from './dockerCompose/dockerComposeHoverProvider';
+import composeVersionKeys from './dockerCompose/dockerComposeKeyInfo';
+import { DockerComposeParser } from './dockerCompose/dockerComposeParser';
+import { DockerfileCompletionItemProvider } from './dockerfile/dockerfileCompletionItemProvider';
+import DockerInspectDocumentContentProvider, { SCHEME as DOCKER_INSPECT_SCHEME } from './documentContentProviders/dockerInspect';
+import { AzureAccountWrapper } from './explorer/deploy/azureAccountWrapper';
+import * as util from "./explorer/deploy/util";
+import { WebAppCreator } from './explorer/deploy/webAppCreator';
+import { DockerExplorerProvider } from './explorer/dockerExplorer';
+import { AzureImageNode, AzureRegistryNode, AzureRepositoryNode } from './explorer/models/azureRegistryNodes';
+import { DockerHubImageNode, DockerHubOrgNode, DockerHubRepositoryNode } from './explorer/models/dockerHubNodes';
+import { browseAzurePortal } from './explorer/utils/azureUtils';
+import { browseDockerHub, dockerHubLogout } from './explorer/utils/dockerHubUtils';
+import { ext } from "./extensionVariables";
+import { initializeTelemetryReporter, reporter } from './telemetry/telemetry';
+import { AzureAccount } from './typings/azure-account.api';
+import { AzureUtilityManager } from './utils/azureUtilityManager';
+
+export const FROM_DIRECTIVE_PATTERN = /^\s*FROM\s*([\w-\/:]*)(\s*AS\s*[a-z][a-z0-9-_\\.]*)?$/i;
+export const COMPOSE_FILE_GLOB_PATTERN = '**/[dD]ocker-[cC]ompose*.{yaml,yml}';
+export const DOCKERFILE_GLOB_PATTERN = '**/{*.dockerfile,[dD]ocker[fF]ile}';
+
+export let dockerExplorerProvider: DockerExplorerProvider;
+
+export type KeyInfo = { [keyName: string]: string; };
+
+export interface ComposeVersionKeys {
+    All: KeyInfo,
+    v1: KeyInfo,
+    v2: KeyInfo
+}
+
+let client: LanguageClient;
+
+const DOCUMENT_SELECTOR: DocumentSelector = [
+    { language: 'dockerfile', scheme: 'file' }
+];
+
+// tslint:disable-next-line:max-func-body-length
+export async function activate(ctx: vscode.ExtensionContext): Promise<void> {
+    const installedExtensions: any[] = vscode.extensions.all;
+    const outputChannel = util.getOutputChannel();
+    let azureAccount: AzureAccount;
+
+    // Set up extension variables
+    registerUIExtensionVariables(ext);
+    if (!ext.ui) {
+        // This allows for standard interactions with the end user (as opposed to test input)
+        ext.ui = new AzureUserInput(ctx.globalState);
+    }
+    ext.context = ctx;
+    ext.outputChannel = outputChannel;
+    if (!ext.terminalProvider) {
+        ext.terminalProvider = new DefaultTerminalProvider();
+    }
+    initializeTelemetryReporter(createTelemetryReporter(ctx));
+    ext.reporter = reporter;
+
+    // tslint:disable-next-line:prefer-for-of // Grandfathered in
+    for (let i = 0; i < installedExtensions.length; i++) {
+        const extension = installedExtensions[i];
+        if (extension.id === 'ms-vscode.azure-account') {
+            try {
+                azureAccount = await extension.activate();
+            } catch (error) {
+                console.log('Failed to activate the Azure Account Extension: ' + error);
+            }
+            break;
+        }
+    }
+
+    dockerExplorerProvider = new DockerExplorerProvider(azureAccount);
+    vscode.window.registerTreeDataProvider('dockerExplorer', dockerExplorerProvider);
+    registerCommand('vscode-docker.explorer.refresh', () => dockerExplorerProvider.refresh());
+
+    ctx.subscriptions.push(vscode.languages.registerCompletionItemProvider(DOCUMENT_SELECTOR, new DockerfileCompletionItemProvider(), '.'));
+
+    const YAML_MODE_ID: vscode.DocumentFilter = { language: 'yaml', scheme: 'file', pattern: COMPOSE_FILE_GLOB_PATTERN };
+    let yamlHoverProvider = new DockerComposeHoverProvider(new DockerComposeParser(), composeVersionKeys.All);
+    ctx.subscriptions.push(vscode.languages.registerHoverProvider(YAML_MODE_ID, yamlHoverProvider));
+    ctx.subscriptions.push(vscode.languages.registerCompletionItemProvider(YAML_MODE_ID, new DockerComposeCompletionItemProvider(), '.'));
+
+    ctx.subscriptions.push(vscode.workspace.registerTextDocumentContentProvider(DOCKER_INSPECT_SCHEME, new DockerInspectDocumentContentProvider()));
+
+    registerCommand('vscode-docker.configure', configure);
+    registerCommand('vscode-docker.image.build', buildImage);
+    registerCommand('vscode-docker.image.inspect', inspectImage);
+    registerCommand('vscode-docker.image.remove', removeImage);
+    registerCommand('vscode-docker.image.push', pushImage);
+    registerCommand('vscode-docker.image.tag', tagImage);
+    registerCommand('vscode-docker.container.start', startContainer);
+    registerCommand('vscode-docker.container.start.interactive', startContainerInteractive);
+    registerCommand('vscode-docker.container.start.azurecli', startAzureCLI);
+    registerCommand('vscode-docker.container.stop', stopContainer);
+    registerCommand('vscode-docker.container.restart', restartContainer);
+    registerCommand('vscode-docker.container.show-logs', showLogsContainer);
+    registerCommand('vscode-docker.container.open-shell', openShellContainer);
+    registerCommand('vscode-docker.container.remove', removeContainer);
+    registerCommand('vscode-docker.compose.up', composeUp);
+    registerCommand('vscode-docker.compose.down', composeDown);
+    registerCommand('vscode-docker.compose.restart', composeRestart);
+    registerCommand('vscode-docker.system.prune', systemPrune);
+    registerCommand('vscode-docker.createWebApp', async (context?: AzureImageNode | DockerHubImageNode) => {
+        if (context) {
+            if (azureAccount) {
+                const azureAccountWrapper = new AzureAccountWrapper(ctx, azureAccount);
+                const wizard = new WebAppCreator(outputChannel, azureAccountWrapper, context);
+                const result = await wizard.run();
+                if (result.status === 'Faulted') {
+                    throw result.error;
+                } else if (result.status === 'Cancelled') {
+                    throw new UserCancelledError();
+                }
+            } else {
+                const open: vscode.MessageItem = { title: "View in Marketplace" };
+                const response = await vscode.window.showErrorMessage('Please install the Azure Account extension to deploy to Azure.', open);
+                if (response === open) {
+                    opn('https://marketplace.visualstudio.com/items?itemName=ms-vscode.azure-account');
+                }
+            }
+        }
+
+    });
+
+    registerCommand('vscode-docker.dockerHubLogout', dockerHubLogout);
+    registerCommand('vscode-docker.browseDockerHub', (context?: DockerHubImageNode | DockerHubRepositoryNode | DockerHubOrgNode) => {
+        browseDockerHub(context);
+    });
+    registerCommand('vscode-docker.browseAzurePortal', (context?: AzureRegistryNode | AzureRepositoryNode | AzureImageNode) => {
+        browseAzurePortal(context);
+    });
+
+    ctx.subscriptions.push(vscode.debug.registerDebugConfigurationProvider('docker', new DockerDebugConfigProvider()));
+
+    if (azureAccount) {
+        registerCommand('vscode-docker.delete-ACR-Registry', deleteAzureRegistry);
+        registerCommand('vscode-docker.delete-ACR-Image', deleteAzureImage);
+        registerCommand('vscode-docker.delete-ACR-Repository', deleteRepository);
+        registerCommand('vscode-docker.createRegistry', createRegistry);
+        AzureUtilityManager.getInstance().setAccount(azureAccount);
+    }
+
+    activateLanguageClient(ctx);
+}
+
+export function deactivate(): Thenable<void> {
+    if (!client) {
+        return undefined;
+    }
+    // perform cleanup
+    Configuration.dispose();
+    return client.stop();
+}
+
+namespace Configuration {
+
+    let configurationListener: vscode.Disposable;
+
+    export function computeConfiguration(params: ConfigurationParams): vscode.WorkspaceConfiguration[] {
+        if (!params.items) {
+            return null;
+        }
+        let result: vscode.WorkspaceConfiguration[] = [];
+        for (let item of params.items) {
+            let config = null;
+
+            if (item.scopeUri) {
+                config = vscode.workspace.getConfiguration(item.section, client.protocol2CodeConverter.asUri(item.scopeUri));
+            } else {
+                config = vscode.workspace.getConfiguration(item.section);
+            }
+            result.push(config);
+        }
+        return result;
+    }
+
+    export function initialize(): void {
+        configurationListener = vscode.workspace.onDidChangeConfiguration((e: vscode.ConfigurationChangeEvent) => {
+            // notify the language server that settings have change
+            client.sendNotification(DidChangeConfigurationNotification.type, { settings: null });
+
+            // Update endpoint and refresh explorer if needed
+            if (e.affectsConfiguration('docker')) {
+                docker.refreshEndpoint();
+                vscode.commands.executeCommand("vscode-docker.explorer.refresh");
+            }
+        });
+    }
+
+    export function dispose(): void {
+        if (configurationListener) {
+            // remove this listener when disposed
+            configurationListener.dispose();
+        }
+    }
+}
+
+function activateLanguageClient(ctx: vscode.ExtensionContext): void {
+    let serverModule = ctx.asAbsolutePath(path.join("node_modules", "dockerfile-language-server-nodejs", "lib", "server.js"));
+    let debugOptions = { execArgv: ["--nolazy", "--inspect=6009"] };
+
+    let serverOptions: ServerOptions = {
+        run: { module: serverModule, transport: TransportKind.ipc, args: ["--node-ipc"] },
+        debug: { module: serverModule, transport: TransportKind.ipc, options: debugOptions }
+    }
+
+    let middleware: Middleware = {
+        workspace: {
+            configuration: Configuration.computeConfiguration
+        }
+    };
+
+    let clientOptions: LanguageClientOptions = {
+        documentSelector: DOCUMENT_SELECTOR,
+        synchronize: {
+            fileEvents: vscode.workspace.createFileSystemWatcher('**/.clientrc')
+        },
+        middleware: middleware as Middleware
+    }
+
+    client = new LanguageClient("dockerfile-langserver", "Dockerfile Language Server", serverOptions, clientOptions);
+    // tslint:disable-next-line:no-floating-promises
+    client.onReady().then(() => {
+        // attach the VS Code settings listener
+        Configuration.initialize();
+    });
+    client.start();
+}