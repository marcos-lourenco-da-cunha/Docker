/*---------------------------------------------------------------------------------------------
 *  Copyright (c) Microsoft Corporation. All rights reserved.
 *  Licensed under the MIT License. See LICENSE.md in the project root for license information.
 *--------------------------------------------------------------------------------------------*/

let loadStartTime = Date.now();

import * as opn from 'opn';
import * as path from 'path';
import * as request from 'request-promise-native';
import * as vscode from 'vscode';
<<<<<<< HEAD
import {
  AzureUserInput,
  createTelemetryReporter,
  IActionContext,
  parseError,
  registerCommand as uiRegisterCommand,
  registerUIExtensionVariables,
  TelemetryProperties,
  UserCancelledError
} from 'vscode-azureextensionui';
import {
  ConfigurationParams,
  DidChangeConfigurationNotification,
  DocumentSelector,
  LanguageClient,
  LanguageClientOptions,
  Middleware,
  ServerOptions,
  TransportKind
} from 'vscode-languageclient/lib/main';
import { queueBuild } from "./commands/azureCommands/acr-build";
import { viewACRLogs } from "./commands/azureCommands/acr-logs";
import { LogContentProvider } from "./commands/azureCommands/acr-logs-utils/logFileManager";
=======
import { AzureUserInput, callWithTelemetryAndErrorHandling, createTelemetryReporter, IActionContext, parseError, registerCommand as uiRegisterCommand, registerUIExtensionVariables, TelemetryProperties, UserCancelledError } from 'vscode-azureextensionui';
import { ConfigurationParams, DidChangeConfigurationNotification, DocumentSelector, LanguageClient, LanguageClientOptions, Middleware, ServerOptions, TransportKind } from 'vscode-languageclient/lib/main';
>>>>>>> b79a10cc
import { createRegistry } from './commands/azureCommands/create-registry';
import { deleteAzureImage } from './commands/azureCommands/delete-image';
import { deleteAzureRegistry } from './commands/azureCommands/delete-registry';
import { deleteRepository } from './commands/azureCommands/delete-repository';
import { pullFromAzure } from './commands/azureCommands/pull-from-azure';
import { runTask } from "./commands/azureCommands/run-task";
import { showTaskProperties } from "./commands/azureCommands/show-task";
import { TaskContentProvider } from "./commands/azureCommands/task-utils/showTaskManager";
import { buildImage } from './commands/build-image';
import {
  composeDown,
  composeRestart,
  composeUp
} from './commands/docker-compose';
import inspectImage from './commands/inspect-image';
import { openShellContainer } from './commands/open-shell-container';
import { pushImage } from './commands/push-image';
import {
  consolidateDefaultRegistrySettings,
  setRegistryAsDefault
} from './commands/registrySettings';
import { removeContainer } from './commands/remove-container';
import { removeImage } from './commands/remove-image';
import { restartContainer } from './commands/restart-container';
import { showLogsContainer } from './commands/showlogs-container';
import {
  startAzureCLI,
  startContainer,
  startContainerInteractive
} from './commands/start-container';
import { stopContainer } from './commands/stop-container';
import { systemPrune } from './commands/system-prune';
import { tagImage } from './commands/tag-image';
import { docker } from './commands/utils/docker-endpoint';
import { DefaultTerminalProvider } from './commands/utils/TerminalProvider';
import { DockerDebugConfigProvider } from './configureWorkspace/configDebugProvider';
import {
  configure,
  configureApi,
  ConfigureApiOptions
} from './configureWorkspace/configure';
import { DockerComposeCompletionItemProvider } from './dockerCompose/dockerComposeCompletionItemProvider';
import { DockerComposeHoverProvider } from './dockerCompose/dockerComposeHoverProvider';
import composeVersionKeys from './dockerCompose/dockerComposeKeyInfo';
import { DockerComposeParser } from './dockerCompose/dockerComposeParser';
import { DockerfileCompletionItemProvider } from './dockerfile/dockerfileCompletionItemProvider';
import DockerInspectDocumentContentProvider, {
  SCHEME as DOCKER_INSPECT_SCHEME
} from './documentContentProviders/dockerInspect';
import { AzureAccountWrapper } from './explorer/deploy/azureAccountWrapper';
import * as util from './explorer/deploy/util';
import { WebAppCreator } from './explorer/deploy/webAppCreator';
import { DockerExplorerProvider } from './explorer/dockerExplorer';
import {
  AzureImageTagNode,
  AzureRegistryNode,
  AzureRepositoryNode
} from './explorer/models/azureRegistryNodes';
import { ContainerNode } from './explorer/models/containerNode';
import {
  connectCustomRegistry,
  disconnectCustomRegistry
} from './explorer/models/customRegistries';
import {
  DockerHubImageTagNode,
  DockerHubOrgNode,
  DockerHubRepositoryNode
} from './explorer/models/dockerHubNodes';
import { ImageNode } from './explorer/models/imageNode';
import { NodeBase } from './explorer/models/nodeBase';
import { RootNode } from './explorer/models/rootNode';
import { browseAzurePortal } from './explorer/utils/browseAzurePortal';
import {
  browseDockerHub,
  dockerHubLogout
} from './explorer/utils/dockerHubUtils';
import { ext } from './extensionVariables';
import {
  initializeTelemetryReporter,
  reporter
} from './telemetry/telemetry';
import { AzureAccount } from './typings/azure-account.api';
import { addUserAgent } from './utils/addUserAgent';
import { registerAzureCommand } from './utils/Azure/common';
import { AzureUtilityManager } from './utils/azureUtilityManager';
import { Keytar } from './utils/keytar';

export const FROM_DIRECTIVE_PATTERN = /^\s*FROM\s*([\w-\/:]*)(\s*AS\s*[a-z][a-z0-9-_\\.]*)?$/i;
export const COMPOSE_FILE_GLOB_PATTERN = '**/[dD]ocker-[cC]ompose*.{yaml,yml}';
export const DOCKERFILE_GLOB_PATTERN = '**/{*.dockerfile,[dD]ocker[fF]ile}';

export let dockerExplorerProvider: DockerExplorerProvider;

export type KeyInfo = { [keyName: string]: string };

export interface ComposeVersionKeys {
  All: KeyInfo;
  v1: KeyInfo;
  v2: KeyInfo;
}

let client: LanguageClient;

const DOCUMENT_SELECTOR: DocumentSelector = [
  { language: 'dockerfile', scheme: 'file' }
];

function initializeExtensionVariables(ctx: vscode.ExtensionContext): void {
  registerUIExtensionVariables(ext);

  if (!ext.ui) {
    // This allows for standard interactions with the end user (as opposed to test input)
    ext.ui = new AzureUserInput(ctx.globalState);
  }
  ext.context = ctx;
  ext.outputChannel = util.getOutputChannel();
  if (!ext.terminalProvider) {
    ext.terminalProvider = new DefaultTerminalProvider();
  }
  initializeTelemetryReporter(createTelemetryReporter(ctx));
  ext.reporter = reporter;
  if (!ext.keytar) {
    ext.keytar = Keytar.tryCreate();
  }

  // Set up the user agent for all direct 'request' calls in the extension (must use ext.request)
  let defaultRequestOptions = {};
  addUserAgent(defaultRequestOptions);
  ext.request = request.defaults(defaultRequestOptions);
}

export async function activate(ctx: vscode.ExtensionContext): Promise<void> {
<<<<<<< HEAD
  const installedExtensions: vscode.Extension<unknown>[] = vscode.extensions.all;
  let azureAccount: AzureAccount | undefined;

  initializeExtensionVariables(ctx);

  // tslint:disable-next-line:prefer-for-of // Grandfathered in
  for (let i = 0; i < installedExtensions.length; i++) {
    const extension = installedExtensions[i];
    if (extension.id === "ms-vscode.azure-account") {
      try {
        azureAccount = <AzureAccount>await extension.activate();
      } catch (error) {
        console.log("Failed to activate the Azure Account Extension: " + parseError(error).message);
      }
      break;
    }
  }
  ctx.subscriptions.push(
    vscode.languages.registerCompletionItemProvider(
      DOCUMENT_SELECTOR,
      new DockerfileCompletionItemProvider(),
      '.'
    )
  );

  const YAML_MODE_ID: vscode.DocumentFilter = {
    language: 'yaml',
    scheme: 'file',
    pattern: COMPOSE_FILE_GLOB_PATTERN
  };
  let yamlHoverProvider = new DockerComposeHoverProvider(
    new DockerComposeParser(),
    composeVersionKeys.All
  );
  ctx.subscriptions.push(
    vscode.languages.registerHoverProvider(YAML_MODE_ID, yamlHoverProvider)
  );
  ctx.subscriptions.push(
    vscode.languages.registerCompletionItemProvider(
      YAML_MODE_ID,
      new DockerComposeCompletionItemProvider(),
      "."
    )
  );

  ctx.subscriptions.push(
    vscode.workspace.registerTextDocumentContentProvider(
      DOCKER_INSPECT_SCHEME,
      new DockerInspectDocumentContentProvider()
    )
  );
  ctx.subscriptions.push(
    vscode.workspace.registerTextDocumentContentProvider(
      LogContentProvider.scheme,
      new LogContentProvider()
    )
  );
  ctx.subscriptions.push(
    vscode.workspace.registerTextDocumentContentProvider(
      TaskContentProvider.scheme,
      new TaskContentProvider()
    )
  );

  if (azureAccount) {
    AzureUtilityManager.getInstance().setAccount(azureAccount);
  }

  registerDockerCommands(azureAccount);

  ctx.subscriptions.push(
    vscode.debug.registerDebugConfigurationProvider(
      'docker',
      new DockerDebugConfigProvider()
    )
  );

  await consolidateDefaultRegistrySettings();
  activateLanguageClient(ctx);
}

async function createWebApp(
  context?: AzureImageTagNode | DockerHubImageTagNode,
  azureAccount?: AzureAccount
): Promise<void> {
  if (context) {
    if (azureAccount) {
      const azureAccountWrapper = new AzureAccountWrapper(
        ext.context,
        azureAccount
      );
      const wizard = new WebAppCreator(
        ext.outputChannel,
        azureAccountWrapper,
        context
      );
      const result = await wizard.run();
      if (result.status === "Faulted") {
        throw result.error;
      } else if (result.status === "Cancelled") {
        throw new UserCancelledError();
      }
    } else {
      const open: vscode.MessageItem = { title: 'View in Marketplace' };
      const response = await vscode.window.showErrorMessage(
        'Please install the Azure Account extension to deploy to Azure.',
        open
      );
      if (response === open) {
        opn(
          'https://marketplace.visualstudio.com/items?itemName=ms-vscode.azure-account'
        );
      }
    }
  }
=======
    let activateStartTime = Date.now();

    const installedExtensions = vscode.extensions.all;
    let azureAccount: AzureAccount | undefined;

    initializeExtensionVariables(ctx);

    await callWithTelemetryAndErrorHandling('docker.activate', async function (this: IActionContext): Promise<void> {
        this.properties.isActivationEvent = 'true';
        this.measurements.mainFileLoad = (loadEndTime - loadStartTime) / 1000;
        this.measurements.mainFileLoadedToActivate = (activateStartTime - loadEndTime) / 1000;

        // tslint:disable-next-line:prefer-for-of // Grandfathered in
        for (let i = 0; i < installedExtensions.length; i++) {
            const extension = installedExtensions[i];
            if (extension.id === 'ms-vscode.azure-account') {
                try {
                    let activateAccountExtStart = Date.now();
                    // tslint:disable-next-line:no-unsafe-any
                    azureAccount = <AzureAccount>await extension.activate();
                    let activateAccountExtEnd = Date.now();

                    this.measurements.activateAccountExt = (activateAccountExtEnd - activateAccountExtStart) / 1000;
                } catch (error) {
                    console.log('Failed to activate the Azure Account Extension: ' + parseError(error).message);
                }
                break;
            }
        }
        ctx.subscriptions.push(vscode.languages.registerCompletionItemProvider(DOCUMENT_SELECTOR, new DockerfileCompletionItemProvider(), '.'));

        const YAML_MODE_ID: vscode.DocumentFilter = { language: 'yaml', scheme: 'file', pattern: COMPOSE_FILE_GLOB_PATTERN };
        let yamlHoverProvider = new DockerComposeHoverProvider(new DockerComposeParser(), composeVersionKeys.All);
        ctx.subscriptions.push(vscode.languages.registerHoverProvider(YAML_MODE_ID, yamlHoverProvider));
        ctx.subscriptions.push(vscode.languages.registerCompletionItemProvider(YAML_MODE_ID, new DockerComposeCompletionItemProvider(), '.'));
        ctx.subscriptions.push(vscode.workspace.registerTextDocumentContentProvider(DOCKER_INSPECT_SCHEME, new DockerInspectDocumentContentProvider()));

        if (azureAccount) {
            AzureUtilityManager.getInstance().setAccount(azureAccount);
        }

        registerDockerCommands(azureAccount);

        ctx.subscriptions.push(vscode.debug.registerDebugConfigurationProvider('docker', new DockerDebugConfigProvider()));
        await consolidateDefaultRegistrySettings();
        activateLanguageClient(ctx);
    });
>>>>>>> b79a10cc
}

// Remove this when https://github.com/Microsoft/vscode-docker/issues/445 fixed
function registerCommand(
  commandId: string,
  // tslint:disable-next-line: no-any
  callback: (this: IActionContext, ...args: any[]) => any
): void {
  return uiRegisterCommand(
    commandId,
    // tslint:disable-next-line:no-function-expression no-any
    async function (this: IActionContext, ...args: any[]): Promise<any> {
      if (args.length) {
        let properties: {
          contextValue?: string;
        } & TelemetryProperties = this.properties;
        const contextArg = args[0];

        if (contextArg instanceof NodeBase) {
          properties.contextValue = contextArg.contextValue;
        } else if (contextArg instanceof vscode.Uri) {
          properties.contextValue = "Uri";
        }
      }

      return callback.call(this, ...args);
    }
  );
}

// tslint:disable-next-line:max-func-body-length
function registerDockerCommands(azureAccount: AzureAccount): void {
  dockerExplorerProvider = new DockerExplorerProvider(azureAccount);
  vscode.window.registerTreeDataProvider(
    'dockerExplorer',
    dockerExplorerProvider
  );
  registerCommand('vscode-docker.explorer.refresh', () =>
    dockerExplorerProvider.refresh()
  );

  registerCommand('vscode-docker.configure', async function (
    this: IActionContext
  ): Promise<void> {
    await configure(this, undefined);
  });
  registerCommand('vscode-docker.api.configure', async function (
    this: IActionContext,
    options: ConfigureApiOptions
  ): Promise<void> {
    await configureApi(this, options);
  });

  registerCommand('vscode-docker.container.start', async function (
    this: IActionContext,
    node: ImageNode | undefined
  ): Promise<void> {
    await startContainer(this, node);
  });
  registerCommand('vscode-docker.container.start.interactive', async function (
    this: IActionContext,
    node: ImageNode | undefined
  ): Promise<void> {
    await startContainerInteractive(this, node);
  });
  registerCommand('vscode-docker.container.start.azurecli', startAzureCLI);
  registerCommand('vscode-docker.container.stop', async function (
    this: IActionContext,
    node: ContainerNode | RootNode | undefined
  ): Promise<void> {
    await stopContainer(this, node);
  });
  registerCommand('vscode-docker.container.restart', async function (
    this: IActionContext,
    node: ContainerNode | RootNode | undefined
  ): Promise<void> {
    await restartContainer(this, node);
  });
  registerCommand('vscode-docker.container.show-logs', async function (
    this: IActionContext,
    node: ContainerNode | RootNode | undefined
  ): Promise<void> {
    await showLogsContainer(this, node);
  });
  registerCommand('vscode-docker.container.open-shell', async function (
    this: IActionContext,
    node: ContainerNode | RootNode | undefined
  ): Promise<void> {
    await openShellContainer(this, node);
  });
  registerCommand('vscode-docker.container.remove', async function (
    this: IActionContext,
    node: ContainerNode | RootNode | undefined
  ): Promise<void> {
    await removeContainer(this, node);
  });
  registerCommand('vscode-docker.image.build', async function (
    this: IActionContext,
    item: vscode.Uri | undefined
  ): Promise<void> {
    await buildImage(this, item);
  });
  registerCommand('vscode-docker.image.inspect', async function (
    this: IActionContext,
    node: ImageNode | undefined
  ): Promise<void> {
    await inspectImage(this, node);
  });
  registerCommand('vscode-docker.image.remove', async function (
    this: IActionContext,
    node: ImageNode | RootNode | undefined
  ): Promise<void> {
    await removeImage(this, node);
  });
  registerCommand('vscode-docker.image.push', async function (
    this: IActionContext,
    node: ImageNode | undefined
  ): Promise<void> {
    await pushImage(this, node);
  });
  registerCommand('vscode-docker.image.tag', async function (
    this: IActionContext,
    node: ImageNode | undefined
  ): Promise<void> {
    await tagImage(this, node);
  });
  registerCommand('vscode-docker.compose.up', composeUp);
  registerCommand('vscode-docker.compose.down', composeDown);
  registerCommand('vscode-docker.compose.restart', composeRestart);
  registerCommand('vscode-docker.system.prune', systemPrune);
  registerCommand(
    'vscode-docker.createWebApp',
    async (context?: AzureImageTagNode | DockerHubImageTagNode) =>
      await createWebApp(context, azureAccount)
  );
  registerCommand('vscode-docker.dockerHubLogout', dockerHubLogout);
  registerCommand(
    'vscode-docker.browseDockerHub',
    (context?: DockerHubImageTagNode | DockerHubRepositoryNode | DockerHubOrgNode) => {
      browseDockerHub(context);
    }
  );
  registerCommand(
    'vscode-docker.browseAzurePortal',
    (context?: AzureRegistryNode | AzureRepositoryNode | AzureImageTagNode) => {
      browseAzurePortal(context);
    }
  );
  registerCommand('vscode-docker.connectCustomRegistry', connectCustomRegistry);
  registerCommand('vscode-docker.disconnectCustomRegistry', disconnectCustomRegistry);
  registerCommand('vscode-docker.setRegistryAsDefault', setRegistryAsDefault);
  registerCommand('vscode-docker.ACR-queueBuild', queueBuild);
  registerAzureCommand('vscode-docker.delete-ACR-Registry', deleteAzureRegistry);
  registerAzureCommand('vscode-docker.delete-ACR-Image', deleteAzureImage);
  registerAzureCommand('vscode-docker.delete-ACR-Repository', deleteRepository);
  registerAzureCommand('vscode-docker.create-ACR-Registry', createRegistry);
  registerAzureCommand('vscode-docker.pullFromAzure', pullFromAzure);
  registerAzureCommand('vscode-docker.acrLogs', viewACRLogs);
  registerAzureCommand('vscode-docker.run-ACR-Task', runTask);
  registerAzureCommand('vscode-docker.show-ACR-Task', showTaskProperties);
}

export async function deactivate(): Promise<void> {
  if (!client) {
    return undefined;
  }
  // perform cleanup
  Configuration.dispose();
  return await client.stop();
}

namespace Configuration {
  let configurationListener: vscode.Disposable;

  export function computeConfiguration(params: ConfigurationParams): vscode.WorkspaceConfiguration[] {
    let result: vscode.WorkspaceConfiguration[] = [];
    for (let item of params.items) {
      let config: vscode.WorkspaceConfiguration;

      if (item.scopeUri) {
        config = vscode.workspace.getConfiguration(
          item.section,
          client.protocol2CodeConverter.asUri(item.scopeUri)
        );
      } else {
        config = vscode.workspace.getConfiguration(item.section);
      }
      result.push(config);
    }
    return result;
  }

  export function initialize(): void {
    configurationListener = vscode.workspace.onDidChangeConfiguration(
      (e: vscode.ConfigurationChangeEvent) => {
        // notify the language server that settings have change
        client.sendNotification(DidChangeConfigurationNotification.type, {
          settings: null
        });

        // Update endpoint and refresh explorer if needed
        if (e.affectsConfiguration('docker')) {
          docker.refreshEndpoint();
          vscode.commands.executeCommand('vscode-docker.explorer.refresh');
        }
      }
    );
  }

  export function dispose(): void {
    if (configurationListener) {
      // remove this listener when disposed
      configurationListener.dispose();
    }
  }
}

function activateLanguageClient(ctx: vscode.ExtensionContext): void {
  let serverModule = ctx.asAbsolutePath(
    path.join(
      "node_modules",
      "dockerfile-language-server-nodejs",
      "lib",
      "server.js"
    )
  );
  let debugOptions = { execArgv: ["--nolazy", "--inspect=6009"] };

  let serverOptions: ServerOptions = {
    run: {
      module: serverModule,
      transport: TransportKind.ipc,
      args: ["--node-ipc"]
    },
    debug: {
      module: serverModule,
      transport: TransportKind.ipc,
      options: debugOptions
    }
  };

  let middleware: Middleware = {
    workspace: {
      configuration: Configuration.computeConfiguration
    }
<<<<<<< HEAD
  };

  let clientOptions: LanguageClientOptions = {
    documentSelector: DOCUMENT_SELECTOR,
    synchronize: {
      fileEvents: vscode.workspace.createFileSystemWatcher("**/.clientrc")
    },
    middleware: middleware
  };

  client = new LanguageClient(
    "dockerfile-langserver",
    "Dockerfile Language Server",
    serverOptions,
    clientOptions
  );
  // tslint:disable-next-line:no-floating-promises
  client.onReady().then(() => {
    // attach the VS Code settings listener
    Configuration.initialize();
  });
  client.start();
}

=======

    client = new LanguageClient("dockerfile-langserver", "Dockerfile Language Server", serverOptions, clientOptions);
    // tslint:disable-next-line:no-floating-promises
    client.onReady().then(() => {
        // attach the VS Code settings listener
        Configuration.initialize();
    });
    client.start();
}

let loadEndTime = Date.now();

>>>>>>> b79a10cc
<|MERGE_RESOLUTION|>--- conflicted
+++ resolved
@@ -1,620 +1,558 @@
-/*---------------------------------------------------------------------------------------------
- *  Copyright (c) Microsoft Corporation. All rights reserved.
- *  Licensed under the MIT License. See LICENSE.md in the project root for license information.
- *--------------------------------------------------------------------------------------------*/
-
-let loadStartTime = Date.now();
-
-import * as opn from 'opn';
-import * as path from 'path';
-import * as request from 'request-promise-native';
-import * as vscode from 'vscode';
-<<<<<<< HEAD
-import {
-  AzureUserInput,
-  createTelemetryReporter,
-  IActionContext,
-  parseError,
-  registerCommand as uiRegisterCommand,
-  registerUIExtensionVariables,
-  TelemetryProperties,
-  UserCancelledError
-} from 'vscode-azureextensionui';
-import {
-  ConfigurationParams,
-  DidChangeConfigurationNotification,
-  DocumentSelector,
-  LanguageClient,
-  LanguageClientOptions,
-  Middleware,
-  ServerOptions,
-  TransportKind
-} from 'vscode-languageclient/lib/main';
-import { queueBuild } from "./commands/azureCommands/acr-build";
-import { viewACRLogs } from "./commands/azureCommands/acr-logs";
-import { LogContentProvider } from "./commands/azureCommands/acr-logs-utils/logFileManager";
-=======
-import { AzureUserInput, callWithTelemetryAndErrorHandling, createTelemetryReporter, IActionContext, parseError, registerCommand as uiRegisterCommand, registerUIExtensionVariables, TelemetryProperties, UserCancelledError } from 'vscode-azureextensionui';
-import { ConfigurationParams, DidChangeConfigurationNotification, DocumentSelector, LanguageClient, LanguageClientOptions, Middleware, ServerOptions, TransportKind } from 'vscode-languageclient/lib/main';
->>>>>>> b79a10cc
-import { createRegistry } from './commands/azureCommands/create-registry';
-import { deleteAzureImage } from './commands/azureCommands/delete-image';
-import { deleteAzureRegistry } from './commands/azureCommands/delete-registry';
-import { deleteRepository } from './commands/azureCommands/delete-repository';
-import { pullFromAzure } from './commands/azureCommands/pull-from-azure';
-import { runTask } from "./commands/azureCommands/run-task";
-import { showTaskProperties } from "./commands/azureCommands/show-task";
-import { TaskContentProvider } from "./commands/azureCommands/task-utils/showTaskManager";
-import { buildImage } from './commands/build-image';
-import {
-  composeDown,
-  composeRestart,
-  composeUp
-} from './commands/docker-compose';
-import inspectImage from './commands/inspect-image';
-import { openShellContainer } from './commands/open-shell-container';
-import { pushImage } from './commands/push-image';
-import {
-  consolidateDefaultRegistrySettings,
-  setRegistryAsDefault
-} from './commands/registrySettings';
-import { removeContainer } from './commands/remove-container';
-import { removeImage } from './commands/remove-image';
-import { restartContainer } from './commands/restart-container';
-import { showLogsContainer } from './commands/showlogs-container';
-import {
-  startAzureCLI,
-  startContainer,
-  startContainerInteractive
-} from './commands/start-container';
-import { stopContainer } from './commands/stop-container';
-import { systemPrune } from './commands/system-prune';
-import { tagImage } from './commands/tag-image';
-import { docker } from './commands/utils/docker-endpoint';
-import { DefaultTerminalProvider } from './commands/utils/TerminalProvider';
-import { DockerDebugConfigProvider } from './configureWorkspace/configDebugProvider';
-import {
-  configure,
-  configureApi,
-  ConfigureApiOptions
-} from './configureWorkspace/configure';
-import { DockerComposeCompletionItemProvider } from './dockerCompose/dockerComposeCompletionItemProvider';
-import { DockerComposeHoverProvider } from './dockerCompose/dockerComposeHoverProvider';
-import composeVersionKeys from './dockerCompose/dockerComposeKeyInfo';
-import { DockerComposeParser } from './dockerCompose/dockerComposeParser';
-import { DockerfileCompletionItemProvider } from './dockerfile/dockerfileCompletionItemProvider';
-import DockerInspectDocumentContentProvider, {
-  SCHEME as DOCKER_INSPECT_SCHEME
-} from './documentContentProviders/dockerInspect';
-import { AzureAccountWrapper } from './explorer/deploy/azureAccountWrapper';
-import * as util from './explorer/deploy/util';
-import { WebAppCreator } from './explorer/deploy/webAppCreator';
-import { DockerExplorerProvider } from './explorer/dockerExplorer';
-import {
-  AzureImageTagNode,
-  AzureRegistryNode,
-  AzureRepositoryNode
-} from './explorer/models/azureRegistryNodes';
-import { ContainerNode } from './explorer/models/containerNode';
-import {
-  connectCustomRegistry,
-  disconnectCustomRegistry
-} from './explorer/models/customRegistries';
-import {
-  DockerHubImageTagNode,
-  DockerHubOrgNode,
-  DockerHubRepositoryNode
-} from './explorer/models/dockerHubNodes';
-import { ImageNode } from './explorer/models/imageNode';
-import { NodeBase } from './explorer/models/nodeBase';
-import { RootNode } from './explorer/models/rootNode';
-import { browseAzurePortal } from './explorer/utils/browseAzurePortal';
-import {
-  browseDockerHub,
-  dockerHubLogout
-} from './explorer/utils/dockerHubUtils';
-import { ext } from './extensionVariables';
-import {
-  initializeTelemetryReporter,
-  reporter
-} from './telemetry/telemetry';
-import { AzureAccount } from './typings/azure-account.api';
-import { addUserAgent } from './utils/addUserAgent';
-import { registerAzureCommand } from './utils/Azure/common';
-import { AzureUtilityManager } from './utils/azureUtilityManager';
-import { Keytar } from './utils/keytar';
-
-export const FROM_DIRECTIVE_PATTERN = /^\s*FROM\s*([\w-\/:]*)(\s*AS\s*[a-z][a-z0-9-_\\.]*)?$/i;
-export const COMPOSE_FILE_GLOB_PATTERN = '**/[dD]ocker-[cC]ompose*.{yaml,yml}';
-export const DOCKERFILE_GLOB_PATTERN = '**/{*.dockerfile,[dD]ocker[fF]ile}';
-
-export let dockerExplorerProvider: DockerExplorerProvider;
-
-export type KeyInfo = { [keyName: string]: string };
-
-export interface ComposeVersionKeys {
-  All: KeyInfo;
-  v1: KeyInfo;
-  v2: KeyInfo;
-}
-
-let client: LanguageClient;
-
-const DOCUMENT_SELECTOR: DocumentSelector = [
-  { language: 'dockerfile', scheme: 'file' }
-];
-
-function initializeExtensionVariables(ctx: vscode.ExtensionContext): void {
-  registerUIExtensionVariables(ext);
-
-  if (!ext.ui) {
-    // This allows for standard interactions with the end user (as opposed to test input)
-    ext.ui = new AzureUserInput(ctx.globalState);
-  }
-  ext.context = ctx;
-  ext.outputChannel = util.getOutputChannel();
-  if (!ext.terminalProvider) {
-    ext.terminalProvider = new DefaultTerminalProvider();
-  }
-  initializeTelemetryReporter(createTelemetryReporter(ctx));
-  ext.reporter = reporter;
-  if (!ext.keytar) {
-    ext.keytar = Keytar.tryCreate();
-  }
-
-  // Set up the user agent for all direct 'request' calls in the extension (must use ext.request)
-  let defaultRequestOptions = {};
-  addUserAgent(defaultRequestOptions);
-  ext.request = request.defaults(defaultRequestOptions);
-}
-
-export async function activate(ctx: vscode.ExtensionContext): Promise<void> {
-<<<<<<< HEAD
-  const installedExtensions: vscode.Extension<unknown>[] = vscode.extensions.all;
-  let azureAccount: AzureAccount | undefined;
-
-  initializeExtensionVariables(ctx);
-
-  // tslint:disable-next-line:prefer-for-of // Grandfathered in
-  for (let i = 0; i < installedExtensions.length; i++) {
-    const extension = installedExtensions[i];
-    if (extension.id === "ms-vscode.azure-account") {
-      try {
-        azureAccount = <AzureAccount>await extension.activate();
-      } catch (error) {
-        console.log("Failed to activate the Azure Account Extension: " + parseError(error).message);
-      }
-      break;
-    }
-  }
-  ctx.subscriptions.push(
-    vscode.languages.registerCompletionItemProvider(
-      DOCUMENT_SELECTOR,
-      new DockerfileCompletionItemProvider(),
-      '.'
-    )
-  );
-
-  const YAML_MODE_ID: vscode.DocumentFilter = {
-    language: 'yaml',
-    scheme: 'file',
-    pattern: COMPOSE_FILE_GLOB_PATTERN
-  };
-  let yamlHoverProvider = new DockerComposeHoverProvider(
-    new DockerComposeParser(),
-    composeVersionKeys.All
-  );
-  ctx.subscriptions.push(
-    vscode.languages.registerHoverProvider(YAML_MODE_ID, yamlHoverProvider)
-  );
-  ctx.subscriptions.push(
-    vscode.languages.registerCompletionItemProvider(
-      YAML_MODE_ID,
-      new DockerComposeCompletionItemProvider(),
-      "."
-    )
-  );
-
-  ctx.subscriptions.push(
-    vscode.workspace.registerTextDocumentContentProvider(
-      DOCKER_INSPECT_SCHEME,
-      new DockerInspectDocumentContentProvider()
-    )
-  );
-  ctx.subscriptions.push(
-    vscode.workspace.registerTextDocumentContentProvider(
-      LogContentProvider.scheme,
-      new LogContentProvider()
-    )
-  );
-  ctx.subscriptions.push(
-    vscode.workspace.registerTextDocumentContentProvider(
-      TaskContentProvider.scheme,
-      new TaskContentProvider()
-    )
-  );
-
-  if (azureAccount) {
-    AzureUtilityManager.getInstance().setAccount(azureAccount);
-  }
-
-  registerDockerCommands(azureAccount);
-
-  ctx.subscriptions.push(
-    vscode.debug.registerDebugConfigurationProvider(
-      'docker',
-      new DockerDebugConfigProvider()
-    )
-  );
-
-  await consolidateDefaultRegistrySettings();
-  activateLanguageClient(ctx);
-}
-
-async function createWebApp(
-  context?: AzureImageTagNode | DockerHubImageTagNode,
-  azureAccount?: AzureAccount
-): Promise<void> {
-  if (context) {
-    if (azureAccount) {
-      const azureAccountWrapper = new AzureAccountWrapper(
-        ext.context,
-        azureAccount
-      );
-      const wizard = new WebAppCreator(
-        ext.outputChannel,
-        azureAccountWrapper,
-        context
-      );
-      const result = await wizard.run();
-      if (result.status === "Faulted") {
-        throw result.error;
-      } else if (result.status === "Cancelled") {
-        throw new UserCancelledError();
-      }
-    } else {
-      const open: vscode.MessageItem = { title: 'View in Marketplace' };
-      const response = await vscode.window.showErrorMessage(
-        'Please install the Azure Account extension to deploy to Azure.',
-        open
-      );
-      if (response === open) {
-        opn(
-          'https://marketplace.visualstudio.com/items?itemName=ms-vscode.azure-account'
-        );
-      }
-    }
-  }
-=======
-    let activateStartTime = Date.now();
-
-    const installedExtensions = vscode.extensions.all;
-    let azureAccount: AzureAccount | undefined;
-
-    initializeExtensionVariables(ctx);
-
-    await callWithTelemetryAndErrorHandling('docker.activate', async function (this: IActionContext): Promise<void> {
-        this.properties.isActivationEvent = 'true';
-        this.measurements.mainFileLoad = (loadEndTime - loadStartTime) / 1000;
-        this.measurements.mainFileLoadedToActivate = (activateStartTime - loadEndTime) / 1000;
-
-        // tslint:disable-next-line:prefer-for-of // Grandfathered in
-        for (let i = 0; i < installedExtensions.length; i++) {
-            const extension = installedExtensions[i];
-            if (extension.id === 'ms-vscode.azure-account') {
-                try {
-                    let activateAccountExtStart = Date.now();
-                    // tslint:disable-next-line:no-unsafe-any
-                    azureAccount = <AzureAccount>await extension.activate();
-                    let activateAccountExtEnd = Date.now();
-
-                    this.measurements.activateAccountExt = (activateAccountExtEnd - activateAccountExtStart) / 1000;
-                } catch (error) {
-                    console.log('Failed to activate the Azure Account Extension: ' + parseError(error).message);
-                }
-                break;
-            }
-        }
-        ctx.subscriptions.push(vscode.languages.registerCompletionItemProvider(DOCUMENT_SELECTOR, new DockerfileCompletionItemProvider(), '.'));
-
-        const YAML_MODE_ID: vscode.DocumentFilter = { language: 'yaml', scheme: 'file', pattern: COMPOSE_FILE_GLOB_PATTERN };
-        let yamlHoverProvider = new DockerComposeHoverProvider(new DockerComposeParser(), composeVersionKeys.All);
-        ctx.subscriptions.push(vscode.languages.registerHoverProvider(YAML_MODE_ID, yamlHoverProvider));
-        ctx.subscriptions.push(vscode.languages.registerCompletionItemProvider(YAML_MODE_ID, new DockerComposeCompletionItemProvider(), '.'));
-        ctx.subscriptions.push(vscode.workspace.registerTextDocumentContentProvider(DOCKER_INSPECT_SCHEME, new DockerInspectDocumentContentProvider()));
-
-        if (azureAccount) {
-            AzureUtilityManager.getInstance().setAccount(azureAccount);
-        }
-
-        registerDockerCommands(azureAccount);
-
-        ctx.subscriptions.push(vscode.debug.registerDebugConfigurationProvider('docker', new DockerDebugConfigProvider()));
-        await consolidateDefaultRegistrySettings();
-        activateLanguageClient(ctx);
-    });
->>>>>>> b79a10cc
-}
-
-// Remove this when https://github.com/Microsoft/vscode-docker/issues/445 fixed
-function registerCommand(
-  commandId: string,
-  // tslint:disable-next-line: no-any
-  callback: (this: IActionContext, ...args: any[]) => any
-): void {
-  return uiRegisterCommand(
-    commandId,
-    // tslint:disable-next-line:no-function-expression no-any
-    async function (this: IActionContext, ...args: any[]): Promise<any> {
-      if (args.length) {
-        let properties: {
-          contextValue?: string;
-        } & TelemetryProperties = this.properties;
-        const contextArg = args[0];
-
-        if (contextArg instanceof NodeBase) {
-          properties.contextValue = contextArg.contextValue;
-        } else if (contextArg instanceof vscode.Uri) {
-          properties.contextValue = "Uri";
-        }
-      }
-
-      return callback.call(this, ...args);
-    }
-  );
-}
-
-// tslint:disable-next-line:max-func-body-length
-function registerDockerCommands(azureAccount: AzureAccount): void {
-  dockerExplorerProvider = new DockerExplorerProvider(azureAccount);
-  vscode.window.registerTreeDataProvider(
-    'dockerExplorer',
-    dockerExplorerProvider
-  );
-  registerCommand('vscode-docker.explorer.refresh', () =>
-    dockerExplorerProvider.refresh()
-  );
-
-  registerCommand('vscode-docker.configure', async function (
-    this: IActionContext
-  ): Promise<void> {
-    await configure(this, undefined);
-  });
-  registerCommand('vscode-docker.api.configure', async function (
-    this: IActionContext,
-    options: ConfigureApiOptions
-  ): Promise<void> {
-    await configureApi(this, options);
-  });
-
-  registerCommand('vscode-docker.container.start', async function (
-    this: IActionContext,
-    node: ImageNode | undefined
-  ): Promise<void> {
-    await startContainer(this, node);
-  });
-  registerCommand('vscode-docker.container.start.interactive', async function (
-    this: IActionContext,
-    node: ImageNode | undefined
-  ): Promise<void> {
-    await startContainerInteractive(this, node);
-  });
-  registerCommand('vscode-docker.container.start.azurecli', startAzureCLI);
-  registerCommand('vscode-docker.container.stop', async function (
-    this: IActionContext,
-    node: ContainerNode | RootNode | undefined
-  ): Promise<void> {
-    await stopContainer(this, node);
-  });
-  registerCommand('vscode-docker.container.restart', async function (
-    this: IActionContext,
-    node: ContainerNode | RootNode | undefined
-  ): Promise<void> {
-    await restartContainer(this, node);
-  });
-  registerCommand('vscode-docker.container.show-logs', async function (
-    this: IActionContext,
-    node: ContainerNode | RootNode | undefined
-  ): Promise<void> {
-    await showLogsContainer(this, node);
-  });
-  registerCommand('vscode-docker.container.open-shell', async function (
-    this: IActionContext,
-    node: ContainerNode | RootNode | undefined
-  ): Promise<void> {
-    await openShellContainer(this, node);
-  });
-  registerCommand('vscode-docker.container.remove', async function (
-    this: IActionContext,
-    node: ContainerNode | RootNode | undefined
-  ): Promise<void> {
-    await removeContainer(this, node);
-  });
-  registerCommand('vscode-docker.image.build', async function (
-    this: IActionContext,
-    item: vscode.Uri | undefined
-  ): Promise<void> {
-    await buildImage(this, item);
-  });
-  registerCommand('vscode-docker.image.inspect', async function (
-    this: IActionContext,
-    node: ImageNode | undefined
-  ): Promise<void> {
-    await inspectImage(this, node);
-  });
-  registerCommand('vscode-docker.image.remove', async function (
-    this: IActionContext,
-    node: ImageNode | RootNode | undefined
-  ): Promise<void> {
-    await removeImage(this, node);
-  });
-  registerCommand('vscode-docker.image.push', async function (
-    this: IActionContext,
-    node: ImageNode | undefined
-  ): Promise<void> {
-    await pushImage(this, node);
-  });
-  registerCommand('vscode-docker.image.tag', async function (
-    this: IActionContext,
-    node: ImageNode | undefined
-  ): Promise<void> {
-    await tagImage(this, node);
-  });
-  registerCommand('vscode-docker.compose.up', composeUp);
-  registerCommand('vscode-docker.compose.down', composeDown);
-  registerCommand('vscode-docker.compose.restart', composeRestart);
-  registerCommand('vscode-docker.system.prune', systemPrune);
-  registerCommand(
-    'vscode-docker.createWebApp',
-    async (context?: AzureImageTagNode | DockerHubImageTagNode) =>
-      await createWebApp(context, azureAccount)
-  );
-  registerCommand('vscode-docker.dockerHubLogout', dockerHubLogout);
-  registerCommand(
-    'vscode-docker.browseDockerHub',
-    (context?: DockerHubImageTagNode | DockerHubRepositoryNode | DockerHubOrgNode) => {
-      browseDockerHub(context);
-    }
-  );
-  registerCommand(
-    'vscode-docker.browseAzurePortal',
-    (context?: AzureRegistryNode | AzureRepositoryNode | AzureImageTagNode) => {
-      browseAzurePortal(context);
-    }
-  );
-  registerCommand('vscode-docker.connectCustomRegistry', connectCustomRegistry);
-  registerCommand('vscode-docker.disconnectCustomRegistry', disconnectCustomRegistry);
-  registerCommand('vscode-docker.setRegistryAsDefault', setRegistryAsDefault);
-  registerCommand('vscode-docker.ACR-queueBuild', queueBuild);
-  registerAzureCommand('vscode-docker.delete-ACR-Registry', deleteAzureRegistry);
-  registerAzureCommand('vscode-docker.delete-ACR-Image', deleteAzureImage);
-  registerAzureCommand('vscode-docker.delete-ACR-Repository', deleteRepository);
-  registerAzureCommand('vscode-docker.create-ACR-Registry', createRegistry);
-  registerAzureCommand('vscode-docker.pullFromAzure', pullFromAzure);
-  registerAzureCommand('vscode-docker.acrLogs', viewACRLogs);
-  registerAzureCommand('vscode-docker.run-ACR-Task', runTask);
-  registerAzureCommand('vscode-docker.show-ACR-Task', showTaskProperties);
-}
-
-export async function deactivate(): Promise<void> {
-  if (!client) {
-    return undefined;
-  }
-  // perform cleanup
-  Configuration.dispose();
-  return await client.stop();
-}
-
-namespace Configuration {
-  let configurationListener: vscode.Disposable;
-
-  export function computeConfiguration(params: ConfigurationParams): vscode.WorkspaceConfiguration[] {
-    let result: vscode.WorkspaceConfiguration[] = [];
-    for (let item of params.items) {
-      let config: vscode.WorkspaceConfiguration;
-
-      if (item.scopeUri) {
-        config = vscode.workspace.getConfiguration(
-          item.section,
-          client.protocol2CodeConverter.asUri(item.scopeUri)
-        );
-      } else {
-        config = vscode.workspace.getConfiguration(item.section);
-      }
-      result.push(config);
-    }
-    return result;
-  }
-
-  export function initialize(): void {
-    configurationListener = vscode.workspace.onDidChangeConfiguration(
-      (e: vscode.ConfigurationChangeEvent) => {
-        // notify the language server that settings have change
-        client.sendNotification(DidChangeConfigurationNotification.type, {
-          settings: null
-        });
-
-        // Update endpoint and refresh explorer if needed
-        if (e.affectsConfiguration('docker')) {
-          docker.refreshEndpoint();
-          vscode.commands.executeCommand('vscode-docker.explorer.refresh');
-        }
-      }
-    );
-  }
-
-  export function dispose(): void {
-    if (configurationListener) {
-      // remove this listener when disposed
-      configurationListener.dispose();
-    }
-  }
-}
-
-function activateLanguageClient(ctx: vscode.ExtensionContext): void {
-  let serverModule = ctx.asAbsolutePath(
-    path.join(
-      "node_modules",
-      "dockerfile-language-server-nodejs",
-      "lib",
-      "server.js"
-    )
-  );
-  let debugOptions = { execArgv: ["--nolazy", "--inspect=6009"] };
-
-  let serverOptions: ServerOptions = {
-    run: {
-      module: serverModule,
-      transport: TransportKind.ipc,
-      args: ["--node-ipc"]
-    },
-    debug: {
-      module: serverModule,
-      transport: TransportKind.ipc,
-      options: debugOptions
-    }
-  };
-
-  let middleware: Middleware = {
-    workspace: {
-      configuration: Configuration.computeConfiguration
-    }
-<<<<<<< HEAD
-  };
-
-  let clientOptions: LanguageClientOptions = {
-    documentSelector: DOCUMENT_SELECTOR,
-    synchronize: {
-      fileEvents: vscode.workspace.createFileSystemWatcher("**/.clientrc")
-    },
-    middleware: middleware
-  };
-
-  client = new LanguageClient(
-    "dockerfile-langserver",
-    "Dockerfile Language Server",
-    serverOptions,
-    clientOptions
-  );
-  // tslint:disable-next-line:no-floating-promises
-  client.onReady().then(() => {
-    // attach the VS Code settings listener
-    Configuration.initialize();
-  });
-  client.start();
-}
-
-=======
-
-    client = new LanguageClient("dockerfile-langserver", "Dockerfile Language Server", serverOptions, clientOptions);
-    // tslint:disable-next-line:no-floating-promises
-    client.onReady().then(() => {
-        // attach the VS Code settings listener
-        Configuration.initialize();
-    });
-    client.start();
-}
-
-let loadEndTime = Date.now();
-
->>>>>>> b79a10cc
+/*---------------------------------------------------------------------------------------------
+ *  Copyright (c) Microsoft Corporation. All rights reserved.
+ *  Licensed under the MIT License. See LICENSE.md in the project root for license information.
+ *--------------------------------------------------------------------------------------------*/
+
+let loadStartTime = Date.now();
+
+import * as opn from 'opn';
+import * as path from 'path';
+import * as request from 'request-promise-native';
+import * as vscode from 'vscode';
+import {
+  AzureUserInput,
+  callWithTelemetryAndErrorHandling,
+  createTelemetryReporter,
+  IActionContext,
+  parseError,
+  registerCommand as uiRegisterCommand,
+  registerUIExtensionVariables,
+  TelemetryProperties,
+  UserCancelledError
+} from 'vscode-azureextensionui';
+import {
+  ConfigurationParams,
+  DidChangeConfigurationNotification,
+  DocumentSelector,
+  LanguageClient,
+  LanguageClientOptions,
+  Middleware,
+  ServerOptions,
+  TransportKind
+} from 'vscode-languageclient/lib/main';
+import { queueBuild } from "./commands/azureCommands/acr-build";
+import { viewACRLogs } from "./commands/azureCommands/acr-logs";
+import { LogContentProvider } from "./commands/azureCommands/acr-logs-utils/logFileManager";
+import { createRegistry } from './commands/azureCommands/create-registry';
+import { deleteAzureImage } from './commands/azureCommands/delete-image';
+import { deleteAzureRegistry } from './commands/azureCommands/delete-registry';
+import { deleteRepository } from './commands/azureCommands/delete-repository';
+import { pullFromAzure } from './commands/azureCommands/pull-from-azure';
+import { runTask } from "./commands/azureCommands/run-task";
+import { showTaskProperties } from "./commands/azureCommands/show-task";
+import { TaskContentProvider } from "./commands/azureCommands/task-utils/showTaskManager";
+import { buildImage } from './commands/build-image';
+import {
+  composeDown,
+  composeRestart,
+  composeUp
+} from './commands/docker-compose';
+import inspectImage from './commands/inspect-image';
+import { openShellContainer } from './commands/open-shell-container';
+import { pushImage } from './commands/push-image';
+import {
+  consolidateDefaultRegistrySettings,
+  setRegistryAsDefault
+} from './commands/registrySettings';
+import { removeContainer } from './commands/remove-container';
+import { removeImage } from './commands/remove-image';
+import { restartContainer } from './commands/restart-container';
+import { showLogsContainer } from './commands/showlogs-container';
+import {
+  startAzureCLI,
+  startContainer,
+  startContainerInteractive
+} from './commands/start-container';
+import { stopContainer } from './commands/stop-container';
+import { systemPrune } from './commands/system-prune';
+import { tagImage } from './commands/tag-image';
+import { docker } from './commands/utils/docker-endpoint';
+import { DefaultTerminalProvider } from './commands/utils/TerminalProvider';
+import { DockerDebugConfigProvider } from './configureWorkspace/configDebugProvider';
+import {
+  configure,
+  configureApi,
+  ConfigureApiOptions
+} from './configureWorkspace/configure';
+import { DockerComposeCompletionItemProvider } from './dockerCompose/dockerComposeCompletionItemProvider';
+import { DockerComposeHoverProvider } from './dockerCompose/dockerComposeHoverProvider';
+import composeVersionKeys from './dockerCompose/dockerComposeKeyInfo';
+import { DockerComposeParser } from './dockerCompose/dockerComposeParser';
+import { DockerfileCompletionItemProvider } from './dockerfile/dockerfileCompletionItemProvider';
+import DockerInspectDocumentContentProvider, {
+  SCHEME as DOCKER_INSPECT_SCHEME
+} from './documentContentProviders/dockerInspect';
+import { AzureAccountWrapper } from './explorer/deploy/azureAccountWrapper';
+import * as util from './explorer/deploy/util';
+import { WebAppCreator } from './explorer/deploy/webAppCreator';
+import { DockerExplorerProvider } from './explorer/dockerExplorer';
+import {
+  AzureImageTagNode,
+  AzureRegistryNode,
+  AzureRepositoryNode
+} from './explorer/models/azureRegistryNodes';
+import { ContainerNode } from './explorer/models/containerNode';
+import {
+  connectCustomRegistry,
+  disconnectCustomRegistry
+} from './explorer/models/customRegistries';
+import {
+  DockerHubImageTagNode,
+  DockerHubOrgNode,
+  DockerHubRepositoryNode
+} from './explorer/models/dockerHubNodes';
+import { ImageNode } from './explorer/models/imageNode';
+import { NodeBase } from './explorer/models/nodeBase';
+import { RootNode } from './explorer/models/rootNode';
+import { browseAzurePortal } from './explorer/utils/browseAzurePortal';
+import {
+  browseDockerHub,
+  dockerHubLogout
+} from './explorer/utils/dockerHubUtils';
+import { ext } from './extensionVariables';
+import {
+  initializeTelemetryReporter,
+  reporter
+} from './telemetry/telemetry';
+import { AzureAccount } from './typings/azure-account.api';
+import { addUserAgent } from './utils/addUserAgent';
+import { registerAzureCommand } from './utils/Azure/common';
+import { AzureUtilityManager } from './utils/azureUtilityManager';
+import { Keytar } from './utils/keytar';
+
+export const FROM_DIRECTIVE_PATTERN = /^\s*FROM\s*([\w-\/:]*)(\s*AS\s*[a-z][a-z0-9-_\\.]*)?$/i;
+export const COMPOSE_FILE_GLOB_PATTERN = '**/[dD]ocker-[cC]ompose*.{yaml,yml}';
+export const DOCKERFILE_GLOB_PATTERN = '**/{*.dockerfile,[dD]ocker[fF]ile}';
+
+export let dockerExplorerProvider: DockerExplorerProvider;
+
+export type KeyInfo = { [keyName: string]: string };
+
+export interface ComposeVersionKeys {
+  All: KeyInfo;
+  v1: KeyInfo;
+  v2: KeyInfo;
+}
+
+let client: LanguageClient;
+
+const DOCUMENT_SELECTOR: DocumentSelector = [
+  { language: 'dockerfile', scheme: 'file' }
+];
+
+function initializeExtensionVariables(ctx: vscode.ExtensionContext): void {
+  registerUIExtensionVariables(ext);
+
+  if (!ext.ui) {
+    // This allows for standard interactions with the end user (as opposed to test input)
+    ext.ui = new AzureUserInput(ctx.globalState);
+  }
+  ext.context = ctx;
+  ext.outputChannel = util.getOutputChannel();
+  if (!ext.terminalProvider) {
+    ext.terminalProvider = new DefaultTerminalProvider();
+  }
+  initializeTelemetryReporter(createTelemetryReporter(ctx));
+  ext.reporter = reporter;
+  if (!ext.keytar) {
+    ext.keytar = Keytar.tryCreate();
+  }
+
+  // Set up the user agent for all direct 'request' calls in the extension (must use ext.request)
+  let defaultRequestOptions = {};
+  addUserAgent(defaultRequestOptions);
+  ext.request = request.defaults(defaultRequestOptions);
+}
+
+export async function activate(ctx: vscode.ExtensionContext): Promise<void> {
+  let activateStartTime = Date.now();
+  const installedExtensions: vscode.Extension<unknown>[] = vscode.extensions.all;
+  let azureAccount: AzureAccount | undefined;
+
+  initializeExtensionVariables(ctx);
+
+  await callWithTelemetryAndErrorHandling('docker.activate', async function (this: IActionContext): Promise<void> {
+    this.properties.isActivationEvent = 'true';
+    this.measurements.mainFileLoad = (loadEndTime - loadStartTime) / 1000;
+    this.measurements.mainFileLoadedToActivate = (activateStartTime - loadEndTime) / 1000;
+    // tslint:disable-next-line:prefer-for-of // Grandfathered in
+    for (let i = 0; i < installedExtensions.length; i++) {
+      const extension = installedExtensions[i];
+      if (extension.id === "ms-vscode.azure-account") {
+        try {
+          azureAccount = <AzureAccount>await extension.activate();
+        } catch (error) {
+          console.log("Failed to activate the Azure Account Extension: " + parseError(error).message);
+        }
+        break;
+      }
+    }
+    ctx.subscriptions.push(
+      vscode.languages.registerCompletionItemProvider(
+        DOCUMENT_SELECTOR,
+        new DockerfileCompletionItemProvider(),
+        '.'
+      )
+    );
+
+    const YAML_MODE_ID: vscode.DocumentFilter = {
+      language: 'yaml',
+      scheme: 'file',
+      pattern: COMPOSE_FILE_GLOB_PATTERN
+    };
+    let yamlHoverProvider = new DockerComposeHoverProvider(
+      new DockerComposeParser(),
+      composeVersionKeys.All
+    );
+    ctx.subscriptions.push(
+      vscode.languages.registerHoverProvider(YAML_MODE_ID, yamlHoverProvider)
+    );
+    ctx.subscriptions.push(
+      vscode.languages.registerCompletionItemProvider(
+        YAML_MODE_ID,
+        new DockerComposeCompletionItemProvider(),
+        "."
+      )
+    );
+
+    ctx.subscriptions.push(
+      vscode.workspace.registerTextDocumentContentProvider(
+        DOCKER_INSPECT_SCHEME,
+        new DockerInspectDocumentContentProvider()
+      )
+    );
+    ctx.subscriptions.push(
+      vscode.workspace.registerTextDocumentContentProvider(
+        LogContentProvider.scheme,
+        new LogContentProvider()
+      )
+    );
+    ctx.subscriptions.push(
+      vscode.workspace.registerTextDocumentContentProvider(
+        TaskContentProvider.scheme,
+        new TaskContentProvider()
+      )
+    );
+
+    if (azureAccount) {
+      AzureUtilityManager.getInstance().setAccount(azureAccount);
+    }
+
+    registerDockerCommands(azureAccount);
+
+    ctx.subscriptions.push(
+      vscode.debug.registerDebugConfigurationProvider(
+        'docker',
+        new DockerDebugConfigProvider()
+      )
+    );
+
+    await consolidateDefaultRegistrySettings();
+    activateLanguageClient(ctx);
+  });
+}
+
+async function createWebApp(
+  context?: AzureImageTagNode | DockerHubImageTagNode,
+  azureAccount?: AzureAccount
+): Promise<void> {
+  if (context) {
+    if (azureAccount) {
+      const azureAccountWrapper = new AzureAccountWrapper(
+        ext.context,
+        azureAccount
+      );
+      const wizard = new WebAppCreator(
+        ext.outputChannel,
+        azureAccountWrapper,
+        context
+      );
+      const result = await wizard.run();
+      if (result.status === "Faulted") {
+        throw result.error;
+      } else if (result.status === "Cancelled") {
+        throw new UserCancelledError();
+      }
+    } else {
+      const open: vscode.MessageItem = { title: 'View in Marketplace' };
+      const response = await vscode.window.showErrorMessage(
+        'Please install the Azure Account extension to deploy to Azure.',
+        open
+      );
+      if (response === open) {
+        opn(
+          'https://marketplace.visualstudio.com/items?itemName=ms-vscode.azure-account'
+        );
+      }
+    }
+  }
+}
+
+// Remove this when https://github.com/Microsoft/vscode-docker/issues/445 fixed
+function registerCommand(
+  commandId: string,
+  // tslint:disable-next-line: no-any
+  callback: (this: IActionContext, ...args: any[]) => any
+): void {
+  return uiRegisterCommand(
+    commandId,
+    // tslint:disable-next-line:no-function-expression no-any
+    async function (this: IActionContext, ...args: any[]): Promise<any> {
+      if (args.length) {
+        let properties: {
+          contextValue?: string;
+        } & TelemetryProperties = this.properties;
+        const contextArg = args[0];
+
+        if (contextArg instanceof NodeBase) {
+          properties.contextValue = contextArg.contextValue;
+        } else if (contextArg instanceof vscode.Uri) {
+          properties.contextValue = "Uri";
+        }
+      }
+
+      return callback.call(this, ...args);
+    }
+  );
+}
+
+// tslint:disable-next-line:max-func-body-length
+function registerDockerCommands(azureAccount: AzureAccount): void {
+  dockerExplorerProvider = new DockerExplorerProvider(azureAccount);
+  vscode.window.registerTreeDataProvider(
+    'dockerExplorer',
+    dockerExplorerProvider
+  );
+  registerCommand('vscode-docker.explorer.refresh', () =>
+    dockerExplorerProvider.refresh()
+  );
+
+  registerCommand('vscode-docker.configure', async function (
+    this: IActionContext
+  ): Promise<void> {
+    await configure(this, undefined);
+  });
+  registerCommand('vscode-docker.api.configure', async function (
+    this: IActionContext,
+    options: ConfigureApiOptions
+  ): Promise<void> {
+    await configureApi(this, options);
+  });
+
+  registerCommand('vscode-docker.container.start', async function (
+    this: IActionContext,
+    node: ImageNode | undefined
+  ): Promise<void> {
+    await startContainer(this, node);
+  });
+  registerCommand('vscode-docker.container.start.interactive', async function (
+    this: IActionContext,
+    node: ImageNode | undefined
+  ): Promise<void> {
+    await startContainerInteractive(this, node);
+  });
+  registerCommand('vscode-docker.container.start.azurecli', startAzureCLI);
+  registerCommand('vscode-docker.container.stop', async function (
+    this: IActionContext,
+    node: ContainerNode | RootNode | undefined
+  ): Promise<void> {
+    await stopContainer(this, node);
+  });
+  registerCommand('vscode-docker.container.restart', async function (
+    this: IActionContext,
+    node: ContainerNode | RootNode | undefined
+  ): Promise<void> {
+    await restartContainer(this, node);
+  });
+  registerCommand('vscode-docker.container.show-logs', async function (
+    this: IActionContext,
+    node: ContainerNode | RootNode | undefined
+  ): Promise<void> {
+    await showLogsContainer(this, node);
+  });
+  registerCommand('vscode-docker.container.open-shell', async function (
+    this: IActionContext,
+    node: ContainerNode | RootNode | undefined
+  ): Promise<void> {
+    await openShellContainer(this, node);
+  });
+  registerCommand('vscode-docker.container.remove', async function (
+    this: IActionContext,
+    node: ContainerNode | RootNode | undefined
+  ): Promise<void> {
+    await removeContainer(this, node);
+  });
+  registerCommand('vscode-docker.image.build', async function (
+    this: IActionContext,
+    item: vscode.Uri | undefined
+  ): Promise<void> {
+    await buildImage(this, item);
+  });
+  registerCommand('vscode-docker.image.inspect', async function (
+    this: IActionContext,
+    node: ImageNode | undefined
+  ): Promise<void> {
+    await inspectImage(this, node);
+  });
+  registerCommand('vscode-docker.image.remove', async function (
+    this: IActionContext,
+    node: ImageNode | RootNode | undefined
+  ): Promise<void> {
+    await removeImage(this, node);
+  });
+  registerCommand('vscode-docker.image.push', async function (
+    this: IActionContext,
+    node: ImageNode | undefined
+  ): Promise<void> {
+    await pushImage(this, node);
+  });
+  registerCommand('vscode-docker.image.tag', async function (
+    this: IActionContext,
+    node: ImageNode | undefined
+  ): Promise<void> {
+    await tagImage(this, node);
+  });
+  registerCommand('vscode-docker.compose.up', composeUp);
+  registerCommand('vscode-docker.compose.down', composeDown);
+  registerCommand('vscode-docker.compose.restart', composeRestart);
+  registerCommand('vscode-docker.system.prune', systemPrune);
+  registerCommand(
+    'vscode-docker.createWebApp',
+    async (context?: AzureImageTagNode | DockerHubImageTagNode) =>
+      await createWebApp(context, azureAccount)
+  );
+  registerCommand('vscode-docker.dockerHubLogout', dockerHubLogout);
+  registerCommand(
+    'vscode-docker.browseDockerHub',
+    (context?: DockerHubImageTagNode | DockerHubRepositoryNode | DockerHubOrgNode) => {
+      browseDockerHub(context);
+    }
+  );
+  registerCommand(
+    'vscode-docker.browseAzurePortal',
+    (context?: AzureRegistryNode | AzureRepositoryNode | AzureImageTagNode) => {
+      browseAzurePortal(context);
+    }
+  );
+  registerCommand('vscode-docker.connectCustomRegistry', connectCustomRegistry);
+  registerCommand('vscode-docker.disconnectCustomRegistry', disconnectCustomRegistry);
+  registerCommand('vscode-docker.setRegistryAsDefault', setRegistryAsDefault);
+  registerCommand('vscode-docker.ACR-queueBuild', queueBuild);
+  registerAzureCommand('vscode-docker.delete-ACR-Registry', deleteAzureRegistry);
+  registerAzureCommand('vscode-docker.delete-ACR-Image', deleteAzureImage);
+  registerAzureCommand('vscode-docker.delete-ACR-Repository', deleteRepository);
+  registerAzureCommand('vscode-docker.create-ACR-Registry', createRegistry);
+  registerAzureCommand('vscode-docker.pullFromAzure', pullFromAzure);
+  registerAzureCommand('vscode-docker.acrLogs', viewACRLogs);
+  registerAzureCommand('vscode-docker.run-ACR-Task', runTask);
+  registerAzureCommand('vscode-docker.show-ACR-Task', showTaskProperties);
+}
+
+export async function deactivate(): Promise<void> {
+  if (!client) {
+    return undefined;
+  }
+  // perform cleanup
+  Configuration.dispose();
+  return await client.stop();
+}
+
+namespace Configuration {
+  let configurationListener: vscode.Disposable;
+
+  export function computeConfiguration(params: ConfigurationParams): vscode.WorkspaceConfiguration[] {
+    let result: vscode.WorkspaceConfiguration[] = [];
+    for (let item of params.items) {
+      let config: vscode.WorkspaceConfiguration;
+
+      if (item.scopeUri) {
+        config = vscode.workspace.getConfiguration(
+          item.section,
+          client.protocol2CodeConverter.asUri(item.scopeUri)
+        );
+      } else {
+        config = vscode.workspace.getConfiguration(item.section);
+      }
+      result.push(config);
+    }
+    return result;
+  }
+
+  export function initialize(): void {
+    configurationListener = vscode.workspace.onDidChangeConfiguration(
+      (e: vscode.ConfigurationChangeEvent) => {
+        // notify the language server that settings have change
+        client.sendNotification(DidChangeConfigurationNotification.type, {
+          settings: null
+        });
+
+        // Update endpoint and refresh explorer if needed
+        if (e.affectsConfiguration('docker')) {
+          docker.refreshEndpoint();
+          vscode.commands.executeCommand('vscode-docker.explorer.refresh');
+        }
+      }
+    );
+  }
+
+  export function dispose(): void {
+    if (configurationListener) {
+      // remove this listener when disposed
+      configurationListener.dispose();
+    }
+  }
+}
+
+function activateLanguageClient(ctx: vscode.ExtensionContext): void {
+  let serverModule = ctx.asAbsolutePath(
+    path.join(
+      "node_modules",
+      "dockerfile-language-server-nodejs",
+      "lib",
+      "server.js"
+    )
+  );
+  let debugOptions = { execArgv: ["--nolazy", "--inspect=6009"] };
+
+  let serverOptions: ServerOptions = {
+    run: {
+      module: serverModule,
+      transport: TransportKind.ipc,
+      args: ["--node-ipc"]
+    },
+    debug: {
+      module: serverModule,
+      transport: TransportKind.ipc,
+      options: debugOptions
+    }
+  };
+
+  let middleware: Middleware = {
+    workspace: {
+      configuration: Configuration.computeConfiguration
+    }
+  };
+
+  let clientOptions: LanguageClientOptions = {
+    documentSelector: DOCUMENT_SELECTOR,
+    synchronize: {
+      fileEvents: vscode.workspace.createFileSystemWatcher("**/.clientrc")
+    },
+    middleware: middleware
+  };
+
+  client = new LanguageClient(
+    "dockerfile-langserver",
+    "Dockerfile Language Server",
+    serverOptions,
+    clientOptions
+  );
+  // tslint:disable-next-line:no-floating-promises
+  client.onReady().then(() => {
+    // attach the VS Code settings listener
+    Configuration.initialize();
+  });
+  client.start();
+}
+
+let loadEndTime = Date.now();