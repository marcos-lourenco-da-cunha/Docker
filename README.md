--- conflicted
+++ resolved
@@ -10,12 +10,9 @@
 * Command Palette (`F1`) integration for the most common Docker commands (for example `docker build`, `docker push`, etc.)
 * Explorer integration for managing Images, running Containers, and Docker Hub registries
 * Deploy images from Docker Hub and Azure Container Registries directly to Azure App Service
-<<<<<<< HEAD
 * Debug .NET Core applications running in Linux Docker containers
-=======
 * [Working with docker](https://code.visualstudio.com/docs/azure/docker) will walk you through many of the features of this extension
 
->>>>>>> c9c34e7c
 
 ## Generating Docker Files
 
@@ -130,23 +127,7 @@
 | --- |---|---|
 | `docker.attachShellCommand.linuxContainer` | Attach command to use for Linux containers | `/bin/sh`
 | `docker.attachShellCommand.windowsContainer` | Attach command to use for Windows containers | `powershell`
-<<<<<<< HEAD
 | `docker.debugging.enabled` | Whether debugging within Docker images is enabled. | `false`
-| `docker.defaultRegistry` | Default registry when tagging an image, empty string will target Docker Hub when pushing. | `""`
-| `docker.defaultRegistryPath` | Path within registry to push to. | `""`
-| `docker.dockerComposeBuild` | Run docker-compose with the --build argument, defaults to true | `true`
-| `docker.dockerComposeDetached` | Run docker-compose with the --d (detached) argument, defaults to true | `true`
-| `docker.explorerRefreshInterval` | Explorer refresh interval, default is 1000ms. | `1000`
-| `docker.imageBuildContextPath` | Build context PATH to pass to Docker build command. | `""`
-| `docker.languageserver.diagnostics.deprecatedMaintainer` | Controls the diagnostic severity for the deprecated MAINTAINER instruction. | `warning`
-| `docker.languageserver.diagnostics.directiveCasing` | Controls the diagnostic severity for parser directives that are not written in lowercase. | `warning`
-| `docker.languageserver.diagnostics.emptyContinuationLine` | Controls the diagnostic severity for flagging empty continuation lines found in instructions that span multiple lines. | `warning`
-| `docker.languageserver.diagnostics.instructionCasing` | Controls the diagnostic severity for instructions that are not written in uppercase. | `warning`
-| `docker.languageserver.diagnostics.instructionCmdMultiple` | Controls the diagnostic severity for flagging a Dockerfile with multiple CMD instructions. | `warning`
-| `docker.languageserver.diagnostics.instructionEntrypointMultiple` | Controls the diagnostic severity for flagging a Dockerfile with multiple ENTRYPOINT instructions. | `warning`
-| `docker.languageserver.diagnostics.instructionHealthcheckMultiple` | Controls the diagnostic severity for flagging a Dockerfile with multiple HEALTHCHECK instructions. | `warning`
-| `docker.languageserver.diagnostics.instructionJSONInSingleQuotes` | Controls the diagnostic severity for JSON instructions that are written incorrectly with single quotes. | `warning`
-=======
 | `docker.dockerComposeBuild` | Run docker-compose with the --build argument, defaults to true | `true`
 | `docker.dockerComposeDetached` | Run docker-compose with the --d (detached) argument, defaults to true | `true`
 | `docker.defaultRegistryPath` | Default registry and path when tagging an image | `""`
@@ -162,7 +143,6 @@
 | `docker.languageserver.diagnostics.instructionHealthcheckMultiple` | Controls the diagnostic severity for flagging a Dockerfile with multiple HEALTHCHECK instructions | `warning`
 | `docker.languageserver.diagnostics.instructionJSONInSingleQuotes` | Controls the diagnostic severity for JSON instructions that are written incorrectly with single quotes | `warning`
 | `docker.languageserver.diagnostics.instructionWorkdirRelative` | Controls the diagnostic severity for WORKDIR instructions that do not point to an absolute path | `warning`
->>>>>>> c9c34e7c
 | `docker.promptOnSystemPrune` | Prompt for confirmation when running System Prune command | `true`
 | `docker.showExplorer` | Show or hide the Explorer | `true`
 | `docker.truncateLongRegistryPaths` | Truncate long Image and Container registry paths in the Explorer | `false`
