--- conflicted
+++ resolved
@@ -5,8 +5,5 @@
 
 # Artifacts from running vscode extension tests
 .vscode-test
-<<<<<<< HEAD
 testOutput
-=======
-.vs
->>>>>>> 36793324
+.vs