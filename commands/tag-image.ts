/*---------------------------------------------------------------------------------------------
 *  Copyright (c) Microsoft Corporation. All rights reserved.
 *  Licensed under the MIT License. See LICENSE.md in the project root for license information.
 *--------------------------------------------------------------------------------------------*/

import vscode = require('vscode');
import { IActionContext } from 'vscode-azureextensionui';
import { configurationKeys } from '../constants';
import { ext } from '../extensionVariables';
import { reporter } from '../telemetry/telemetry';
import { docker } from './utils/docker-endpoint';
import { ImageItem, quickPickImage } from './utils/quick-pick-image';

const teleCmdId: string = 'vscode-docker.image.tag';

export async function tagImage(actionContext: IActionContext, context?: IHasImageDescriptorAndLabel): Promise<string> {

    let [imageToTag, currentName] = await getOrAskForImageAndTag(context);

    if (imageToTag) {
        addImageTaggingTelemetry(actionContext, currentName, '.before');
        let newTaggedName: string = await getTagFromUserInput(currentName);
        addImageTaggingTelemetry(actionContext, newTaggedName, '.after');

<<<<<<< HEAD
        let repo: string = newTaggedName;
=======
        let imageWithTag: string = await getTagFromUserInput(name, true);
        let repo: string = imageWithTag;
>>>>>>> b0e8efbc
        let tag: string = 'latest';

        if (newTaggedName.lastIndexOf(':') > 0) {
            repo = newTaggedName.slice(0, newTaggedName.lastIndexOf(':'));
            tag = newTaggedName.slice(newTaggedName.lastIndexOf(':') + 1);
        }

        const image: Docker.Image = docker.getImage(imageToTag.Id);

        // tslint:disable-next-line:no-function-expression // Grandfathered in
        image.tag({ repo: repo, tag: tag }, function (err: { message?: string }, data: any): void {
            if (err) {
                // TODO: use parseError, proper error handling
                vscode.window.showErrorMessage('Docker Tag error: ' + err.message);
            }
        });

        if (reporter) {
            /* __GDPR__
               "command" : {
                  "command" : { "classification": "SystemMetaData", "purpose": "FeatureInsight" }
               }
             */
            reporter.sendTelemetryEvent('command', {
                command: teleCmdId
            });
        }
        return newTaggedName;
    }
}

export async function getTagFromUserInput(imageName: string, addRegistry: boolean): Promise<string> {
    const configOptions: vscode.WorkspaceConfiguration = vscode.workspace.getConfiguration('docker');
    const defaultRegistryPath = configOptions.get(configurationKeys.defaultRegistryPath, '');

    let opt: vscode.InputBoxOptions = {
        ignoreFocusOut: true,
        prompt: 'Tag image as...',
    };
    if (addRegistry) {
        let registryLength: number = imageName.indexOf('/');
        if (defaultRegistryPath.length > 0 && registryLength < 0) {
            imageName = defaultRegistryPath + '/' + imageName;
            registryLength = defaultRegistryPath.length;
        }
        opt.valueSelection = [0, registryLength + 1];  //include the '/'
    }

    opt.placeHolder = imageName;
    opt.value = imageName;

    const nameWithTag: string = await ext.ui.showInputBox(opt);
    return nameWithTag;
}

export interface IHasImageDescriptorAndLabel {
    imageDesc: Docker.ImageDesc,
    label: string
}

export async function getOrAskForImageAndTag(context?: IHasImageDescriptorAndLabel): Promise<[Docker.ImageDesc, string]> {
    let name: string;
    let description: Docker.ImageDesc;

    if (context && context.imageDesc) {
        description = context.imageDesc;
        name = context.label;
    } else {
        const selectedItem: ImageItem = await quickPickImage(false);
        if (selectedItem) {
            description = selectedItem.imageDesc
            name = selectedItem.label;
        }

    }

    return [description, name];
}

const KnownRegistries: { type: string, regex: RegExp }[] = [
    { type: 'dockerhub-namespace', regex: /^[^/.:]+\/$/ },
    { type: 'dockerhub-dockerio', regex: /^docker.io.*\// },
    { type: 'gitlab', regex: /gitlab.*\// },
    { type: 'ACR', regex: /azurecr\.io.*\// },
    { type: 'GCR', regex: /gcr\.io.*\// },
    { type: 'ECR', regex: /\.ecr\..*\// },
    { type: 'localhost', regex: /localhost:.*\// },

    // Has a port, probably a private registry
    { type: 'privateWithPort', regex: /:[0-9]+\// },

    // Match anything remaining
    { type: 'other', regex: /\// }, // has a slash
    { type: 'none', regex: /./ } // no slash
];

export function addImageTaggingTelemetry(actionContext: IActionContext, fullImageName: string, propertyPostfix: '.before' | '.after' | ''): void {
    try {
        let defaultRegistryPath: string = vscode.workspace.getConfiguration('docker').get('defaultRegistryPath', '');
        let properties: {
            numSlashes?: string;
            hasTag?: string;
            isDefaultRegistryPathSet?: string; // docker.defaultRegistryPath has a value
            isDefaultRegistryPathInName?: string;  // image name starts with defaultRegistryPath
            safeTag?: string;
            registryType?: string;
        } = {};

        let [repository, tag] = extractRegExGroups(fullImageName, /^(.*):(.*)$/, [fullImageName, '']);

        if (!!tag.match(/^[0-9.-]*(|alpha|beta|latest|edge|v|version)?[0-9.-]*$/)) {
            properties.safeTag = tag
        }
        properties.hasTag = String(!!tag);
        properties.numSlashes = String(numberMatches(repository.match(/\//g)));
        properties.isDefaultRegistryPathInName = String(repository.startsWith(`${defaultRegistryPath}/`));
        properties.isDefaultRegistryPathSet = String(!!defaultRegistryPath);

        let knownRegistry = KnownRegistries.find(kr => !!repository.match(kr.regex));
        properties.registryType = knownRegistry.type;

        for (let propertyName of Object.getOwnPropertyNames(properties)) {
            actionContext.properties[propertyName + propertyPostfix] = properties[propertyName];
        }
    } catch (error) {
        console.error(error);
    }
}

function numberMatches(matches: RegExpMatchArray | null): number {
    return matches ? matches.length : 0;
}

function extractRegExGroups(input: string, regex: RegExp, defaults: string[]): string[] {
    let matches = input.match(regex);
    if (matches) {
        // Ignore first item, which is the text of the entire match
        let [, ...groups] = matches;
        return groups;
    }

    return defaults;
}<|MERGE_RESOLUTION|>--- conflicted
+++ resolved
@@ -19,15 +19,10 @@
 
     if (imageToTag) {
         addImageTaggingTelemetry(actionContext, currentName, '.before');
-        let newTaggedName: string = await getTagFromUserInput(currentName);
+        let newTaggedName: string = await getTagFromUserInput(currentName, true);
         addImageTaggingTelemetry(actionContext, newTaggedName, '.after');
 
-<<<<<<< HEAD
         let repo: string = newTaggedName;
-=======
-        let imageWithTag: string = await getTagFromUserInput(name, true);
-        let repo: string = imageWithTag;
->>>>>>> b0e8efbc
         let tag: string = 'latest';
 
         if (newTaggedName.lastIndexOf(':') > 0) {
