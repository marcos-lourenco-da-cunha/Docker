--- conflicted
+++ resolved
@@ -38,11 +38,7 @@
 export async function quickPickTask(registry: Registry, subscription: Subscription, resourceGroup: ResourceGroup, prompt?: string): Promise<ContainerModels.Task> {
     const placeHolder = prompt ? prompt : 'Choose a Task';
 
-<<<<<<< HEAD
-    const client = AzureUtilityManager.getInstance().getContainerRegistryManagementClient(subscription);
-=======
     const client = await AzureUtilityManager.getInstance().getContainerRegistryManagementClient(subscription);
->>>>>>> 5db8e68f
     let tasks: ContainerModels.Task[] = await client.tasks.list(resourceGroup.name, registry.name);
     const quickpPickBTList = tasks.map(task => <IAzureQuickPickItem<ContainerModels.Task>>{ label: task.name, data: task });
     let desiredTask = await ext.ui.showQuickPick(quickpPickBTList, { 'canPickMany': false, 'placeHolder': placeHolder });
