--- conflicted
+++ resolved
@@ -2,15 +2,13 @@
  *  Copyright (c) Microsoft Corporation. All rights reserved.
  *  Licensed under the MIT License. See LICENSE.md in the project root for license information.
  *--------------------------------------------------------------------------------------------*/
+
 import * as Docker from 'dockerode';
 import * as path from "path";
 import vscode = require('vscode');
 import { DialogResponses, IActionContext, parseError, TelemetryProperties } from 'vscode-azureextensionui';
-<<<<<<< HEAD
 import { DOCKERFILE_GLOB_PATTERN, YAML_GLOB_PATTERN } from '../../dockerExtension';
-=======
 import { showDockerConnectionError, throwDockerConnectionError } from '../../explorer/utils/dockerConnectionError';
->>>>>>> 342a76c1
 import { delay } from '../../explorer/utils/utils';
 import { ext } from '../../extensionVariables';
 import { Item, resolveFileItem } from '../build-image';
