/*---------------------------------------------------------------------------------------------
 *  Copyright (c) Microsoft Corporation. All rights reserved.
 *  Licensed under the MIT License. See LICENSE.md in the project root for license information.
 *--------------------------------------------------------------------------------------------*/

import * as path from "path";
import * as vscode from "vscode";
import { DialogResponses, IActionContext, UserCancelledError } from "vscode-azureextensionui";
import { DOCKERFILE_GLOB_PATTERN } from '../dockerExtension';
import { ext } from "../extensionVariables";
<<<<<<< HEAD
import { askToSavePrefix } from "./registrySettings";
import { addImageTaggingTelemetry, getTagFromUserInput } from "./tag-image";
=======
import { getTagFromUserInput } from "./tag-image";
>>>>>>> b0e8efbc

async function getDockerFileUris(folder: vscode.WorkspaceFolder): Promise<vscode.Uri[]> {
    return await vscode.workspace.findFiles(new vscode.RelativePattern(folder, DOCKERFILE_GLOB_PATTERN), undefined, 1000, undefined);
}

interface Item extends vscode.QuickPickItem {
    relativeFilePath: string;
    relativeFolderPath: string;
}

function createDockerfileItem(rootFolder: vscode.WorkspaceFolder, uri: vscode.Uri): Item {
    let relativeFilePath = path.join(".", uri.fsPath.substr(rootFolder.uri.fsPath.length));

    return <Item>{
        description: undefined,
        relativeFilePath: relativeFilePath,
        label: relativeFilePath,
        relativeFolderPath: path.dirname(relativeFilePath)
    };
}

async function resolveDockerFileItem(rootFolder: vscode.WorkspaceFolder, dockerFileUri: vscode.Uri | undefined): Promise<Item | undefined> {
    if (dockerFileUri) {
        return createDockerfileItem(rootFolder, dockerFileUri);
    }

    const uris: vscode.Uri[] = await getDockerFileUris(rootFolder);

    if (!uris || uris.length === 0) {
        return undefined;
    } else {
        let items: Item[] = uris.map(uri => createDockerfileItem(rootFolder, uri));
        if (items.length === 1) {
            return items[0];
        } else {
            const res: vscode.QuickPickItem = await ext.ui.showQuickPick(items, { placeHolder: 'Choose Dockerfile to build' });
            return <Item>res;
        }
    }
}

export async function buildImage(actionContext: IActionContext, dockerFileUri: vscode.Uri | undefined): Promise<void> {
    const configOptions: vscode.WorkspaceConfiguration = vscode.workspace.getConfiguration('docker');
    const defaultContextPath = configOptions.get('imageBuildContextPath', '');
    let dockerFileItem: Item | undefined;

    let rootFolder: vscode.WorkspaceFolder;
    if (vscode.workspace.workspaceFolders && vscode.workspace.workspaceFolders.length === 1) {
        rootFolder = vscode.workspace.workspaceFolders[0];
    } else {
        let selected = await vscode.window.showWorkspaceFolderPick();
        if (!selected) {
            throw new UserCancelledError();
        }
        rootFolder = selected;
    }

    if (!rootFolder) {
        if (!vscode.workspace.workspaceFolders) {
            vscode.window.showErrorMessage('Docker files can only be built if VS Code is opened on a folder.');
        } else {
            vscode.window.showErrorMessage('Docker files can only be built if a workspace folder is picked in VS Code.');
        }
        return;
    }

    while (!dockerFileItem) {
        let resolvedItem: Item | undefined = await resolveDockerFileItem(rootFolder, dockerFileUri);
        if (resolvedItem) {
            dockerFileItem = resolvedItem;
        } else {
            let msg = "Couldn't find a Dockerfile in your workspace. Would you like to add Docker files to the workspace?";
            actionContext.properties.cancelStep = msg;
            await ext.ui.showWarningMessage(msg, DialogResponses.yes, DialogResponses.cancel);
            actionContext.properties.cancelStep = undefined;
            await vscode.commands.executeCommand('vscode-docker.configure');
            // Try again
        }
    }

    let contextPath: string = dockerFileItem.relativeFolderPath;
    if (defaultContextPath && defaultContextPath !== '') {
        contextPath = defaultContextPath;
    }
    let absFilePath: string = path.join(rootFolder.uri.fsPath, dockerFileItem.relativeFilePath);
    let dockerFileKey = `buildTag_${absFilePath}`;
    let prevImageName: string | undefined = ext.context.globalState.get(dockerFileKey);
    let imageName: string;

<<<<<<< HEAD
    const suggestedName: string = imageName + ":latest";

    addImageTaggingTelemetry(actionContext, suggestedName, '.before');
    const imageWithTag: string = await getTagFromUserInput(suggestedName);
    addImageTaggingTelemetry(actionContext, suggestedName, '.after');

    const defaultPath = configOptions.get(configurationKeys.defaultRegistryPath, '');
    if (!imageWithTag.includes(defaultPath)) { //user has entered a prefix different from stored
        await askToSavePrefix(imageWithTag);
    }

=======
    if (!prevImageName) {
        // Get imageName based on name of subfolder containing the Dockerfile, or else workspacefolder
        imageName = path.basename(dockerFileItem.relativeFolderPath).toLowerCase();
        if (imageName === '.') {
            imageName = path.basename(rootFolder.uri.fsPath).toLowerCase();
        }

        imageName += ":latest"
    } else {
        imageName = prevImageName;
    }

    const imageWithTag: string = await getTagFromUserInput(imageName, !prevImageName);
    await ext.context.globalState.update(dockerFileKey, imageWithTag);

>>>>>>> b0e8efbc
    const terminal: vscode.Terminal = ext.terminalProvider.createTerminal('Docker');
    terminal.sendText(`docker build --rm -f "${dockerFileItem.relativeFilePath}" -t ${imageWithTag} ${contextPath}`);
    terminal.show();
}<|MERGE_RESOLUTION|>--- conflicted
+++ resolved
@@ -8,12 +8,7 @@
 import { DialogResponses, IActionContext, UserCancelledError } from "vscode-azureextensionui";
 import { DOCKERFILE_GLOB_PATTERN } from '../dockerExtension';
 import { ext } from "../extensionVariables";
-<<<<<<< HEAD
-import { askToSavePrefix } from "./registrySettings";
 import { addImageTaggingTelemetry, getTagFromUserInput } from "./tag-image";
-=======
-import { getTagFromUserInput } from "./tag-image";
->>>>>>> b0e8efbc
 
 async function getDockerFileUris(folder: vscode.WorkspaceFolder): Promise<vscode.Uri[]> {
     return await vscode.workspace.findFiles(new vscode.RelativePattern(folder, DOCKERFILE_GLOB_PATTERN), undefined, 1000, undefined);
@@ -101,38 +96,27 @@
     let absFilePath: string = path.join(rootFolder.uri.fsPath, dockerFileItem.relativeFilePath);
     let dockerFileKey = `buildTag_${absFilePath}`;
     let prevImageName: string | undefined = ext.context.globalState.get(dockerFileKey);
-    let imageName: string;
+    let suggestedImageName: string;
 
-<<<<<<< HEAD
-    const suggestedName: string = imageName + ":latest";
+    if (!prevImageName) {
+        // Get imageName based on name of subfolder containing the Dockerfile, or else workspacefolder
+        suggestedImageName = path.basename(dockerFileItem.relativeFolderPath).toLowerCase();
+        if (suggestedImageName === '.') {
+            suggestedImageName = path.basename(rootFolder.uri.fsPath).toLowerCase();
+        }
 
-    addImageTaggingTelemetry(actionContext, suggestedName, '.before');
-    const imageWithTag: string = await getTagFromUserInput(suggestedName);
-    addImageTaggingTelemetry(actionContext, suggestedName, '.after');
-
-    const defaultPath = configOptions.get(configurationKeys.defaultRegistryPath, '');
-    if (!imageWithTag.includes(defaultPath)) { //user has entered a prefix different from stored
-        await askToSavePrefix(imageWithTag);
+        suggestedImageName += ":latest"
+    } else {
+        suggestedImageName = prevImageName;
     }
 
-=======
-    if (!prevImageName) {
-        // Get imageName based on name of subfolder containing the Dockerfile, or else workspacefolder
-        imageName = path.basename(dockerFileItem.relativeFolderPath).toLowerCase();
-        if (imageName === '.') {
-            imageName = path.basename(rootFolder.uri.fsPath).toLowerCase();
-        }
+    addImageTaggingTelemetry(actionContext, suggestedImageName, '.before');
+    const imageName: string = await getTagFromUserInput(suggestedImageName, !prevImageName);
+    addImageTaggingTelemetry(actionContext, imageName, '.after');
 
-        imageName += ":latest"
-    } else {
-        imageName = prevImageName;
-    }
+    await ext.context.globalState.update(dockerFileKey, imageName);
 
-    const imageWithTag: string = await getTagFromUserInput(imageName, !prevImageName);
-    await ext.context.globalState.update(dockerFileKey, imageWithTag);
-
->>>>>>> b0e8efbc
     const terminal: vscode.Terminal = ext.terminalProvider.createTerminal('Docker');
-    terminal.sendText(`docker build --rm -f "${dockerFileItem.relativeFilePath}" -t ${imageWithTag} ${contextPath}`);
+    terminal.sendText(`docker build --rm -f "${dockerFileItem.relativeFilePath}" -t ${imageName} ${contextPath}`);
     terminal.show();
 }