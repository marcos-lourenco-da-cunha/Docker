/*---------------------------------------------------------------------------------------------
 *  Copyright (c) Microsoft Corporation. All rights reserved.
 *  Licensed under the MIT License. See LICENSE.md in the project root for license information.
 *--------------------------------------------------------------------------------------------*/
import { Registry } from "azure-arm-containerregistry/lib/models";
import * as vscode from "vscode";
import { DialogResponses } from "vscode-azureextensionui";
import { dockerExplorerProvider } from '../../dockerExtension';
import { AzureImageTagNode } from '../../explorer/models/azureRegistryNodes';
import { ext } from "../../extensionVariables";
import * as acrTools from '../../utils/Azure/acrTools';
import { AzureImage } from "../../utils/Azure/models/image";
import { Repository } from "../../utils/Azure/models/repository";
import { getLoginServer } from "../../utils/nonNull";
import * as quickPicks from '../utils/quick-pick-azure';

/** Function to untag an Azure hosted image
 * @param context : if called through right click on AzureImageNode, the node object will be passed in. See azureRegistryNodes.ts for more info
 */
export async function untagAzureImage(context?: AzureImageTagNode): Promise<void> {
    await removeImage(context, true);
}

/** Function to delete an Azure hosted image
 * @param context : if called through right click on AzureImageNode, the node object will be passed in. See azureRegistryNodes.ts for more info
 */
export async function deleteAzureImage(context?: AzureImageTagNode): Promise<void> {
    await removeImage(context, false);
}

/** Function to delete an Azure hosted image
 * @param context : if called through right click on AzureImageNode, the node object will be passed in. See azureRegistryNodes.ts for more info
 * @param untag : if true deletes the image tag, otherwise removes digest and all other tags associeted to the image selected.
 */
async function removeImage(context: AzureImageTagNode, untag: boolean): Promise<void> {
    let action: string = (untag) ? "untag" : "delete";
    let registry: Registry;
    let repo: Repository;
    let image: AzureImage;

    if (!context) {
        registry = await quickPicks.quickPickACRRegistry();
        repo = await quickPicks.quickPickACRRepository(registry, `Select the repository of the image you want to ${action}`);
        image = await quickPicks.quickPickACRImage(repo, `Select the image you want to ${action}`);

    } else {
        registry = context.registry;
        let wholeName: string[] = context.label.split(':');
        repo = new Repository(registry, wholeName[0]);
        image = new AzureImage(repo, wholeName[1]);
    }

    let message: string;
    let path: string;
    let digest: string;
    if (untag) {
        message = `Are you sure you want to untag: \'${image.toString()}\'? This does not delete the manifest referenced by the tag.`;
        path = `/v2/_acr/${repo.name}/tags/${image.tag}`;
    } else {
        digest = await acrTools.getImageDigest(image);
        let images = await acrTools.getImagesByDigest(repo, digest);
        message = `Are you sure you want to delete the manifest: '${digest}' and the associated image(s) ${images.toString()}?`;
        path = `/v2/${repo.name}/manifests/${digest}`;
    }

    const shouldDelete = await ext.ui.showWarningMessage(message, { modal: true }, DialogResponses.deleteResponse, DialogResponses.cancel);
    if (shouldDelete === DialogResponses.deleteResponse) {
<<<<<<< HEAD
        const { acrAccessToken } = await acrTools.acquireACRAccessTokenFromRegistry(registry, `repository:${repo.name}:*`);
        await acrTools.sendRequestToRegistry('delete', registry.loginServer, path, acrAccessToken);
        if (untag) {
            vscode.window.showInformationMessage(`Successfully untagged: \'${image.toString()}\'`);
        } else {
            vscode.window.showInformationMessage(`Successfully deleted manifest: ${digest}`);
        }
=======
        const { acrAccessToken } = await acrTools.acquireACRAccessTokenFromRegistry(registry, `repository:${repoName}:*`);
        const path = `/v2/_acr/${repoName}/tags/${tag}`;
        await acrTools.sendRequestToRegistry('delete', getLoginServer(registry), path, acrAccessToken);
        vscode.window.showInformationMessage(`Successfully deleted image ${tag}`);
>>>>>>> 5db8e68f
        if (context) {
            dockerExplorerProvider.refreshNode(context.parent);
        } else {
            dockerExplorerProvider.refreshRegistries();
        }
    }
}<|MERGE_RESOLUTION|>--- conflicted
+++ resolved
@@ -46,7 +46,7 @@
     } else {
         registry = context.registry;
         let wholeName: string[] = context.label.split(':');
-        repo = new Repository(registry, wholeName[0]);
+        repo = await Repository.Create(registry, wholeName[0]);
         image = new AzureImage(repo, wholeName[1]);
     }
 
@@ -59,26 +59,19 @@
     } else {
         digest = await acrTools.getImageDigest(image);
         let images = await acrTools.getImagesByDigest(repo, digest);
-        message = `Are you sure you want to delete the manifest: '${digest}' and the associated image(s) ${images.toString()}?`;
+        message = `Are you sure you want to delete the manifest: '${digest}' and the associated image(s) ${images.join(', ')}?`;
         path = `/v2/${repo.name}/manifests/${digest}`;
     }
 
     const shouldDelete = await ext.ui.showWarningMessage(message, { modal: true }, DialogResponses.deleteResponse, DialogResponses.cancel);
     if (shouldDelete === DialogResponses.deleteResponse) {
-<<<<<<< HEAD
         const { acrAccessToken } = await acrTools.acquireACRAccessTokenFromRegistry(registry, `repository:${repo.name}:*`);
-        await acrTools.sendRequestToRegistry('delete', registry.loginServer, path, acrAccessToken);
+        await acrTools.sendRequestToRegistry('delete', getLoginServer(registry), path, acrAccessToken);
         if (untag) {
             vscode.window.showInformationMessage(`Successfully untagged: \'${image.toString()}\'`);
         } else {
             vscode.window.showInformationMessage(`Successfully deleted manifest: ${digest}`);
         }
-=======
-        const { acrAccessToken } = await acrTools.acquireACRAccessTokenFromRegistry(registry, `repository:${repoName}:*`);
-        const path = `/v2/_acr/${repoName}/tags/${tag}`;
-        await acrTools.sendRequestToRegistry('delete', getLoginServer(registry), path, acrAccessToken);
-        vscode.window.showInformationMessage(`Successfully deleted image ${tag}`);
->>>>>>> 5db8e68f
         if (context) {
             dockerExplorerProvider.refreshNode(context.parent);
         } else {
