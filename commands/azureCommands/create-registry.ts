--- conflicted
+++ resolved
@@ -8,27 +8,6 @@
 import { UserCancelledError } from '../../explorer/deploy/wizard';
 import { reporter } from '../../telemetry/telemetry';
 import { AzureUtilityManager } from '../../utils/azureUtilityManager';
-<<<<<<< HEAD
-import { acquireLocation, acquireResourceGroup, acquireSubscription } from "../utils/quick-pick-azure"
-const teleAzureId: string = 'vscode-docker.create.registry.azureContainerRegistry';
-const teleCmdId: string = 'vscode-docker.createRegistry';
-import * as opn from 'opn';
-
-/* Creates a new registry based on user input/selection of features, such as location */
-export async function createRegistry(): Promise<void> {
-    let subscription: SubscriptionModels.Subscription;
-    let resourceGroup: ResourceGroup;
-    let location: string;
-
-    try {
-        subscription = await acquireSubscription();
-        const resourceGroupClient = new ResourceManagementClient(AzureUtilityManager.getInstance().getCredentialByTenantId(subscription.tenantId), subscription.subscriptionId);
-        resourceGroup = await acquireResourceGroup(subscription, resourceGroupClient);
-
-    } catch (error) {
-        return;
-    }
-=======
 import { quickPickLocation, quickPickResourceGroup, quickPickSKU, quickPickSubscription } from '../utils/quick-pick-azure';
 const teleCmdId: string = 'vscode-docker.create-ACR-Registry';
 
@@ -36,7 +15,6 @@
 export async function createRegistry(): Promise<string> {
     const subscription: SubscriptionModels.Subscription = await quickPickSubscription();
     const resourceGroup: ResourceGroup = await quickPickResourceGroup(true, subscription);
->>>>>>> 341f0971
     const client = AzureUtilityManager.getInstance().getContainerRegistryManagementClient(subscription);
     const registryName: string = await acquireRegistryName(client);
     const sku: string = await quickPickSKU();
@@ -79,126 +57,4 @@
         registryStatus = await client.registries.checkNameAvailability({ 'name': registryName });
     }
     return registryName;
-<<<<<<< HEAD
-}
-/*
-async function acquireSubscription(): Promise<SubscriptionModels.Subscription> {
-    const subs = AzureUtilityManager.getInstance().getFilteredSubscriptionList();
-    if (subs.length === 0) {
-        vscode.window.showErrorMessage("You do not have any subscriptions. You can create one in your Azure Portal", "Open Portal").then(val => {
-            if (val === "Open Portal") {
-                opn('https://portal.azure.com/');
-            }
-        });
-    }
-
-    let subsNames: string[] = [];
-    for (let sub of subs) {
-        subsNames.push(sub.displayName);
-    }
-    let subscriptionName: string;
-    subscriptionName = await vscode.window.showQuickPick(subsNames, { 'canPickMany': false, 'placeHolder': 'Choose a subscription to be used' });
-    if (subscriptionName === undefined) { throw new Error('User exit'); }
-
-    return subs.find(sub => { return sub.displayName === subscriptionName });
-}
-
-async function acquireLocation(resourceGroup: ResourceGroup, subscription: SubscriptionModels.Subscription): Promise<string> {
-    let locations: SubscriptionModels.Location[] = await AzureUtilityManager.getInstance().getLocationsBySubscription(subscription);
-    let locationNames: string[] = [];
-    let placeHolder: string;
-
-    for (let loc of locations) {
-        locationNames.push(loc.displayName);
-    }
-
-    locationNames.sort((loc1: string, loc2: string): number => {
-        return loc1.localeCompare(loc2);
-    });
-
-    if (resourceGroup === undefined) {
-        placeHolder = "Choose location for your new resource group";
-    } else {
-        placeHolder = resourceGroup.location;
-
-        //makes placeholder the Display Name version of the location's name
-        locations.forEach((locObj: SubscriptionModels.Location): string => {
-            if (locObj.name === resourceGroup.location) {
-                placeHolder = locObj.displayName;
-                return;
-            }
-        });
-    }
-    let location: string;
-    do {
-        location = await vscode.window.showQuickPick(locationNames, { 'canPickMany': false, 'placeHolder': placeHolder });
-        if (location === undefined) { throw new Error('User exit'); }
-    } while (!location);
-    return location;
-}
-
-async function acquireResourceGroup(subscription: SubscriptionModels.Subscription): Promise<ResourceGroup> {
-    //Acquire each subscription's data simultaneously
-    let resourceGroup;
-    let resourceGroupName;
-    const resourceGroupClient = new ResourceManagementClient(AzureUtilityManager.getInstance().getCredentialByTenantId(subscription.tenantId), subscription.subscriptionId);
-    let resourceGroups = await AzureUtilityManager.getInstance().getResourceGroups(subscription);
-
-    let resourceGroupNames: string[] = [];
-    resourceGroupNames.push('+ Create new resource group');
-    for (let resGroupName of resourceGroups) {
-        resourceGroupNames.push(resGroupName.name);
-    }
-
-    do {
-        resourceGroupName = await vscode.window.showQuickPick(resourceGroupNames, { 'canPickMany': false, 'placeHolder': 'Choose a Resource Group to be used' });
-        if (resourceGroupName === undefined) { throw new Error('user Exit'); }
-        if (resourceGroupName === '+ Create new resource group') {
-            let loc = await acquireLocation(resourceGroup, subscription);
-            resourceGroupName = await createNewResourceGroup(loc, resourceGroupClient);
-        }
-        resourceGroups = await AzureUtilityManager.getInstance().getResourceGroups(subscription);
-        resourceGroup = resourceGroups.find(resGroup => { return resGroup.name === resourceGroupName; });
-
-        if (!resourceGroupName) { vscode.window.showErrorMessage('You must select a valid resource group'); }
-    } while (!resourceGroupName);
-    return resourceGroup;
-}
-*/
-/*Creates a new resource group within the current subscription */
-async function createNewResourceGroup(loc: string, resourceGroupClient: ResourceManagementClient): Promise<string> {
-    let promptMessage = 'Resource group name?';
-
-    let opt: vscode.InputBoxOptions = {
-        ignoreFocusOut: false,
-        prompt: promptMessage
-    };
-
-    let resourceGroupName: string;
-    let resourceGroupStatus: boolean;
-
-    while (opt.prompt) {
-        resourceGroupName = await vscode.window.showInputBox(opt);
-        resourceGroupStatus = await resourceGroupClient.resourceGroups.checkExistence(resourceGroupName);
-        if (!resourceGroupStatus) {
-            opt.prompt = null;
-        } else {
-            opt.prompt = `The resource group '${resourceGroupName}' already exists. Try again: `;
-        }
-    }
-
-    let newResourceGroup: ResourceGroup = {
-        name: resourceGroupName,
-        location: loc,
-    };
-
-    //Potential error when two clients try to create same resource group name at once
-    try {
-        await resourceGroupClient.resourceGroups.createOrUpdate(resourceGroupName, newResourceGroup);
-    } catch (error) {
-        vscode.window.showErrorMessage(`The resource group '${resourceGroupName}' already exists. Try again: `);
-    }
-    return resourceGroupName;
-=======
->>>>>>> 341f0971
 }